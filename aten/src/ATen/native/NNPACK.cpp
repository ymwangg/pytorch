#include <ATen/ATen.h>
#include <ATen/Config.h>

#include <thread>

#if !AT_NNPACK_ENABLED()

namespace at {
namespace native {

at::Tensor _nnpack_spatial_convolution(
    const Tensor& input,
    const Tensor& weight, const c10::optional<Tensor>& bias_opt,
    const IntArrayRef padding,
    const IntArrayRef stride) {
  throw std::runtime_error(
      "nnpack_spatial_convolution: ATen not compiled with NNPACK support");
}

at::Tensor _nnpack_spatial_convolution_backward_input(
    const at::Tensor& input,
    const at::Tensor& gradOutput,
    const at::Tensor& weight,
    IntArrayRef padding) {
  throw std::runtime_error(
      "nnpack_spatial_convolution_backward_input: ATen not compiled with NNPACK support");
}

at::Tensor _nnpack_spatial_convolution_backward_weight(
    const at::Tensor& input,
    at::IntArrayRef weight_size,
    const at::Tensor& gradOutput,
    IntArrayRef padding) {
  throw std::runtime_error(
      "nnpack_spatial_convolution_backward_weight: ATen not compiled with NNPACK support");
}

std::tuple<at::Tensor, at::Tensor, at::Tensor>
_nnpack_spatial_convolution_backward(
    const at::Tensor& input,
    const at::Tensor& gradOutput,
    const at::Tensor& weight,
    IntArrayRef padding,
    std::array<bool, 3> output_mask) {
  throw std::runtime_error(
      "_nnpack_spatial_convolution_backward: ATen not compiled with NNPACK support");
}

bool _nnpack_available() {
  return false;
}

} // namespace native
} // namespace at

#else

#include <nnpack.h>

#include <caffe2/utils/threadpool/pthreadpool-cpp.h>
#include <ATen/native/ConvUtils.h>
#include <ATen/Parallel.h>

namespace at {
namespace native {

static bool init_nnpack() {
  static std::once_flag once_;
  static bool nnpack_successfully_initialized_ = false;

  std::call_once(once_, []() {
    const nnp_status nnpack_status = nnp_initialize();
    nnpack_successfully_initialized_ = (nnp_status_success == nnpack_status);

    if (nnpack_status != nnp_status_success) {
      if (nnpack_status == nnp_status_out_of_memory) {
        LOG(WARNING) << "Could not initialize NNPACK! Reason: Out of memory.";
      } else if (nnpack_status == nnp_status_unsupported_hardware) {
        LOG(WARNING) << "Could not initialize NNPACK! Reason: Unsupported hardware.";
      } else {
        LOG(WARNING) << "Could not initialize NNPACK! Reason: Unknown error!";
      }
    }
  });

  return nnpack_successfully_initialized_;
}

static pthreadpool_t nnpack_threadpool() {
#ifdef C10_MOBILE
  return caffe2::pthreadpool_();
#else
  static pthreadpool_t nnpack_threadpool_ = nullptr;
  static bool called_nnpack_threadpool_ = false;

  if (!called_nnpack_threadpool_) {
    called_nnpack_threadpool_ = true;

#ifdef INTRA_OP_PARALLEL
    const uint32_t threads = at::get_num_threads();
#else
    const uint32_t threads = std::thread::hardware_concurrency();
#endif

    nnpack_threadpool_ = pthreadpool_create(threads);
    if (!nnpack_threadpool_) {
      LOG(WARNING) << "Failed to initialize pthreadpool! Running NNPACK in single-threaded mode.";
    }
  }

  return nnpack_threadpool_;
#endif
}

bool _nnpack_available() {
  return init_nnpack();
}

// Make thread_local for safety in cases where we have multiple threads running
// Convs at once
// NOLINTNEXTLINE(cppcoreguidelines-avoid-non-const-global-variables)
static thread_local void* workspace = nullptr;
// NOLINTNEXTLINE(cppcoreguidelines-avoid-non-const-global-variables)
static thread_local size_t workspace_size = 0;

static inline void deallocate_workspace() {
  if (workspace) {
    // NOLINTNEXTLINE(cppcoreguidelines-no-malloc)
    std::free(workspace);
    workspace = nullptr;
  }
}

static inline void allocate_workspace() {
  if (workspace) {
    deallocate_workspace();
  }

  // NNPack has alignment requirements
  constexpr size_t nnpack_memory_alignment_boundary = 64;

  // Won't work on Windows, but NNPACK doesn't support Windows either
  posix_memalign(&workspace, nnpack_memory_alignment_boundary, workspace_size);
}

Tensor _nnpack_spatial_convolution(
    const Tensor& input,
    const Tensor& weight, const c10::optional<Tensor>& bias_opt,
    const IntArrayRef padding,
    const IntArrayRef stride) {
  // See [Note: hacky wrapper removal for optional tensor]
<<<<<<< HEAD
  const Tensor& bias = c10::value_or_else(bias_opt, [] {return Tensor();});
=======
  c10::MaybeOwned<Tensor> bias_maybe_owned = at::borrow_from_optional_tensor(bias_opt);
  const Tensor& bias = *bias_maybe_owned;
>>>>>>> 98fcdb80

  at::Tensor output = at::empty(
      conv_output_size(input.sizes(), weight.sizes(), padding, stride),
      input.options());

  // Our input Tensor must be in the form N,C,H,W
  if (input.ndimension() != 4) {
    throw std::runtime_error(
        "NNPack convolutionOutput expects 4D input Tensor N,C,H,W");
  }
  // Our weight Tensor must be in the form oC,iC,kH,kW
  if (weight.ndimension() != 4) {
    throw std::runtime_error(
        "NNPack convolutionOutput expects 4D weight Tensor oC,iC,kH,kW");
  }
  // Our output Tensor must be in the form N,oC,oH,oW
  if (output.ndimension() != 4) {
    throw std::runtime_error(
        "NNPack convolutionOutput expects 4D output Tensor N,oC,oH,oW");
  }

  // Some basic shape checking, not comprehensive
  if (input.size(1) != weight.size(1)) {
    std::stringstream err;
    err << "Mismatch between number of input channels in input Tensor ("
        << input.size(1) << ") and weight Tensor (" << weight.size(1)
        << ") in NNPack convolutionOutput";
    throw std::runtime_error(err.str());
  }
  if (weight.size(0) != output.size(1)) {
    std::stringstream err;
    err << "Mismatch between number of output channels in weight Tensor ("
        << weight.size(0) << ") and output Tensor (" << output.size(1)
        << ") in NNPack convolutionOutput";
    throw std::runtime_error(err.str());
  }
  if (input.size(0) != output.size(0)) {
    std::stringstream err;
    err << "Mismatch between batch size in input Tensor (" << input.size(0)
        << ") and output Tensor (" << output.size(0)
        << ") in NNPack convolutionOutput";
    throw std::runtime_error(err.str());
  }

  // All Tensors must be float Tensors
  if (input.device().type() != kCPU || input.scalar_type() != kFloat ||
      weight.device().type() != kCPU || weight.scalar_type() != kFloat ||
      output.device().type() != kCPU || output.scalar_type() != kFloat ||
      (bias.defined() && (bias.device().type() != kCPU || bias.scalar_type() != kFloat))) {
    throw std::runtime_error(
        "Mismatched Tensor types in NNPack convolutionOutput");
  }

  const auto algorithm = nnp_convolution_algorithm_auto;
  const size_t input_channels = input.size(1);
  const size_t output_channels = weight.size(0);
  const struct nnp_size input_size = {
      .width = (size_t)input.size(3),
      .height = (size_t)input.size(2),
  };
  const struct nnp_padding input_padding = {
      .top = (size_t)padding[0],
      .right = (size_t)padding[1],
      .bottom = (size_t)padding[0],
      .left = (size_t)padding[1],
  };
  const struct nnp_size kernel_size = {
      .width = (size_t)weight.size(3),
      .height = (size_t)weight.size(2),
  };
  const struct nnp_size output_size = {
      .width = (size_t)output.size(3),
      .height = (size_t)output.size(2),
  };
  const nnp_size output_subsample = {
      .width = stride[1],
      .height = stride[0],
  };

  const auto input_ = input.contiguous();
  const auto weight_ = weight.contiguous();
  // If we don't have a defined bias Tensor, we need to create one filled with zeroes
  const auto bias_ = bias.defined() ? bias.contiguous() : at::zeros({weight.size(0)}, input.options());

  const auto compute = [&](const size_t batch_size) -> nnp_status {
    if ((batch_size == 1) || (output_subsample.width != 1) || (output_subsample.height != 1)) {
      const size_t input_size_per_batch = input_channels * input_size.width * input_size.height;
      const size_t output_size_per_batch = output_channels * output_size.width * output_size.height;

      for (size_t batch = 0u; batch < batch_size; ++batch) {
        const nnp_status status = nnp_convolution_inference(
            algorithm,
            nnp_convolution_transform_strategy_compute,
            input_channels,
            output_channels,
            input_size,
            input_padding,
            kernel_size,
            output_subsample,
            input_.data_ptr<float>() + batch * input_size_per_batch,
            weight_.data_ptr<float>(),
            bias_.data_ptr<float>(),
            output.data_ptr<float>() + batch * output_size_per_batch,
            workspace,
            &workspace_size,
            nnp_activation_identity,
            nullptr,
            nnpack_threadpool(),
            nullptr );

        if (nnp_status_success != status) {
          return status;
        }
      }

      return nnp_status_success;
    }
    else {
      return nnp_convolution_output(
        algorithm,
        batch_size,
        input_channels,
        output_channels,
        input_size,
        input_padding,
        kernel_size,
        input_.data_ptr<float>(),
        weight_.data_ptr<float>(),
        bias_.data_ptr<float>(),
        output.data_ptr<float>(),
        workspace,
        &workspace_size,
        nnp_activation_identity,
        nullptr,
        nnpack_threadpool(),
        nullptr );
    }
  };

  const size_t batch_size = input.size(0);

  auto size_and_allocate_ws = [&]() {
    // Run a single pass to get the size of memory workspace buffer
    const auto status = compute(batch_size);
    if (status != nnp_status_success) {
      throw std::runtime_error("NNPACK SpatialConvolution_updateOutput failed");
    }
    allocate_workspace();
  };

  // If no workspace created yet, allocate it
  if (workspace == nullptr) {
    size_and_allocate_ws();
  }

  // Try to run with the newly created, or existing workspace
  auto status = compute(batch_size);

  if (status == nnp_status_insufficient_buffer) {
    // Need to reallocate the workspace
    deallocate_workspace();
    size_and_allocate_ws();

    // Try one more time
    status = compute(batch_size);
  }

  if (status != nnp_status_success) {
    throw std::runtime_error("NNPACK SpatialConvolution_updateOutput failed");
  }

  return output;
}

Tensor _nnpack_spatial_convolution_backward_input(
    const at::Tensor& input,
    const at::Tensor& gradOutput,
    const at::Tensor& weight,
    IntArrayRef padding) {
  at::Tensor gradInput = at::empty(input.sizes(), input.options());

  // Our input and gradInput Tensors must be in the form N,C,H,W
  if (input.ndimension() != 4) {
    throw std::runtime_error(
        "NNPack convolution updateGradInput expects 4D input Tensor N,C,H,W");
  }
  if (gradInput.ndimension() != 4) {
    throw std::runtime_error(
        "NNPack convolution updateGradInput expects 4D gradInput Tensor N,C,H,W");
  }
  // Our weight Tensor must be in the form oC,iC,kH,kW
  if (weight.ndimension() != 4) {
    throw std::runtime_error(
        "NNPack convolution updateGradInput expects 4D weight Tensor oC,iC,kH,kW");
  }
  // Our gradOutput Tensor must be in the form N,oC,oH,oW
  if (gradOutput.ndimension() != 4) {
    throw std::runtime_error(
        "NNPack convolution updateGradInput expects 4D gradOutput Tensor N,oC,oH,oW");
  }

  // Some basic shape checking, not comprehensive
  if (!input.sizes().equals(gradInput.sizes())) {
    std::stringstream err;
    err << "Mismatch between input size (" << input.sizes()
        << ") and gradInput size (" << gradInput.sizes()
        << ") in NNPack convolution updateGradInput";
    throw std::runtime_error(err.str());
  }
  if (input.size(1) != weight.size(1)) {
    std::stringstream err;
    err << "Mismatch between number of input channels in input Tensor ("
        << input.size(1) << ") and weight Tensor (" << weight.size(1)
        << ") in NNPack convolution updateGradInput";
    throw std::runtime_error(err.str());
  }
  if (weight.size(0) != gradOutput.size(1)) {
    std::stringstream err;
    err << "Mismatch between number of output channels in weight Tensor ("
        << weight.size(0) << ") and gradOutput Tensor (" << gradOutput.size(1)
        << ") in NNPack convolution updateGradInput";
    throw std::runtime_error(err.str());
  }
  if (input.size(0) != gradOutput.size(0)) {
    std::stringstream err;
    err << "Mismatch between batch size in input Tensor (" << input.size(0)
        << ") and gradOutput Tensor (" << gradOutput.size(0)
        << ") in NNPack convolution updateGradInput";
    throw std::runtime_error(err.str());
  }

  // Setup parameters for the NNPACK convolution input gradient call

  // Use the default algorithm
  auto algorithm = nnp_convolution_algorithm_auto;

  const size_t batch_size = input.size(0);
  const size_t input_channels = input.size(1);
  const size_t output_channels = weight.size(0);
  const struct nnp_size input_size = {.width = (size_t)input.size(3),
                                      .height = (size_t)input.size(2)};
  const struct nnp_padding input_padding = {.top = (size_t)padding[0],
                                            .right = (size_t)padding[1],
                                            .bottom = (size_t)padding[0],
                                            .left = (size_t)padding[1]};
  const struct nnp_size kernel_size = {.width = (size_t)weight.size(3),
                                       .height = (size_t)weight.size(2)};

  auto run = [&]() -> nnp_status {
    return nnp_convolution_input_gradient(
        algorithm,
        batch_size,
        input_channels,
        output_channels,
        input_size,
        input_padding,
        kernel_size,
        gradOutput.data_ptr<float>(),
        weight.data_ptr<float>(),
        gradInput.data_ptr<float>(),
        workspace, // workspace_buffer
        &workspace_size, // workspace_size
        nnp_activation_identity,
        nullptr, // activation_parameters
        nnpack_threadpool(),
        nullptr // profile
    );
  };

  auto size_and_allocate_ws = [&]() {
    // Run a single pass to get the size of memory workspace buffer
    auto status = run();
    if (status != nnp_status_success) {
      throw std::runtime_error(
          "NNPACK SpatialConvolution_updateGradInput failed");
    }
    allocate_workspace();
  };

  // If no workspace created yet, allocate it
  if (workspace == nullptr) {
    size_and_allocate_ws();
  }

  // Try to run with the newly created, or existing workspace
  auto status = run();

  if (status == nnp_status_insufficient_buffer) {
    // Need to reallocate the workspace
    deallocate_workspace();
    size_and_allocate_ws();

    // Try one more time
    status = run();
  }

  if (status != nnp_status_success) {
    throw std::runtime_error(
        "NNPACK SpatialConvolution_updateGradInput failed");
  }

  return gradInput;
}

Tensor _nnpack_spatial_convolution_backward_weight(
    const at::Tensor& input,
    IntArrayRef weight_size,
    const at::Tensor& gradOutput,
    IntArrayRef padding) {
  at::Tensor gradWeight = at::empty(weight_size, input.options());

  // Our input and gradInput Tensors must be in the form N,C,H,W
  if (input.ndimension() != 4) {
    throw std::runtime_error(
        "NNPack convolutionOutput expects 4D input Tensor N,C,H,W");
  }
  // Our gradWeight Tensor must be in the form oC,iC,kH,kW
  if (gradWeight.ndimension() != 4) {
    throw std::runtime_error(
        "NNPack convolutionOutput expects 4D gradWeight Tensor oC,iC,kH,kW");
  }
  // Our weight Tensor must be in the form N,oC,oH,oW
  if (gradOutput.ndimension() != 4) {
    throw std::runtime_error(
        "NNPack convolutionOutput expects 4D gradOutput Tensor N,oC,oH,oW");
  }

  // Some basic shape checking, not comprehensive
  if (input.size(1) != gradWeight.size(1)) {
    std::stringstream err;
    err << "Mismatch between number of input channels in input Tensor ("
        << input.size(1) << ") and gradWeight Tensor (" << gradWeight.size(1)
        << ") in NNPack convolution accGradWeight";
    throw std::runtime_error(err.str());
  }
  if (gradWeight.size(0) != gradOutput.size(1)) {
    std::stringstream err;
    err << "Mismatch between number of output channels in gradWeight Tensor ("
        << gradWeight.size(0) << ") and gradOutput Tensor ("
        << gradOutput.size(1) << ") in NNPack convolution accGradWeight";
    throw std::runtime_error(err.str());
  }
  if (input.size(0) != gradOutput.size(0)) {
    std::stringstream err;
    err << "Mismatch between batch size in input Tensor (" << input.size(0)
        << ") and gradOutput Tensor (" << gradOutput.size(0)
        << ") in NNPack convolution accGradWeight";
    throw std::runtime_error(err.str());
  }

  // Setup parameters for the NNPACK convolution kernel gradient call

  // Use the default algorithm
  auto algorithm = nnp_convolution_algorithm_auto;

  const size_t batch_size = input.size(0);
  const size_t input_channels = input.size(1);
  const size_t output_channels = gradWeight.size(0);
  const struct nnp_size input_size = {.width = (size_t)input.size(3),
                                      .height = (size_t)input.size(2)};
  const struct nnp_padding input_padding = {.top = (size_t)padding[0],
                                            .right = (size_t)padding[1],
                                            .bottom = (size_t)padding[0],
                                            .left = (size_t)padding[1]};
  const struct nnp_size kernel_size = {.width = (size_t)weight_size[3],
                                       .height = (size_t)weight_size[2]};

  auto input_ = input.contiguous();
  auto run = [&]() -> nnp_status {
    return nnp_convolution_kernel_gradient(
        algorithm,
        batch_size,
        input_channels,
        output_channels,
        input_size,
        input_padding,
        kernel_size,
        input_.data_ptr<float>(),
        gradOutput.data_ptr<float>(),
        gradWeight.data_ptr<float>(),
        workspace, // workspace_buffer
        &workspace_size, // workspace_size
        nnp_activation_identity,
        nullptr, // activation_parameters
        nnpack_threadpool(),
        nullptr // profile
    );
  };

  auto size_and_allocate_ws = [&]() {
    // Run a single pass to get the size of memory workspace buffer
    auto status = run();
    if (status != nnp_status_success) {
      throw std::runtime_error(
          "NNPACK SpatialConvolution_accGradWeight failed");
    }
    allocate_workspace();
  };

  // If no workspace created yet, allocate it
  if (workspace == nullptr) {
    size_and_allocate_ws();
  }

  // Try to run with the newly created, or existing workspace
  auto status = run();

  if (status == nnp_status_insufficient_buffer) {
    // Need to reallocate the workspace
    deallocate_workspace();
    size_and_allocate_ws();

    // Try one more time
    status = run();
  }

  if (status != nnp_status_success) {
    throw std::runtime_error("NNPACK SpatialConvolution_accGradWeight failed");
  }

  return gradWeight;
}

std::tuple<Tensor, Tensor, Tensor> _nnpack_spatial_convolution_backward(
    const at::Tensor& input,
    const at::Tensor& grad_output,
    const at::Tensor& weight,
    IntArrayRef padding,
    std::array<bool, 3> output_mask) {
  Tensor grad_input, grad_weight, grad_bias;
  if (output_mask[0]) {
    grad_input = at::_nnpack_spatial_convolution_backward_input(
        input, grad_output, weight, padding);
  }
  if (output_mask[1]) {
    grad_weight = at::_nnpack_spatial_convolution_backward_weight(
        input, weight.sizes(), grad_output, padding);
  }
  if (output_mask[2]) {
    grad_bias = grad_output.contiguous()
                    .view({grad_output.size(0), grad_output.size(1), -1})
                    .sum(0)
                    .sum(1);
  }

  return std::tuple<Tensor, Tensor, Tensor>{grad_input, grad_weight, grad_bias};
}

} // namespace native
} // namespace at

#endif // AT_NNPACK_ENABLED<|MERGE_RESOLUTION|>--- conflicted
+++ resolved
@@ -149,12 +149,8 @@
     const IntArrayRef padding,
     const IntArrayRef stride) {
   // See [Note: hacky wrapper removal for optional tensor]
-<<<<<<< HEAD
-  const Tensor& bias = c10::value_or_else(bias_opt, [] {return Tensor();});
-=======
   c10::MaybeOwned<Tensor> bias_maybe_owned = at::borrow_from_optional_tensor(bias_opt);
   const Tensor& bias = *bias_maybe_owned;
->>>>>>> 98fcdb80
 
   at::Tensor output = at::empty(
       conv_output_size(input.sizes(), weight.sizes(), padding, stride),
