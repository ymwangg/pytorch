#include <c10d/default_comm_hooks.hpp>
#include <c10/core/ScalarType.h>
#include <c10/util/Exception.h>

#include <c10d/ProcessGroup.hpp>
#include <c10d/comm.hpp>
#include <torch/torch.h>

namespace c10d {

c10::intrusive_ptr<c10::ivalue::Future> AllReduceCommHook::runHook(
    GradBucket& bucket) {
  std::vector<at::Tensor> tensors = {bucket.getBufferRef()};
  // Apply the division first to avoid overflow, especially for FP16.
  tensors[0] /= state_->getSize();
  return state_->allreduce(tensors)->getFuture();
}

c10::intrusive_ptr<c10::ivalue::Future> FP16CompressCommHook::runHook(
    GradBucket& bucket) {

  auto compressed_tensor = bucket.getBufferRef().to(torch::kFloat16);
  // Apply the division first to avoid overflow.
  compressed_tensor /= state_->getSize();
  std::vector<at::Tensor> tensors = {compressed_tensor};

  auto allreduce_fut = state_->allreduce(tensors)->getFuture();
  auto decompress = [bucket](c10::ivalue::Future& allreduce_fut) {
    auto result = allreduce_fut.value();
    TORCH_INTERNAL_ASSERT(
        result.isTensorList(),
        "ProcessGroup::allreduce should return TensorList");

    auto reduce_tensor = result.toTensorVector()[0];
<<<<<<< HEAD
    TORCH_INTERNAL_ASSERT_DEBUG_ONLY(
      reduce_tensor.scalar_type() == at::ScalarType::Half,
      "Expected reduced tensor to be fp16 in FP16CompressHook, but got type ",
      reduce_tensor.scalar_type()
    );
    const auto decompressed_tensor = bucket.getBuffer();
=======
    const auto& decompressed_tensor = bucket.getBuffer();
>>>>>>> 83ced8cf
    decompressed_tensor.copy_(reduce_tensor);
    return c10::IValue(decompressed_tensor);
  };

  return allreduce_fut->then(decompress, allreduce_fut->elementType());
}

c10::intrusive_ptr<c10::ivalue::Future> _AllReduceBySumCommHook::
    runHook(GradBucket& bucket) {
  std::vector<at::Tensor> tensors = {bucket.getBufferRef()};
  return state_->allreduce(tensors)->getFuture();
}

} // namespace c10d<|MERGE_RESOLUTION|>--- conflicted
+++ resolved
@@ -32,16 +32,12 @@
         "ProcessGroup::allreduce should return TensorList");
 
     auto reduce_tensor = result.toTensorVector()[0];
-<<<<<<< HEAD
+    const auto& decompressed_tensor = bucket.getBuffer();
     TORCH_INTERNAL_ASSERT_DEBUG_ONLY(
       reduce_tensor.scalar_type() == at::ScalarType::Half,
       "Expected reduced tensor to be fp16 in FP16CompressHook, but got type ",
       reduce_tensor.scalar_type()
     );
-    const auto decompressed_tensor = bucket.getBuffer();
-=======
-    const auto& decompressed_tensor = bucket.getBuffer();
->>>>>>> 83ced8cf
     decompressed_tensor.copy_(reduce_tensor);
     return c10::IValue(decompressed_tensor);
   };
