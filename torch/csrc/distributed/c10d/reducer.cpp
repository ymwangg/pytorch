#include <c10d/reducer.hpp>

#include <c10d/Utils.hpp>
#include <c10d/default_comm_hooks.hpp>

#include <functional>

#include <c10/core/DeviceGuard.h>
#include <c10/core/StreamGuard.h>
#include <c10/util/Exception.h>
#include <c10/util/hash.h>
#include <c10/util/irange.h>
#include <c10d/comm.hpp>
#include <c10d/logger.hpp>
#include <torch/csrc/autograd/engine.h>
#include <torch/csrc/autograd/function_hook.h>
#include <torch/csrc/autograd/functions/accumulate_grad.h>
#include <torch/csrc/autograd/profiler.h>
#include <torch/csrc/autograd/utils/grad_layout_contract.h>
#include <torch/csrc/autograd/utils/lambda_post_hook.h>
#include <torch/csrc/utils/memory.h>

namespace c10d {
namespace {


constexpr int kUnsetDivFactor = -1;

// Macro that wraps TORCH_CHECK with DDP logging.
#define REDUCER_CHECK(cond, logger_, ...)             \
  if (C10_UNLIKELY_OR_CONST(!(cond))) {               \
    if (!logger_.expired()) {                         \
      logger_.lock()->set_error_and_log(__VA_ARGS__); \
    }                                                 \
    TORCH_CHECK(false, ##__VA_ARGS__);                \
  }

} // namespace

C10_DEFINE_TYPED_REGISTRY( // NOLINT
    TimerRegistry,
    c10::DeviceType,
    Timer,
    std::unique_ptr,
    c10::Device);

namespace {

class CpuTimer : public Timer {
 public:
  explicit CpuTimer(c10::Device /* unused */) {}

  c10::optional<int64_t> measureDifference(Event start, Event end) override {
    int64_t start_time = getTimeRef(start);
    int64_t end_time = getTimeRef(end);
    // If cpu_end_time is not recorded in this iteration,
    // avg_time will return invalid value.
    // For some cases like DDP runs on non-sync mode, backward compute
    // end time can not be recorded in this iteration and thus can not
    // calculate the valid avg_time.
    // In this case, skip calculating the avg_time and return.
    if (end_time < start_time) {
      return c10::nullopt;
    }
    return end_time - start_time;
  }
};

C10_REGISTER_TYPED_CLASS(TimerRegistry, c10::kCPU, CpuTimer);

} // namespace

Reducer::Reducer(
    std::vector<std::vector<at::Tensor>> replicas,
    std::vector<std::vector<size_t>> bucket_indices,
    std::vector<size_t> per_bucket_size_limits,
    c10::intrusive_ptr<c10d::ProcessGroup> process_group,
    std::vector<std::vector<bool>> expect_sparse_gradients,
    int64_t bucket_bytes_cap,
    bool find_unused_parameters,
    bool gradient_as_bucket_view,
    std::unordered_map<size_t, std::string> paramNames,
    int64_t first_bucket_bytes_cap)
    : replicas_(std::move(replicas)),
      process_group_(std::move(process_group)),
      expect_sparse_gradients_(std::move(expect_sparse_gradients)),
      expect_autograd_hooks_(false),
      require_finalize_(false),
      next_bucket_(0),
      has_marked_unused_parameters_(false),
      find_unused_parameters_(find_unused_parameters),
      gradient_as_bucket_view_(gradient_as_bucket_view),
      local_used_maps_reduced_(false),
      num_iterations_(0),
      num_buckets_ready_(0),
      has_rebuilt_bucket_(false),
      bucket_bytes_cap_(bucket_bytes_cap),
      div_factor_(kUnsetDivFactor),
      static_graph_(false),
      comm_hook_(nullptr),
      thread_local_state_(at::ThreadLocalState()),
      ddp_debug_level_(parseDistDebugLevel()),
      param_names_(std::move(paramNames)),
      first_bucket_bytes_cap_(first_bucket_bytes_cap) {
  C10_LOG_API_USAGE_ONCE("torch.distributed.ddp.reducer");
  TORCH_INTERNAL_ASSERT(
      replicas_.size() == 1, "Expected exactly one model replica.");
  TORCH_INTERNAL_ASSERT(
      replicas_[0].size() >= 1, "Expected at least one parameter.");

  if (ddp_debug_level_ != c10d::DistributedDebugLevel::OFF) {
    LOG(INFO) << "Reducer initialized with bucket_bytes_cap: "
              << bucket_bytes_cap_
              << " first_bucket_bytes_cap: " << first_bucket_bytes_cap;
  }
  // Check whether the module is multi_device_module
  {
    std::set<int> unique_devices;
    for (const auto& v : replicas_[0]) {
      auto device_idx = int(v.device().index());
      if (unique_devices.find(device_idx) == unique_devices.end()) {
        unique_devices.insert(device_idx);
        if (unique_devices.size() > 1) {
          is_multi_device_module_ = true;
          break;
        }
      }
    }
  }

  // For CUDA, record events only for single device module.
  c10::Device device = replicas_[0][0].device();
  if (!(device.is_cuda() && is_multi_device_module_)) {
    timer_ = TimerRegistry()->Create(device.type(), device);
  }

  // If `expect_sparse_gradients` is not specified, initialize it such that
  // we do not expect sparse gradients for any parameter.
  if (expect_sparse_gradients_.empty()) {
    expect_sparse_gradients_ = std::vector<std::vector<bool>>(
        replicas_.size(), std::vector<bool>(replicas_[0].size(), false));
  }
  TORCH_INTERNAL_ASSERT(expect_sparse_gradients_.size() == replicas_.size());

  // Initialize variable bucketing.
  // This can be reinitialized later after capturing runtime information.
  {
    std::lock_guard<std::mutex> lock(mutex_);
    initialize_buckets(
        std::move(bucket_indices), std::move(per_bucket_size_limits));
  }

  // All variables are expected to have their `grad_fn` set to the gradient
  // accumulation function (since they are leafs in the autograd graph).
  // We store pointers to these functions such that we can check if they are
  // used in an autograd pass. If they are not, we know their grad tensors
  // can be marked as ready for reduction.
  {
    const auto replica_count = replicas_.size();
    grad_accumulators_.resize(replica_count);
    // TODO: get rid of replica_index and nested
    // containers such as replicas_, grad_accumulators_, etc.
    size_t replica_index = 0;
    const auto variable_count = replicas_[replica_index].size();
    grad_accumulators_[replica_index].resize(variable_count);
    for (const auto variable_index : c10::irange(variable_count)) {
      auto& variable = replicas_[replica_index][variable_index];

      // The gradient accumulator function is lazily initialized once.
      // Therefore we can use its presence in the autograd graph as
      // evidence that the parameter has participated in an iteration.
      auto grad_accumulator = torch::autograd::impl::grad_accumulator(variable);

#ifndef _WIN32
      using torch::distributed::autograd::ThreadLocalDistAutogradContext;
#endif
      // Hook to execute after the gradient accumulator has executed.
      hooks_.emplace_back(
          grad_accumulator->add_post_hook(
              torch::make_unique<torch::autograd::utils::LambdaPostHook>(
                  [=](const torch::autograd::variable_list& outputs,
                      const torch::autograd::variable_list& /* unused */) {
#ifndef _WIN32
                    this->rpc_context_.set(
                        ThreadLocalDistAutogradContext::getContextPtr());
#endif
                    this->autograd_hook(variable_index);
                    return outputs;
                  })),
          grad_accumulator);

      // Map raw function pointer to replica index and parameter index.
      // This is used later on when the autograd graph is traversed
      // to check for parameters for which no gradient is computed, if
      // find_unused_parameters=True.
      // Note that the mapping of gradient accumulator to variable should be
      // one to one as we deduplicate shared parameters before constructing
      // Reducer.
      if (find_unused_parameters_) {
        gradAccToVariableMap_[grad_accumulator.get()] = variable_index;
      }

      numGradHooksTriggeredMap_[variable_index] = 0;

      // The gradient accumulator is stored as weak_ptr in the autograd
      // metadata of the variable, so we have to keep it alive here for
      // the raw pointer to be valid.
      REDUCER_CHECK(
          grad_accumulators_[replica_index][variable_index] == nullptr,
          logger_,
          c10::str(
              "Reducer tried to register duplicate grad accumulator for replica ",
              replica_index,
              " variable ",
              variable_index));

      grad_accumulators_[replica_index][variable_index] =
          std::move(grad_accumulator);
    }
  }

  // Initialize backward stats vector.
  {
    const auto replica_count = replicas_.size();
    backward_stats_.resize(replica_count);
    const auto variable_count = replicas_[0].size();
    std::for_each(
        backward_stats_.begin(),
        backward_stats_.end(),
        [=](std::vector<int64_t>& v) { v.resize(variable_count); });
  }

  // See Note [Skip allreducing local_used_maps_dev]
  if (find_unused_parameters_) {
    initialize_local_used_map();
  }
}

// Note [Skip allreducing local_used_maps_dev]
// ~~~~~~~~~~~~~~~~~~~~~~~~~~
// If find_unused_parameters_ is set to false, there is no need to allreduce
// local_used_maps_dev_, because all parameters will be reduced anyway.
// Therefore, we can avoid allocating memory for local_used_maps and
// local_used_maps_dev_ if find_unused_parameters_ is false.

// Note [DDP Communication Hook]
// ~~~~~~~~~~~~~~~~~~~~~~~~~~
// If DDP communication hook is not registered, the reducer reduces the buckets
// by just calling allreduce. If registered, it calls the hook and uses future
// work handle. If registered, reducer also skips dividing grads by world size.
// The reason for this is that the communication hook is expected to completely
// override how we perform communication and the user should have complete
// control over how the grads are handled.
//
// DDP communication hook is an enhancement that provides a hook which can be
// used to override how DDP communicates gradients across ranks, this can be
// used for algorithms like Gradient Compression/GossipGrad. This hook can be
// registered from Python API using `register_comm_hook`. `PythonCommHook`
// enables registering a Python hook and is a subclass of `CommHookInterface`.
// Additionally, there are also some built-in C++ hook implementations that can
// be specified by calling `register_builtin_comm_hook` from Python API.

Reducer::~Reducer() noexcept(false) {
  // Remove all hooks on variables registered by this Reducer. This is necessary
  // to make DDP failure recoverable. Otherwise, multiple Reducer instances
  // (from recoveries) will add their hooks to the original model, and those
  // hooks will try to invoke methods on a deleted Reducer objects.
  for (auto& hook : hooks_) {
    auto& key = hook.first;
    auto& grad_accumulator = hook.second;

    TORCH_INTERNAL_ASSERT(
        grad_accumulator->del_post_hook(key),
        "Reducer attempts to delete a non-existing hook.");
  }
}

bool Reducer::dynamic_graph_find_unused() {
  return !static_graph_ && find_unused_parameters_;
}

bool Reducer::static_graph_first_iteration() {
  return static_graph_ && num_iterations_ == 1;
}

bool Reducer::static_graph_after_first_iteration() {
  return static_graph_ && num_iterations_ > 1;
}

bool Reducer::ddp_graph_static() {
  std::lock_guard<std::mutex> lock(mutex_);
  return ddp_graph_static_;
}

void Reducer::initialize_local_used_map() {
  const auto replica_count = replicas_.size();
  const auto variable_count = replicas_[0].size();
  local_used_maps_.resize(replica_count);
  local_used_maps_dev_.resize(replica_count);

  for (const auto i : c10::irange(replica_count)) {
    at::TensorOptions options;
    options = options.dtype(at::kInt);

    // Deliberately don't pin the memory even if local_used_maps_dev_ will
    // be cuda. See Note [local_used_maps_ -> local_used_maps_dev copying]
    local_used_maps_[i] =
        at::zeros({static_cast<long>(variable_count)}, options);

    // This tensor needs to be on the same device as replica because backend
    // such as NCCL may not support CPU tensors, and hence it might not work
    // if we always put it on CPU.
    options = options.device(replicas_[i][0].device());
    local_used_maps_dev_[i] =
        at::empty({static_cast<long>(variable_count)}, options);
  }
}

void Reducer::check_grad_layout(
    const at::Tensor& grad,
    const at::Tensor& bucket_view) {
  // Ensure that the gradient type matches the bucket type.
  REDUCER_CHECK(
      grad.options().type_equal(bucket_view.options()),
      logger_,
      c10::str("Expected ", bucket_view.toString(), ", got ", grad.toString()));

  TORCH_INTERNAL_ASSERT(grad.device() == bucket_view.device());
  TORCH_INTERNAL_ASSERT(grad.numel() == bucket_view.numel());
  // AccumulateGrad doesn't HAVE to obey the grad layout contract.
  // The penalty for disobedience is reduced performance, not numerical
  // death. Warnings here help diagnose poor DDP performance.
  if (grad.strides() != bucket_view.strides()) {
    TORCH_WARN_ONCE(
        "Grad strides do not match bucket view strides. "
        "This may indicate grad was not created according to the "
        "gradient layout contract, or that the param's strides "
        "changed since DDP was constructed.  This is not an error, "
        "but may impair performance.\n"
        "grad.sizes() = ",
        grad.sizes(),
        ", strides() = ",
        grad.strides(),
        "\n",
        "bucket_view.sizes() = ",
        bucket_view.sizes(),
        ", strides() = ",
        bucket_view.strides());
  }
  if (!gradient_as_bucket_view_) {
    TORCH_INTERNAL_ASSERT(!grad.is_alias_of(bucket_view));
  }
}

void Reducer::mark_variable_ready_dense(size_t variable_index) {
  const auto replica_index = 0;
  const auto& bucket_index = variable_locators_[variable_index];
  auto& bucket = buckets_[bucket_index.bucket_index];
  auto& replica = bucket.replicas[replica_index];
  auto& variable = replica.variables[bucket_index.intra_bucket_index];
  auto& bucket_view = replica.bucket_views_in[bucket_index.intra_bucket_index];

  // Copy contents of gradient tensor to bucket tensor.
  // If the gradient is not set, we assume it wasn't computed
  // as part of the current backwards pass, and zero the part
  // of the bucket it would otherwise hold.
  runGradCallbackForVariable(variable, [&](auto& grad) {
    if (grad.defined()) {
      this->check_grad_layout(grad, bucket_view);
      // When gradient_as_bucket_view_ is false, or even when
      // gradient_as_bucket_view_ is true, in rare cases users may set grad to
      // be None after every iteration. In these cases, grad and bucket_view are
      // pointing to different storages and thus need to copy grads to
      // bucket_view. If gradient_as_bucket_view_ is set as true, let grad point
      // to bucket_view. If grad has already been set as views of buckets in
      // previous iterations, no copy is needed.
      if (!grad.is_alias_of(bucket_view)) {
        if (comm_hook_ == nullptr) {
          auto wrapped =
              at::native::wrapped_scalar_tensor(double(1.) / div_factor_);
          // Divides while copying into the bucket view to save one scan over
          // all the input parameters.
          at::mul_out(bucket_view, grad, wrapped);
        } else {
          bucket_view.copy_(grad);
        }

        if (gradient_as_bucket_view_) {
          // Let grad point to bucket_view buffer.
          grad = bucket_view;
          // The grad is modified and need to be written back.
          return true;
        }
      } else {
        // If grad and bucket view point to the same storage, no need to copy.
        if (comm_hook_ == nullptr) {
          bucket_view.div_(div_factor_);
        }
      }
    } else {
      bucket_view.zero_();
    }
    // The grad is not modified and doesn't need to be written back.
    return false;
  });
}

void Reducer::mark_variable_ready_sparse(size_t variable_index) {
  const auto replica_index = 0;
  const auto& bucket_index = variable_locators_[variable_index];
  auto& bucket = buckets_[bucket_index.bucket_index];
  auto& replica = bucket.replicas[replica_index];
  auto& variable = replica.variables[bucket_index.intra_bucket_index];

  runGradCallbackForVariable(variable, [&](auto& grad) {
    REDUCER_CHECK(
        grad.defined(), logger_, "Expected sparse gradient to be defined.");
    REDUCER_CHECK(
        grad.options().layout() == c10::kSparse,
        logger_,
        "Expected variable to have sparse gradient.");

    // Sparse tensors cannot be grouped together with other sparse tensors
    // in a single reduction operation like we can for dense tensors.
    // Therefore, the `offsets` and `lengths` vectors in the bucket replica
    // struct are empty, and there is no pre-existing accumulation tensor.
    // Directly assign the sparse tensor to the `contents` field.
    replica.contents = grad;
    // If no DDP comm hook is registered,
    // the allreduce only sums up the value, and a separate division is
    // required.
    if (comm_hook_ == nullptr) {
      replica.contents.div_(div_factor_);
    }
    // The grad is modified in place and needs to be written back.
    return true;
  });
}

std::vector<c10d::GradBucket> Reducer::get_grad_buckets(
    bool return_zero_tensors) const {
  std::lock_guard<std::mutex> lock(mutex_);
  std::vector<c10d::GradBucket> gradBuckets;
  gradBuckets.reserve(buckets_.size());
  for (size_t i = 0; i < buckets_.size(); ++i) {
    auto& bucket = buckets_[i];
    auto variables_for_bucket = get_variables_for_bucket(i, bucket);
    gradBuckets.emplace_back(
        i,
        return_zero_tensors ? at::zeros_like(bucket.replicas[0].contents)
                            : bucket.replicas[0].contents,
        bucket.replicas[0].offsets,
        bucket.replicas[0].lengths,
        bucket.replicas[0].sizes_vec,
        variables_for_bucket);
  }
  return gradBuckets;
}

void Reducer::set_forward_pass_work_handle(
    c10::intrusive_ptr<c10d::ProcessGroup::Work> forwardPassWorkHandle,
    bool useStaticWorldSize) {
  std::lock_guard<std::mutex> lock(mutex_);
  forwardPassWorkHandle_.workHandle = std::move(forwardPassWorkHandle);
  forwardPassWorkHandle_.useStaticWorldSize = useStaticWorldSize;
}

std::vector<at::Tensor> Reducer::get_local_used_maps_on_device() const {
  std::lock_guard<std::mutex> lock(mutex_);
  return local_used_maps_dev_;
}

void Reducer::push_rebuilt_params_for_all_indices() {
  std::lock_guard<std::mutex> lock(mutex_);
  if (!should_rebuild_buckets() || !rebuilt_param_indices_.empty()) {
    return;
  }
  const auto replica_count = replicas_.size();
  const auto variable_count = replicas_[0].size();
  for (const auto variable_index : c10::irange(variable_count)) {
    push_rebuilt_params(variable_index);
  }
}

void Reducer::push_rebuilt_params(const size_t& index) {
  rebuilt_params_.push_back(replicas_[0][index]);
  rebuilt_param_indices_.push_back(index);
}

void Reducer::set_divide_factor() {
  // If it was scheduled, wait on allreduce in forward pass that tells us
  // division factor based on no. of currently participating processes.
  if (div_factor_ == kUnsetDivFactor) {
    div_factor_ = process_group_->getSize();
    auto& workHandle = forwardPassWorkHandle_.workHandle;
    if (workHandle && !forwardPassWorkHandle_.useStaticWorldSize) {
      workHandle->wait();
      auto results = workHandle->result();
      // Guard against the results being empty
      TORCH_INTERNAL_ASSERT(results.size() > 0);
      at::Tensor& res = results.front();
      div_factor_ = res.item().to<int>();
    }
  }
}

// Right now delay_all_reduce is only called when static_graph_=true and
// num_iterations_==1.
void Reducer::delay_all_reduce() {
  std::lock_guard<std::mutex> lock(this->mutex_);

  if (should_collect_runtime_stats()) {
    record_backward_compute_end_time();
    record_backward_comm_start_time();
  }

  // launch all reduce local used map
  all_reduce_local_used_map();

  // prepare to set unused_parameters_, if it is static graph,
  // unused_parameters_ will not change after 1st iteration.
  unused_parameters_.clear();

  // copy all gradients to buckets
  size_t replica_index = 0;
  for (size_t variable_index = 0;
       variable_index < replicas_[replica_index].size();
       variable_index++) {
    // set unused_parameters_
    if (numGradHooksTriggeredMap_[variable_index] == 0) {
      unused_parameters_.push_back(variable_index);
    }
    require_finalize_ = true;
    set_divide_factor();
    if (expect_sparse_gradients_[replica_index][variable_index]) {
      mark_variable_ready_sparse(variable_index);
    } else {
      mark_variable_ready_dense(variable_index);
    }
  }

  // launch all reduces for all buckets
  for (auto& bucket : buckets_) {
    all_reduce_bucket(bucket);
  }

  finalize_backward();
}

void Reducer::set_logger(std::weak_ptr<c10d::Logger> logger) {
  logger_ = logger;
}

// The function `autograd_hook` is called after the gradient for a
// model parameter has been accumulated into its gradient tensor.
// This function is only to be called from the autograd thread.
void Reducer::autograd_hook(size_t index) {
  std::lock_guard<std::mutex> lock(this->mutex_);

  // Carry over thread local state from main thread. This allows for
  // thread-local flags such as profiler enabled to be configure correctly.
  at::ThreadLocalStateGuard g(thread_local_state_);

  // Ignore if we don't expect to be called.
  // This may be the case if the user wants to accumulate gradients
  // for number of iterations before reducing them.
  if (!expect_autograd_hooks_) {
    return;
  }

  grad_ready_order_indices_.push_back(index);

  // See Note [Skip allreducing local_used_maps_dev]
  if (dynamic_graph_find_unused() || static_graph_first_iteration()) {
    // Since it gets here, this param has been used for this iteration. We want
    // to mark it in local_used_maps_. During no_sync session, the same var can
    // be set multiple times, which is OK as does not affect correctness. As
    // long as it is used once during no_sync session, it is marked as used.
    local_used_maps_[0][index] = 1;
  }

  if (static_graph_first_iteration()) {
    numGradHooksTriggeredMap_[index] += 1;
    return;
  }

  // If `find_unused_parameters_` is true there may be model parameters that
  // went unused when computing the model output, they won't be part of the
  // autograd graph, and won't receive gradients. These parameters are
  // discovered in the `prepare_for_backward` function and their indexes stored
  // in the `unused_parameters_` vector.
  if (!has_marked_unused_parameters_) {
    has_marked_unused_parameters_ = true;
    for (const auto& unused_index : unused_parameters_) {
      mark_variable_ready(unused_index);
    }
  }

  // Rebuild bucket only if 1) it is the first time to rebuild bucket 2)
  // static_graph_ is true or find_unused_parameters_ is false,
  // 3) this backward pass needs to run allreduce.
  // Here, we just dump tensors and their parameter indices into
  // rebuilt_params_ and rebuilt_param_indices_ based on gradient arriving
  // order, and then at the end of finalize_backward(), buckets will be
  // rebuilt based on rebuilt_params_ and rebuilt_param_indices_, and then
  // will be broadcasted and initialized.
  // If it is static graph, after 1st iteration, check if a variable
  // is ready for communication based on numGradHooksTriggeredMap_.
  if (static_graph_after_first_iteration()) {
    REDUCER_CHECK(
        numGradHooksTriggeredMapPerIteration_[index] > 0,
        logger_,
        "Your training graph has changed in this iteration, ",
        "e.g., one parameter is unused in first iteration, but ",
        "then got used in the second iteration. this is not ",
        "compatible with static_graph set to True.");
    if (--numGradHooksTriggeredMapPerIteration_[index] == 0) {
      if (should_rebuild_buckets()) {
        push_rebuilt_params(index);
      }
      // Finally mark variable for which this function was originally called.
      mark_variable_ready(index);
    }
  } else {
    if (should_rebuild_buckets()) {
      push_rebuilt_params(index);
    }
    // Finally mark variable for which this function was originally called.
    mark_variable_ready(index);
  }
}

void Reducer::all_reduce_local_used_map() {
  // See Note [Skip allreducing local_used_maps_dev]
  // H2D from local_used_maps_ to local_used_maps_dev_
  for (const auto i : c10::irange(local_used_maps_.size())) {
    if (local_used_maps_dev_[i].is_cuda()) {
      // Note [local_used_maps_ -> local_used_maps_dev copying]
      // ~~~~~~~~~~~~~~~~~~~~~~~~~~~~~~~~~~~~~~~~~~~~~~~~~~~~~~
      // We do async H2D to avoid the blocking overhead. The async copy and
      // allreduce respect the current stream, so will be sequenced
      // correctly.
      //
      // Correct sequencing with respect to host operations is also
      // essential. The H2D copy_ is stream ordered, while the host's
      // changes to local_used_maps_ are host ordered. If a large backlog of
      // cuda-stream work pushes the copy_ far into the future, and if no
      // blocking calls occur between now and finalize_backward()** such
      // that finalize_backward() re-zeroes local_used_maps_ on the host
      // before the stream executes the copy_, copy_ will read those zeros
      // instead of the values we thought we told it to read here. Copying
      // local_used_maps_[i] to a pinned temporary (which the pinned caching
      // allocator should supply asynchronously) avoids this nasty, rare
      // race condition.
      //
      // ** In the hoped-for case where all params are used, DDP itself
      // won't do any blocking work between now and the re-zeroing, so the
      // danger is real.
      //
      // Defensively ensures local_used_maps_tmp is distinct from
      // local_used_maps_[i]
      auto local_used_maps_tmp = at::native::empty_like(
          local_used_maps_[i],
          optTypeMetaToScalarType(local_used_maps_[i].options().dtype_opt()),
          local_used_maps_[i].options().layout_opt(),
          local_used_maps_[i].options().device_opt(),
          true /* pinned_memory */);
      // Paranoid asserts here because in some workloads, the pinned
      // allocator behaves in a way we don't understand, and may be bugged.
      // See https://github.com/pytorch/pytorch/pull/54474
      TORCH_INTERNAL_ASSERT(local_used_maps_tmp.is_pinned());
      TORCH_INTERNAL_ASSERT(
          local_used_maps_tmp.data_ptr() != local_used_maps_[i].data_ptr());
      local_used_maps_tmp.copy_(local_used_maps_[i]);
      local_used_maps_dev_[i].copy_(local_used_maps_tmp, true);
    } else {
      local_used_maps_dev_[i].copy_(local_used_maps_[i], true);
    }
  }
  local_used_work_ = process_group_->allreduce(local_used_maps_dev_);
}

void Reducer::checkAndRaiseMarkedTwiceError(size_t index) {
  // Something is wrong if all variables contained in this bucket replica have
  // already been marked as ready.
  // We don't expect the same variable to be marked ready twice.
  bool marked_twice =
      perIterationReadyParams_.find(index) != perIterationReadyParams_.end();

  if (marked_twice) {
    // Report index of param that has been marked twice. In debug mode, also
    // report fully qualified parameter name.
    auto param_name = param_names_.find(index);
    const bool found_param_name = param_name != param_names_.end();
    TORCH_INTERNAL_ASSERT(
        ddp_debug_level_ == c10d::DistributedDebugLevel::OFF ||
            found_param_name,
        "Expected to find parameter name in debug mode.");
    std::string paramInfo = c10::str(
        "Parameter at index ",
        index,
        found_param_name ? c10::str(" with name ", param_name->second) : "",
        " has been marked as ready twice. This means that multiple autograd engine ",
        " hooks have fired for this particular parameter during this iteration.");
    // param_names_ is empty in debug mode.
    if (!found_param_name) {
      paramInfo += c10::str(
          " You can set the environment variable TORCH_DISTRIBUTED_DEBUG to either",
          " INFO or DETAIL to print parameter names for further debugging.");
    }
    std::string common_error = c10::str(
        "Expected to mark a variable ready only once. ",
        "",
        "This error is caused by one of the following reasons: ",
        "1) Use of a module parameter outside the `forward` function. ",
        "Please make sure model parameters are not shared across multiple ",
        "concurrent forward-backward passes. or try to use _set_static_graph() ",
        "as a workaround if this module graph does not change ",
        "during training loop.",
        "2) Reused parameters in multiple reentrant backward passes. For ",
        "example, if you use multiple `checkpoint` functions to wrap the ",
        "same part of your model, it would result in the same set of ",
        "parameters been used by different reentrant backward passes ",
        "multiple times, and hence marking a variable ready multiple times. ",
        "DDP does not support such use cases in default. You can try to ",
        "use _set_static_graph() as a workaround if your module graph ",
        "does not change over iterations.");

    common_error += c10::str("\n", paramInfo);

    REDUCER_CHECK(
        has_marked_unused_parameters_,
        logger_,
        common_error,
        "3) Incorrect unused parameter detection. The return value of the ",
        "`forward` function is inspected by the distributed data parallel ",
        "wrapper to figure out if any of the module's parameters went ",
        "unused. For unused parameters, DDP would not expect gradients from ",
        "then. However, if an unused parameter becomes part of the autograd ",
        "graph at a later point in time (e.g., in a reentrant backward when ",
        "using `checkpoint`), the gradient will show up unexpectedly. If all ",
        "parameters in the model participate in the backward pass, you can ",
        "disable unused parameter detection by passing the keyword argument ",
        "`find_unused_parameters=False` to ",
        "`torch.nn.parallel.DistributedDataParallel`. If unused parameters ",
        "in the model do not change over iterations, You can try to use ",
        "_set_static_graph() as a workaround if this module graph does not ",
        "change during training loop.");
    REDUCER_CHECK(!has_marked_unused_parameters_, logger_, common_error);
  }
}

void Reducer::mark_variable_ready(size_t variable_index) {
  REDUCER_CHECK(
      variable_index < variable_locators_.size(),
      logger_,
      "Out of range variable index.");

  checkAndRaiseMarkedTwiceError(variable_index);
  perIterationReadyParams_.insert(variable_index);
  backward_stats_[0][variable_index] =
      current_time_in_nanos() - backward_compute_start_time_;

  // Any time we mark a variable ready (be it in line due to unused parameters,
  // or via an autograd hook), we require a call to the finalize function. If
  // this doesn't happen before the next iteration (or call to
  // `prepare_for_backwards`), we know something is wrong.
  require_finalize_ = true;

  const auto& bucket_index = variable_locators_[variable_index];
  auto& bucket = buckets_[bucket_index.bucket_index];
  auto& replica = bucket.replicas[0];

  set_divide_factor();

  if (bucket.expect_sparse_gradient) {
    mark_variable_ready_sparse(variable_index);
  } else {
    mark_variable_ready_dense(variable_index);
  }

  // TODO(@pietern): Make this work for both CPU/CUDA tensors.
  // When using CPU tensors we don't need to do this.
  // // Record event so that we can wait for all of them.
  // auto& event = replica.events[bucket_index.intra_bucket_index];
  // event.record();

  // Check if this was the final gradient for this bucket.
  if (--replica.pending == 0) {
    // Kick off reduction if all replicas for this bucket are ready.
    if (--bucket.pending == 0) {
      mark_bucket_ready(bucket_index.bucket_index);
    }
  }

  // Run finalizer function and kick off reduction for local_used_maps once the
  // final bucket was marked ready.
  if (next_bucket_ == buckets_.size()) {
    if (dynamic_graph_find_unused()) {
      all_reduce_local_used_map();
    }

    torch::autograd::Engine::get_default_engine().queue_callback([=] {
      std::lock_guard<std::mutex> lock(this->mutex_);
      if (should_collect_runtime_stats()) {
        record_backward_compute_end_time();
      }
      // Check that all buckets were completed and had their work kicked off.
      TORCH_INTERNAL_ASSERT(next_bucket_ == buckets_.size());
      if (static_graph_after_first_iteration() && should_rebuild_buckets()) {
        for (const auto& unused_index : unused_parameters_) {
          push_rebuilt_params(unused_index);
        }
      }
      this->finalize_backward();
    });
  }
}

c10::intrusive_ptr<c10::ivalue::Future> Reducer::run_comm_hook(
    GradBucket& grad_bucket) {
  if (comm_hook_ == nullptr) {
    _AllReduceBySumCommHook allreduce_hook(process_group_.get());
    return allreduce_hook.runHook(grad_bucket);
  } else {
    return comm_hook_->runHook(grad_bucket);
  }
}

void Reducer::all_reduce_bucket(Bucket& bucket) {
  std::vector<at::Tensor> tensors;
  tensors.reserve(bucket.replicas.size());
  for (const auto& replica : bucket.replicas) {
    // TODO(@pietern): Ensure proper synchronization with the CUDA events
    // that recorded copies into this contents tensor. If these copies are
    // executed on non-default streams, the current stream for the device
    // that holds the contents tensor must wait on these events.
    //
    // As long as autograd uses the default stream for every device,
    // these operations are implicitly sequenced, and we don't need to
    // do any extra synchronization here.
    //
    tensors.push_back(replica.contents);
  }

  auto variables_for_bucket = get_variables_for_bucket(next_bucket_, bucket);
  GradBucket grad_bucket(
      next_bucket_,
      tensors[0],
      // Since we only support single-process single-device
      // mode, there is always only one replica in the bucket.
      bucket.replicas[0].offsets,
      bucket.replicas[0].lengths,
      bucket.replicas[0].sizes_vec,
      variables_for_bucket);
  bucket.future_work = run_comm_hook(grad_bucket);
}

std::vector<at::Tensor> Reducer::get_variables_for_bucket(
    size_t bucket_index,
    const Bucket& bucket) const {
  // Check if we have cached mapping previously.
  if (has_rebuilt_bucket_ &&
      cached_variables_for_bucket_.find(bucket_index) !=
          cached_variables_for_bucket_.end()) {
    return cached_variables_for_bucket_[bucket_index];
  }
  std::vector<at::Tensor> variables_for_bucket;
  variables_for_bucket.reserve(bucket.variable_indices.size());
  for (const auto& variable_index : bucket.variable_indices) {
    auto& replica = bucket.replicas[0];
    // Grab bucket index where gradient is located using variable_locators_.
    auto& bucket_index_for_variable = variable_locators_[variable_index];
    // Grab the actual model parameter.
    auto& variable =
        replica.variables[bucket_index_for_variable.intra_bucket_index];
    variables_for_bucket.emplace_back(variable);
  }

  if (has_rebuilt_bucket_) {
    TORCH_INTERNAL_ASSERT_DEBUG_ONLY(
        cached_variables_for_bucket_.find(bucket_index) ==
        cached_variables_for_bucket_.end());
    cached_variables_for_bucket_.insert(
        {bucket_index, std::move(variables_for_bucket)});
    return cached_variables_for_bucket_[bucket_index];
  } else {
    return variables_for_bucket;
  }
}

// Called when the bucket at the specified index is ready to be reduced.
void Reducer::mark_bucket_ready(size_t bucket_index) {
  TORCH_INTERNAL_ASSERT(bucket_index >= next_bucket_);

  // Buckets are reduced in sequence. Ignore this bucket if
  // it's not its turn to be reduced.
  if (bucket_index > next_bucket_) {
    return;
  }

  // Keep going, until we either:
  // - have kicked off reduction for all buckets, or
  // - found a bucket that's not yet ready for reduction.
  for (; next_bucket_ < buckets_.size() && buckets_[next_bucket_].pending == 0;
       next_bucket_++) {
    num_buckets_ready_++;
    if (num_buckets_ready_ == 1 && should_collect_runtime_stats()) {
      record_backward_comm_start_time();
    }
    auto& bucket = buckets_[next_bucket_];
    all_reduce_bucket(bucket);
  }
}

void Reducer::initialize_buckets(
    std::vector<std::vector<size_t>> bucket_indices,
    std::vector<size_t> per_bucket_sizes) {
  // If initialize_buckets is called inside DDP constructor, then
  // it does not matter rpc context ptr is nullptr or not, as grad
  // will not be mutated.
  // If initialize_buckets is called during training loop, e.g, inside
  // rebuild_buckets(), since grad could be mutated and be pointed to
  // bucket_view, then it needs to check rpc context ptr is nullptr or not,
  // If rpc context ptr is nullptr, mutate variable.grad(); otherwise,
  // mutate grad in rpc context.
#ifndef _WIN32
  using torch::distributed::autograd::ThreadLocalDistAutogradContext;
  this->rpc_context_.set(ThreadLocalDistAutogradContext::getContextPtr());
#endif

  // This shouldn't be called if we're expecting autograd hooks to fire.
  REDUCER_CHECK(
      !expect_autograd_hooks_,
      logger_,
      "`initialize_buckets` must NOT be called during autograd execution.");

  // Clear current bucket assignment.
  buckets_.clear();
  variable_locators_.clear();

  // Ensure we have a bucket index for every variable.
  variable_locators_.resize(replicas_[0].size());

  // Iterate over buckets.
  const auto bucket_count = bucket_indices.size();
  const auto replica_count = replicas_.size();
  buckets_.reserve(bucket_count);
  TORCH_INTERNAL_ASSERT(bucket_count == per_bucket_sizes.size());
  for (const auto bucket_index : c10::irange(bucket_count)) {
    Bucket bucket;
    bucket.bucket_size_limit = per_bucket_sizes[bucket_index];

    // TODO(@pietern): Validate indices.
    // Must be non-empty, unique, and unique across buckets.
    REDUCER_CHECK(
        bucket_indices[bucket_index].size() > 0,
        logger_,
        "Empty bucket specified.");

    // Variables that expect sparse gradients must have their own bucket.
    if (bucket_indices[bucket_index].size() == 1) {
      const auto variable_index = bucket_indices[bucket_index].front();
      bucket.expect_sparse_gradient =
          expect_sparse_gradients_[0][variable_index];
    } else {
      for (const auto variable_index : bucket_indices[bucket_index]) {
        REDUCER_CHECK(
            !expect_sparse_gradients_[0][variable_index],
            logger_,
            "Buckets with more than one variable cannot include variables ",
            "that expect a sparse gradient.");
      }
    }

    BucketReplica replica;
    size_t replica_index = 0;
    if (bucket.expect_sparse_gradient) {
      const auto variable_index = bucket_indices[bucket_index].front();
      const auto& variable = replicas_[replica_index][variable_index];
      TORCH_INTERNAL_ASSERT(bucket_indices[bucket_index].size() == 1);
      replica.variables = {variable};
    } else {
      at::TensorOptions options;
      // The start index of the variable in the flattened tensor.
      size_t offset = 0;

      // Reserve enough space for the per-variable fields stored in bucket
      // replica for efficiency.
      const size_t num_variables = bucket_indices[bucket_index].size();
      replica.variables.reserve(num_variables);
      replica.offsets.reserve(num_variables);
      replica.lengths.reserve(num_variables);
      replica.sizes_vec.reserve(num_variables);

      // Iterate over bucket variables.
      for (const auto variable_index : bucket_indices[bucket_index]) {
        TORCH_INTERNAL_ASSERT(
            variable_index < replicas_[replica_index].size(),
            "Out of range variable index specified.");
        const auto& variable = replicas_[replica_index][variable_index];
        if (!options.has_device()) {
          options = options.device(variable.device());
        } else {
          REDUCER_CHECK(
              variable.device() == options.device(),
              logger_,
              "All parameters in a bucket must be ",
              "placed on the same device.");
        }
        if (!options.has_dtype()) {
          options = options.dtype(variable.dtype());
        } else {
          REDUCER_CHECK(
              variable.dtype() == options.dtype(),
              logger_,
              "All parameters in a bucket must have the same dtype.");
        }
        const auto length = variable.numel();
        replica.variables.push_back(variable);
        replica.offsets.push_back(offset);
        replica.lengths.push_back(length);
        replica.sizes_vec.push_back(variable.sizes());
        offset += length;
      }

      // Allocate bucket contents tensor.
      replica.contents = at::empty({static_cast<long>(offset)}, options);

      // Note:  "Gradient Layout Contract"
      //
      // Here, create views into the contents tensor for each variable's grad.
      // Views serve as entry points to copy_ each grad's data in/out of the
      // flat contents tensor.
      //
      // Gradients may have dense memory but non-row-major-contiguous strides
      // (e.g. channels_last or channels_last_3d). For coalesced accesses
      // during copy_s, it's beneficial for each view's layout to match its
      // grad's layout.
      //
      // Specifically, we expect torch/csrc/autograd/AccumulateGrad.h produces
      // grads that obey there "Gradient Layout Contract":
      //   (1) if variable.is_non_overlapping_and_dense(), the stashed grad's
      //       strides match variable.
      //   (2) else, stashed grad is rowmajor contiguous.
      // and create views to match.
      //
      // If AccumulateGrad breaks the contract, and produces a grad with an
      // unexpected layout, performance will degrade due to poor memory access
      // patterns when copy_ing grad data in and out of its bucket view.
      // However, numerics remain correct, because the bucket view is the same
      // on either end of the raw allreduce.  bucket_view_in.copy(grad)
      // tranposes
      // (+ densifies) to the bucket view's layout, the data is allreduced,
      // then grad.copy_(bucket_view_out) transposes it back to grad's layout.
      //
      // The only way the numerics can go haywire is if the bucket views
      // themselves have different layouts across processes (or replicas).
      // Bucket views' sizes and strides are set based on param layouts, using
      // the same logic that (we expect) AccumulateGrad uses for their grads.
      // Therefore, the only way a bucket view could have different layouts in
      // different processes is if its param has a different layout in
      // different processes. We can check that param layouts match across
      // processes and replicas in Reducer's constructor by allreducing some
      // metadata.  Checking just once won't catch if someone messes with
      // param layouts over time, but not messing with params after DDP
      // construction is already a documented constraint.
      initialize_bucket_views(replica, replica.contents);
    }

    // Add bucket replica to enclosing bucket.
    bucket.replicas.push_back(std::move(replica));

    // Map participating variables to this bucket.
    // This is identical across replicas so we only need to do this once.
    size_t intra_bucket_index = 0;
    for (const auto variable_index : bucket_indices[bucket_index]) {
      TORCH_INTERNAL_ASSERT(
          variable_index < variable_locators_.size(),
          "Out of range variable index specified.");
      variable_locators_[variable_index] =
          VariableLocator(bucket_index, intra_bucket_index++);
    }
    bucket.variable_indices = std::move(bucket_indices[bucket_index]);

    buckets_.push_back(std::move(bucket));
  }
}

// (see Note:  "Gradient Layout Contract" in initialize_buckets).
void Reducer::initialize_bucket_views(
    Reducer::BucketReplica& replica,
    at::Tensor& contents) {
  for (const auto i : c10::irange(replica.variables.size())) {
    auto& v = replica.variables[i];
    const auto offset = replica.offsets[i];
    const auto length = replica.lengths[i];
    if (v.is_non_overlapping_and_dense()) {
      // If the param's memory is dense, match its layout, anticipating
      // the autograd engine (AccumulateGrad) will also create gradients
      // matching its layout.
      replica.bucket_views_in.push_back(
          contents.as_strided(v.sizes(), v.strides(), offset));
    } else {
      // Fall back to a C-style contiguous view, again anticipating
      // AccumulateGrad will do the same when stashing grads for non-dense
      // params.
      replica.bucket_views_in.push_back(
          contents.narrow(0, offset, length).view(v.sizes()));
    }
    // By default `bucket_views_out` and `bucket_views_in` are
    // essentially the same thing.
    replica.bucket_views_out = replica.bucket_views_in;

    // If gradient_as_bucket_view_ is set as true, then there are two cases to
    // handle: initialize_bucket_views could be called inside initialize_buckets
    // when rebuild_buckets, if grad has already been defined/calculated in
    // previous iteration, old grad needs to be copied into new bucket_view and
    // let grad point to the new bucket_view, initialize_bucket_views could also
    // be called inside initialize_buckets during construction. Grads are not
    // defined during construction time, in this case, do not let grad point to
    // bucket_view, because grads should be kept as being undefined for globally
    // unused parameters.
    if (gradient_as_bucket_view_) {
      auto& bucket_view = replica.bucket_views_in.back();
      runGradCallbackForVariable(v, [&](auto& grad) {
        if (grad.defined() && !grad.is_alias_of(bucket_view)) {
          bucket_view.copy_(grad);
          grad = bucket_view;
          // The grad is modefied and needs to be written back.
          return true;
        }
        // The grad is not modified and does not need to be written back.
        return false;
      });
    }
  }
}

// (see Note:  "Gradient Layout Contract" in initialize_buckets).
void Reducer::populate_bucket_views_out(
    Reducer::BucketReplica& replica,
    at::Tensor& tensor) {
  replica.bucket_views_out.clear();
  for (const auto i : c10::irange(replica.variables.size())) {
    const auto& v = replica.variables[i];
    const auto offset = replica.offsets[i];
    const auto length = replica.lengths[i];
    if (v.is_non_overlapping_and_dense()) {
      // If the param's memory is dense, match its layout, anticipating
      // the autograd engine (AccumulateGrad) will also create gradients
      // matching its layout.
      replica.bucket_views_out.push_back(
          tensor.as_strided(v.sizes(), v.strides(), offset));
    } else {
      // Fall back to a C-style contiguous view, again anticipating
      // AccumulateGrad will do the same when stashing grads for non-dense
      // params.
      replica.bucket_views_out.push_back(
          tensor.narrow(0, offset, length).view(v.sizes()));
    }
  }
}

void Reducer::prepare_for_forward() {
  std::lock_guard<std::mutex> lock(mutex_);
  num_iterations_++;
  if (should_collect_runtime_stats()) {
    record_forward_compute_start_time();
  }
}

void Reducer::reset_bucket_counting() {
  next_bucket_ = 0;
  // Reset num_buckets_ready_ at the beginning of backward computation
  // in each iteration.
  num_buckets_ready_ = 0;

  for (auto& bucket : buckets_) {
    for (auto& replica : bucket.replicas) {
      replica.pending = replica.variables.size();
    }
    bucket.pending = bucket.replicas.size();
  }

  if (static_graph_) {
    numGradHooksTriggeredMapPerIteration_ = numGradHooksTriggeredMap_;
  }
}

// Traverse the autograd graph starting at the specified output.
// All parameters for which we have a pointer to their gradient accumulation
// functions, but don't show up in the autograd graph will be marked ready for
// for reduction as soon as the first autograd hook is called. This is not
// done immediately because the model output may be ignored, and we only
// want to start performing reductions on `torch.autograd.backward()`.
void Reducer::search_unused_parameters(
    const std::vector<torch::autograd::Variable>& outputs) {
  std::unordered_set<torch::autograd::Node*> seen;
  std::vector<torch::autograd::Node*> queue;

  RECORD_FUNCTION(
      "torch.distributed.ddp.reducer::search_unused_parameters",
      std::vector<c10::IValue>());

  // Seed queue with the grad functions of all outputs.
  for (const auto& output : outputs) {
    const auto& grad_fn = output.grad_fn();
    if (grad_fn) {
      queue.push_back(grad_fn.get());
    }
  }

  // Traverse the autograd graph starting at the specified output.
  while (!queue.empty()) {
    auto fn = queue.back();
    queue.pop_back();
    for (const auto& edge : fn->next_edges()) {
      if (auto next_ptr = edge.function.get()) {
        const bool was_inserted = seen.insert(next_ptr).second;
        if (was_inserted) {
          queue.push_back(next_ptr);
        }
      }
    }
  }

  // Find accumulator functions that don't show up in this graph.
  for (const auto& it : gradAccToVariableMap_) {
    // If the accumulator function is present in the graph, we know
    // a gradient will be computed for the corresponding parameter.
    if (seen.count(it.first) == 0) {
      if (ddp_debug_level_ == c10d::DistributedDebugLevel::DETAIL) {
        const auto param_info = param_names_.find(it.second);
        TORCH_INTERNAL_ASSERT(
            param_info != param_names_.end(),
            "Did not find variable index ",
            it.second,
            " in DDP parameter name mapping!");
        const auto param_name = param_info->second;
        LOG(INFO) << "[Rank " << process_group_->getRank() << "]: "
                  << "Parameter " << param_name << " at index " << it.second
                  << " is marked as unused.";
      }
      unused_parameters_.push_back(it.second);
    }
  }

  // Warn user about unnecessary perf hit if all parameters were used in
  // forward.
  if (unused_parameters_.empty()) {
    TORCH_WARN_ONCE(
        "find_unused_parameters=True was specified in DDP constructor, "
        "but did not find any unused parameters in the forward pass. This flag "
        "results in an extra traversal of the autograd graph every iteration, "
        " which can adversely affect performance. If your model indeed never "
        "has any unused parameters in the forward pass, consider turning this "
        "flag off. Note that this warning may be a false positive if your model "
        "has flow control causing later iterations to have unused parameters.");
  }
  if (!static_graph_ && ddp_graph_static_) {
    if (num_iterations_ > 1) {
      // Graph is still static if the set of unused parameters did not change.
      ddp_graph_static_ =
          prev_iteration_unused_parameters_ == unused_parameters_;
    }
    prev_iteration_unused_parameters_ = unused_parameters_;
  }
}

void Reducer::prepare_for_backward(
    const std::vector<torch::autograd::Variable>& outputs) {
  std::lock_guard<std::mutex> lock(mutex_);

  backward_compute_start_time_ = current_time_in_nanos();
  if (should_collect_runtime_stats()) {
    record_backward_compute_start_time();
  }

  // Reset accounting.
  expect_autograd_hooks_ = true;
  // Clear gradient ready order as it can be different in the next iteration.
  grad_ready_order_indices_.clear();

  reset_bucket_counting();

  // Reset unused parameter accounting.
  has_marked_unused_parameters_ = false;
  // Reset per iteration marked ready parameters.
  perIterationReadyParams_.clear();

  // If static graph is not set, search graph to detect unused parameters.
  // When static graph is set, unused_parameters_ will be detected and will
  // not change after 1st iteration.
  // If static_graph_ = false and find_unused_parameters_ is false,
  // we assume that autograd hooks for ALL variables will be called,
  // and we don't have to search the autograd graph for presence of these hooks.
  if (dynamic_graph_find_unused()) {
    unused_parameters_.clear();
    search_unused_parameters(outputs);
  }
}

void Reducer::copy_bucket_to_grad(
    at::Tensor& variable,
    Reducer::BucketReplica& replica,
    size_t intra_bucket_index,
    bool global_unused) {
  const auto& bucket_view = replica.bucket_views_out[intra_bucket_index];
  runGradCallbackForVariable(variable, [&](auto& grad) {
    // If a parameter is globally unused, we keep its grad untouched.
    if (!global_unused) {
      if (!grad.defined()) {
        // Creates grad according to the "Gradient Layout Contract"
        // (see torch/csrc/grad/AccumulateGrad.h)
        grad =
            torch::autograd::utils::clone_obey_contract(bucket_view, variable);
      } else {
        grad.copy_(bucket_view);
      }
      // The grad is modified and needs to be written back.
      return true;
    }
    // The grad is not modified.
    return false;
  });
}

std::vector<std::string> Reducer::getUnmarkedParamsForIteration() {
  std::vector<std::string> unMarkedParamNames;
  for (const auto& it : param_names_) {
    if (perIterationReadyParams_.find(it.first) ==
        perIterationReadyParams_.end()) {
      unMarkedParamNames.push_back(it.second);
    }
  }
  return unMarkedParamNames;
}

std::vector<size_t> Reducer::getUnmarkedParamIndicesForIteration() {
  std::vector<size_t> unmarked_param_indices;
  const auto variable_count = replicas_[0].size();
  for (const auto variable_index : c10::irange(variable_count)) {
    if (perIterationReadyParams_.find(variable_index) ==
        perIterationReadyParams_.end()) {
      unmarked_param_indices.push_back(variable_index);
    }
  }
  return unmarked_param_indices;
}

// A bucket with one or more dense tensors needs to be unflattened.
void Reducer::finalize_bucket_dense(Bucket& bucket) {
  size_t replica_index = 0;
  auto& replica = bucket.replicas[replica_index];
  for (const auto intra_bucket_index : c10::irange(replica.variables.size())) {
    auto& variable = replica.variables[intra_bucket_index];
    const auto offset = replica.offsets[intra_bucket_index];
    const auto length = replica.lengths[intra_bucket_index];

    bool global_unused = false;
    // See Note [Skip allreducing local_used_maps_dev]
    if (static_graph_ || find_unused_parameters_) {
      // Determine if this param has been used globally or not.
      //
      // If the variable was used locally, it is also used globally and then
      // we don't need to wait for the reduction. Otherwise we lazily wait for
      // the reduction to complete, only when we see a variable that was
      // unused locally. Then we end up delaying the synchronization point
      // that local_used_work_->wait() implies. If we don't have any unused
      // parameters at all, we can skip waiting for the work to complete
      // altogether, and cause negligible performance overhead for models
      // where all parameters are used. Such lazily waiting means minimizing
      // performance impact for the big majority of models where all
      // parameters are always used. Then we only pay the overhead cost if
      // there is indeed a parameter that is locally unused, because we need
      // to check if it's also globally unused.
      size_t variable_index = bucket.variable_indices[intra_bucket_index];
      // Note: global_unused might not be global yet. As we lazily wait for
      // the reduction to complete, it becomes really global only if we get to
      // the point as below where we wait for the reduction work, make D2H
      // copy, and update global_unused with the real global consensus, i.e.
      // local_used_maps_reduced_ is true.
      global_unused =
          local_used_maps_[replica_index][variable_index].item<int>() == 0;
      if (global_unused && !local_used_maps_reduced_) {
        // Wait for local_used_maps reduction to complete.
        local_used_work_->wait();
        // D2H from local_used_maps_dev_ to local_used_maps_
        for (const auto i : c10::irange(local_used_maps_.size())) {
          // Blocking copy, if local_used_maps_dev_ is cuda
          local_used_maps_[i].copy_(local_used_maps_dev_[i]);
        }
        global_unused =
            local_used_maps_[replica_index][variable_index].item<int>() == 0;
        local_used_maps_reduced_ = true;
      }
    }

    if (!gradient_as_bucket_view_) {
      copy_bucket_to_grad(variable, replica, intra_bucket_index, global_unused);
    } else {
      const auto& bucket_view_out =
          replica.bucket_views_out[intra_bucket_index];
      auto& bucket_view_in = replica.bucket_views_in[intra_bucket_index];
      // If communication_hook is registered, bucket_view_out stores
      // allreduced results in a newly allocated tensor, copy bucket_view_out
      // back to bucket_view_in that referring to replica.content tensor and
      // grad.
      if (!bucket_view_in.is_alias_of(bucket_view_out)) {
        bucket_view_in.copy_(bucket_view_out);
      }
      runGradCallbackForVariable(variable, [&](auto& grad) {
        // If a parameter is globally unused, we keep its grad untouched.
        if (!global_unused) {
          // If grad is globally used but locally unused, let grad point to
          // bucket_view_in
          if (!grad.defined()) {
            grad = bucket_view_in;
          } else {
            if (!grad.is_alias_of(bucket_view_in)) {
              REDUCER_CHECK(
                  false,
                  logger_,
                  "Detected at least one parameter gradient is not the "
                  "expected DDP bucket view with gradient_as_bucket_view=True. "
                  "This may happen (for example) if multiple allreduce hooks "
                  "were registered onto the same parameter. If you hit this error, "
                  "please file an issue with a minimal repro.");
            }
          }
          // The grad is modified and needs to be written back.
          return true;
        }
        // The grad is not modified.
        return false;
      });
    }
  }
}

void Reducer::save_thread_local_state() {
  std::lock_guard<std::mutex> guard(mutex_);
  // Don't preserve grad_mode across thread boundaries, as we will be passing
  // from forward pass to autograd engine hooks, and autograd engine takes care
  // of grad mode.
  thread_local_state_ = at::ThreadLocalState(/* keep_grad_mode */ false);
}

void Reducer::finalize_backward() {
  // No longer expect autograd hooks to fire after this function returns.
  TORCH_INTERNAL_ASSERT(expect_autograd_hooks_);
  expect_autograd_hooks_ = false;

  // No longer require call to finalize after this function returns.
  TORCH_INTERNAL_ASSERT(require_finalize_);
  require_finalize_ = false;

  // Wait for asynchronous reduction to complete and unflatten contents.
  for (auto& bucket : buckets_) {
    // See Note [DDP Communication Hook]
    TORCH_INTERNAL_ASSERT(
        bucket.future_work,
        "Expected bucket.future_work not to be null. "
        "This may indicate that communication hook was not properly installed.");
    bucket.future_work->wait();
    auto future_result = comm_hook_ == nullptr
        ? detail::parseCppCommHookResult(bucket.future_work->value())
        : comm_hook_->parseHookResult(bucket.future_work->value());
    auto& replica = bucket.replicas[0];
    if (bucket.expect_sparse_gradient) {
      replica.contents.copy_(future_result);
    } else {
      // Reinitialize only `bucket_views_out` with the future_result by
      // following the same logic in `initialize_buckets`.
      populate_bucket_views_out(replica, future_result);
    }

    // Unset allreduce division factor, as it may change in next backwards pass
    // when running with DDP join mode.
    div_factor_ = kUnsetDivFactor;

    if (!bucket.expect_sparse_gradient) {
      // We don't need to finalize the sparse bucket since the sparse grad and
      // the bucket essentially point to the same storage. As a result, once
      // the allreduce is done, the sparse grads are automatically updated.
      finalize_bucket_dense(bucket);
    }
  }

  // See Note [Skip allreducing local_used_maps_dev]
  if (dynamic_graph_find_unused() || static_graph_first_iteration()) {
    // Due to the lazy wait, it is possible that reduction of the current
    // iteration is still going when the one for next iteration gets kicked off.
    // For such case, we want to wait explicitly to make sure the reduction does
    // complete before kicking off next one. Otherwise the previous one may
    // interfere, write to the device-side memory and clobber the content of
    // local_unused_maps_dev_.
    if (!local_used_maps_reduced_) {
      local_used_work_->wait();
    }
  }

  if (dynamic_graph_find_unused()) {
    // Reset unused parameter accounting.
    // See Note [local_used_maps_ -> local_used_maps_dev copying]
    for (auto& local_used : local_used_maps_) {
      local_used.fill_(0);
    }
    local_used_maps_reduced_ = false;
  }

  if (should_collect_runtime_stats()) {
    record_backward_comm_end_time();
  }
}

void Reducer::runGradCallbackForVariable(
    at::Tensor& variable,
    GradCallback&& cb) {
#ifdef _WIN32
  cb(variable.mutable_grad());
#else
  auto context_ptr = rpc_context_.context_ptr.load();
  if (context_ptr == nullptr) {
    cb(variable.mutable_grad());
  } else {
    // Under distributed autograd
    context_ptr->runGradCallbackForVariable(variable, std::move(cb));
  }
#endif
}

#ifndef _WIN32
void Reducer::RpcContext::set(ContextPtr&& new_context_ptr) {
  // We should set 'new_context_ptr' even if it's nullptr. That means the
  // reducer is under a local backward run.
  const auto new_context_raw_ptr = new_context_ptr.get();
  if (context_ptr.exchange(new_context_raw_ptr) != new_context_raw_ptr) {
    // Set the shared ptr to the context only if it's set first time.
    // All call sites should use the same context ptr.
    // Use an atomic to avoid data race from multiple threads.
    context_ptr_holder = std::move(new_context_ptr);
  }
}
#endif

void Reducer::sync_bucket_indices(
    std::vector<std::vector<size_t>>& bucket_indices) {
  auto num_buckets = bucket_indices.size();
  std::vector<size_t> bucket_sizes;
  bucket_sizes.reserve(num_buckets);
  int64_t total_size = 0;
  for (const auto i : c10::irange(num_buckets)) {
    auto bucket_size = bucket_indices.at(i).size();
    bucket_sizes.push_back(bucket_size);
    total_size += bucket_size;
  }

  at::TensorOptions options;
  options = options.dtype(at::kInt);
  options = options.device(replicas_[0][0].device());

  // Group indices and num_bucket together into indices_tensor
  // Broadcast this tensor first, as its size is equal among all processes
  auto indices_tensor = at::empty({total_size + 1}, at::kInt);
  auto indices_accessor = indices_tensor.accessor<int, 1>();
  auto indices_accessor_Index = 0;
  for (const auto i : c10::irange(num_buckets)) {
    const auto& bucket_size = bucket_indices.at(i).size();
    for (const auto j : c10::irange(bucket_size)) {
      indices_accessor[indices_accessor_Index++] = bucket_indices[i][j];
    }
  }
  indices_accessor[indices_accessor_Index] = num_buckets;

  // Copy CPU tensor to device tensor, as the process_group_ could be NCCL and
  // it can only broadcast device tensors.
  auto indices_tensor_device = at::empty({total_size + 1}, options);
  indices_tensor_device.copy_(indices_tensor, /*non_blocking=*/true);
  std::vector<at::Tensor> indices_tensor_list = {indices_tensor_device};
  process_group_->broadcast(indices_tensor_list)->wait();
  indices_tensor.copy_(indices_tensor_list.front(), /*non_blocking=*/false);

  // Update num_buckets after receiving it from rank 0
  num_buckets = indices_accessor[indices_accessor_Index];

  // Broadcast bucket_sizes
  auto bucket_sizes_tensor = at::empty({(int64_t)num_buckets}, at::kInt);
  auto bucket_sizes_accessor = bucket_sizes_tensor.accessor<int, 1>();
  for (const auto i : c10::irange(num_buckets)) {
    // For rank != 0, it is possible that local num buckets bucket_sizes.size()
    // is smaller than broadcasted num_buckets
    bucket_sizes_accessor[i] =
        bucket_sizes.at(std::min(i, (bucket_sizes.size() - 1)));
  }
  auto bucket_sizes_tensor_device = at::empty({(int64_t)num_buckets}, options);
  bucket_sizes_tensor_device.copy_(bucket_sizes_tensor, /*non_blocking=*/true);
  std::vector<at::Tensor> bucket_sizes_tensor_list = {
      bucket_sizes_tensor_device};
  process_group_->broadcast(bucket_sizes_tensor_list)->wait();
  bucket_sizes_tensor.copy_(
      bucket_sizes_tensor_list.front(), /*non_blocking=*/false);

  // Clear bucket_indices first, and then update bucket_indices using received
  // num_buckets, bucket_sizes_tensor and indices_tensor from rank 0
  bucket_indices.clear();
  bucket_indices.reserve(num_buckets);
  indices_accessor_Index = 0;
  for (const auto i : c10::irange(num_buckets)) {
    const auto& bucket_size = bucket_sizes_accessor[i];
    std::vector<size_t> bucket;
    bucket.reserve(bucket_size);
    for (const auto j : c10::irange(bucket_size)) {
      bucket.push_back(indices_accessor[indices_accessor_Index++]);
    }
    bucket_indices.emplace_back(std::move(bucket));
  }
}

bool Reducer::rebuild_buckets() {
  // Ensure reduction for previous backwards pass is finished. If user's model
  // has unused parameters for example, this will raise an error recommending to
  // run with find_unused_parameters=True, instead of the size mismatch
  // exception below.
  std::lock_guard<std::mutex> lock(mutex_);
  ensure_prior_reduction_finished();
  if (!should_rebuild_buckets() || rebuilt_params_.empty()) {
    return false;
  }

  TORCH_INTERNAL_ASSERT(
      rebuilt_params_.size() == rebuilt_param_indices_.size(),
      c10::str(
          "rebuilt parameter tensors size is not same as rebuilt parameter indices size: ",
          rebuilt_params_.size(),
          " versus ",
          rebuilt_param_indices_.size()));
  TORCH_INTERNAL_ASSERT(
      replicas_[0].size() == rebuilt_param_indices_.size(),
      c10::str(
          "rebuilt parameter indices size is not same as original model parameters size.",
          "Original model param size is: ",
          replicas_[0].size(),
          " versus rebuilt params size of: ",
          rebuilt_param_indices_.size()));
  std::vector<std::vector<size_t>> rebuilt_bucket_indices;
<<<<<<< HEAD
  std::vector<size_t> bucket_size_limits{
      kDefaultFirstBucketBytes, static_cast<size_t>(bucket_bytes_cap_)};
=======
  std::vector<size_t> bucket_size_limits;
  bucket_size_limits.push_back(first_bucket_bytes_cap_);
  bucket_size_limits.push_back(bucket_bytes_cap_);
>>>>>>> b267362b
  std::vector<size_t> per_bucket_size_limits;
  std::reverse(rebuilt_params_.begin(), rebuilt_params_.end());
  std::reverse(rebuilt_param_indices_.begin(), rebuilt_param_indices_.end());
  std::tie(rebuilt_bucket_indices, per_bucket_size_limits) =
      compute_bucket_assignment_by_size(
          rebuilt_params_,
          bucket_size_limits,
          expect_sparse_gradients_[0],
          rebuilt_param_indices_);

<<<<<<< HEAD
  std::reverse(rebuilt_bucket_indices.begin(), rebuilt_bucket_indices.end());
  std::reverse(per_bucket_size_limits.begin(), per_bucket_size_limits.end());
=======
  if (ddp_debug_level_ != c10d::DistributedDebugLevel::OFF) {
    TORCH_INTERNAL_ASSERT(
        rebuilt_bucket_indices.size() == per_bucket_size_limits.size())
    LOG(INFO) << rebuilt_bucket_indices.size()
              << " buckets rebuilt with size limits: "
              << c10::Join(", ", per_bucket_size_limits)
              << " bytes.";
  }
>>>>>>> b267362b

  // For rebuilt bucket indices, it needs to be synced across all ranks.
  // Broadcast the newly rebuilt bucket indices from rank 0 in default.
  // After syncing up rebuilt bucket indices, initialize buckets for reducer.
  sync_bucket_indices(rebuilt_bucket_indices);

  has_rebuilt_bucket_ = true;
  rebuilt_params_.clear();
  rebuilt_param_indices_.clear();

  // if (process_group_->getRank() == 0) {
  //   LOG(INFO) << "Rebuilt bucket indices: ";
  //   for (int i =0; i < rebuilt_bucket_indices.size(); ++i) {
  //     LOG(INFO) << rebuilt_bucket_indices[i];
  //   }
  // }
  initialize_buckets(
      std::move(rebuilt_bucket_indices), std::move(per_bucket_size_limits));

  // for (const auto & b : buckets_) {
  //   if (process_group_->getRank() == 0) LOG(INFO) << "bucket variable idx: " << b.variable_indices << " size lim: " << b.bucket_size_limit;
  // }
  return true;
}

// See Note [DDP Communication Hook]
void Reducer::register_comm_hook(std::unique_ptr<CommHookInterface> iface) {
  REDUCER_CHECK(
      comm_hook_ == nullptr,
      logger_,
      "register_comm_hook or register_builtin_comm_hook can only be called once.");

  comm_hook_ = std::move(iface);
}

// See Note [DDP Communication Hook]
void Reducer::register_builtin_comm_hook(
    c10d::BuiltinCommHookType comm_hook_type) {
  REDUCER_CHECK(
      comm_hook_ == nullptr,
      logger_,
      "register_builtin_comm_hook or register_comm_hook can only be called once.");

  switch (comm_hook_type) {
    case c10d::BuiltinCommHookType::ALLREDUCE:
      comm_hook_ =
          std::make_unique<c10d::AllReduceCommHook>(process_group_.get());
      LOG(INFO) << "Built-in communication hook ALLREDUCE is registered.";
      break;
    case c10d::BuiltinCommHookType::FP16_COMPRESS:
      comm_hook_ =
          std::make_unique<c10d::FP16CompressCommHook>(process_group_.get());
      LOG(INFO) << "Built-in communication hook FP16_COMPRESS is registered.";
      break;
    default:
      TORCH_WARN_ONCE(
          "Unknown built-in DDP comm hook type is provided. No comm hook will be used.");
  }
}

void Reducer::ensure_prior_reduction_finished() {
  // Check that any prior reduction has finished.
  // The variable `require_finalize_` is true until all gradients
  // have been computed and reduction of all buckets has been kicked off.
  if (require_finalize_) {
    REDUCER_CHECK(
        !static_graph_,
        logger_,
        "Expected to have finished reduction in the prior iteration before "
        "starting a new one. "
        "This error indicates that your training graph has changed ",
        "in this iteration, e.g., one parameter is used in first ",
        "iteration, but then got unused in the second iteration. ",
        "this is not compatible with static_graph set to True.");
    // Collect unmarked parameter indices, additionally, in debug mode retrieve
    // parameter names.
    auto unmarked_param_indices = getUnmarkedParamIndicesForIteration();
    // We should have some unmarked parameter indices, otherwise we would not
    // have run into this error branch.
    TORCH_INTERNAL_ASSERT(unmarked_param_indices.size() > 0);
    const std::string unmarkedParamIndices =
        c10::Join(", ", unmarked_param_indices);

    std::string kBaseErrorMsg =
        "Expected to have finished reduction in the prior iteration before "
        "starting a new one. "
        ""
        "This error indicates that your module has parameters that were "
        "not used in producing loss. ";
    std::string kOutputsNotUsedInLossErrorMsg =
        "making sure all "
        "`forward` function outputs participate in calculating loss. ";
    std::string kDDPBugErrorMsg =
        "\nIf you already have done the above, then the distributed "
        "data parallel module wasn't able to locate the output tensors in the "
        "return value of your module's `forward` function. "
        "Please include the loss function and the structure of the return "
        "value of `forward` of your module when reporting this issue (e.g. "
        "list, dict, iterable).";

    if (!find_unused_parameters_) {
      // Parameters may have been unused in forward pass, or not all outputs
      // were used in producing loss.
      kBaseErrorMsg +=
          "You can enable unused parameter detection by passing the "
          "keyword argument `find_unused_parameters=True` to "
          "`torch.nn.parallel.DistributedDataParallel`, and by \n";
      kBaseErrorMsg += kOutputsNotUsedInLossErrorMsg;
      kBaseErrorMsg += kDDPBugErrorMsg;
    } else {
      // Note that it does not really matter whether unused_parameters_.empty(),
      // since user may have enabled detection but this particular iteration
      // could have used or not used all parameters.
      kBaseErrorMsg +=
          "Since `find_unused_parameters=True` is enabled, this likely "
          " means that not all `forward` outputs participate in computing loss. You can fix this by ";
      kBaseErrorMsg += kOutputsNotUsedInLossErrorMsg;
      kBaseErrorMsg += kDDPBugErrorMsg;
    }

    const std::string unmarked_param_indices_info = c10::str(
        "\n",
        "Parameter indices which did not receive grad for rank ",
        process_group_->getRank(),
        ": ",
        unmarked_param_indices);

    if (ddp_debug_level_ == DistributedDebugLevel::OFF) {
      // Without debug mode, log unmarked_param_indices, as well as
      // recommendation to use debug mode to print parameter names.
      kBaseErrorMsg += unmarked_param_indices_info;
      kBaseErrorMsg +=
          "\n In addition, you can set the environment variable "
          "TORCH_DISTRIBUTED_DEBUG to either INFO or DETAIL to print out information "
          "about which particular parameters did not receive gradient on this rank "
          "as part of this error";
    } else {
      // Retrieve set of parameter names that did not receive gradient.
      auto unmarkedParams = getUnmarkedParamsForIteration();
      TORCH_INTERNAL_ASSERT(unmarkedParams.size() > 0);
      for (const auto& s : unmarkedParams) {
        LOG(INFO) << "[Rank " << process_group_->getRank() << "] "
                  << "Parameter: " << s
                  << " did not get gradient in backwards pass.";
      }
      const std::string unmarkedParamInfo = c10::Join(", ", unmarkedParams);
      // In debug mode, log param names and indices that went unused.
      kBaseErrorMsg += c10::str(
          "\n",
          "Parameters which did not receive grad for rank ",
          process_group_->getRank(),
          ": ",
          unmarkedParamInfo);
      kBaseErrorMsg += unmarked_param_indices_info;
    }
    REDUCER_CHECK(false, logger_, kBaseErrorMsg);
  }
}

void Reducer::set_ddp_runtime_logging_sample_rate(int sample_rate) {
  ddp_runtime_logging_sample_rate_ = sample_rate;
}

int Reducer::get_ddp_runtime_logging_sample_rate() {
  return ddp_runtime_logging_sample_rate_;
}

bool Reducer::should_collect_runtime_stats() {
  if (num_iterations_ > 0 &&
      (num_iterations_ <= 10 ||
       num_iterations_ % get_ddp_runtime_logging_sample_rate() == 0)) {
    return true;
  }
  return false;
}

void Reducer::record_forward_compute_start_time() {
  if (timer_) {
    timer_->record(Timer::Event::kForwardStart);
  }
}

void Reducer::record_backward_compute_start_time() {
  if (timer_) {
    timer_->record(Timer::Event::kBackwardComputeStart);
  }
}

void Reducer::record_backward_compute_end_time() {
  if (timer_) {
    timer_->record(Timer::Event::kBackwardComputeEnd);
  }
}

void Reducer::record_backward_comm_start_time() {
  if (timer_) {
    timer_->record(Timer::Event::kBackwardCommStart);
  }
}

void Reducer::record_backward_comm_end_time() {
  if (timer_) {
    timer_->record(Timer::Event::kBackwardCommEnd);
  }
}

void Reducer::set_static_graph() {
  std::lock_guard<std::mutex> lock(mutex_);
  REDUCER_CHECK(
      num_iterations_ == 0,
      logger_,
      "set_static_graph() should be called before training loop starts "
      "and after DistributedDataParallel is constructed.");
  static_graph_ = true;
  // when static_graph_ is set as true, always initialize_local_used_map
  // and detect the global unused parameters in the first iteration.
  initialize_local_used_map();
}

namespace {

// Tensors may be coalesced into buckets. Buckets must contain tensors of
// the same type, on the same device, so a bucket can identified by a
// composite key of a tensor's type identifier and its device.
struct BucketKey {
  BucketKey(c10::ScalarType type, c10::Device device)
      : type(std::move(type)), device(std::move(device)) {}

  const c10::ScalarType type;
  const c10::Device device;

  // See torch/csrc/utils/hash.h for dispatch code.
  static size_t hash(const BucketKey& key) {
    return c10::get_hash(key.type, key.device);
  }
};

inline bool operator==(const BucketKey& lhs, const BucketKey& rhs) {
  return lhs.type == rhs.type && lhs.device == rhs.device;
}

} // namespace

std::tuple<std::vector<std::vector<size_t>>, std::vector<size_t>>
compute_bucket_assignment_by_size(
    const std::vector<at::Tensor>& tensors,
    const std::vector<size_t>& bucket_size_limits,
    const std::vector<bool>& expect_sparse_gradient,
    const std::vector<int64_t>& tensor_indices) {
  // Either expect_sparse_gradient is not specified or it has as many elements
  // as the vector with tensors.
  TORCH_INTERNAL_ASSERT(
      expect_sparse_gradient.empty() ||
      (tensors.size() == expect_sparse_gradient.size()));
  TORCH_INTERNAL_ASSERT(tensors.size() > 0);
  // Store bucket indices and their sizes together, because we later sort the
  // resulting indices by minimum tensor index and want to keep sizes
  // consistent.
  std::vector<std::tuple<std::vector<size_t>, size_t>> result;
  // Sparse tensors go in their own bucket, so they do not have an enforced size
  // limit.
  size_t kNoSizeLimit = 0;
  result.reserve(tensors.size());

  // Keep iterator into the size_limit vector by tensor type and device.
  // This is done so that we can use the consecutive bucket limits per type.
  std::unordered_map<
      BucketKey,
      std::vector<size_t>::const_iterator,
      c10::hash<BucketKey>>
      bucket_size_limit_iterators;

  // Keep vector of indices and size accumulator by tensor type and device.
  std::unordered_map<BucketKey, BucketAccumulator, c10::hash<BucketKey>>
      buckets;

  for (const auto i : c10::irange(tensors.size())) {
    const auto& tensor = tensors[i];
    // TODO: This is not a reducer method so it does not have access to logger,
    // pass in logger directly here.
    TORCH_CHECK(!tensor.is_sparse(), "No support for sparse tensors.");

    // when tensor_indices is empty, the index of tensors[i] assigned to
    // bucket is i, otherwise the tensor index is tensor_indices[i].
    auto tensor_index = i;
    if (!tensor_indices.empty()) {
      tensor_index = tensor_indices[i];
    }
    // If we expect a sparse gradient to be produced for this tensor, it cannot
    // be grouped together with other gradients and gets its own bucket.
    if (!expect_sparse_gradient.empty() &&
        expect_sparse_gradient[tensor_index]) {
          result.emplace_back(std::vector<size_t>({tensor_index}), kNoSizeLimit);
          continue;
    }

    auto key = BucketKey(tensor.scalar_type(), tensor.device());
    auto& bucket = buckets[key];
    bucket.indices.push_back(tensor_index);
    bucket.size += tensor.numel() * tensor.element_size();

    // Initialize bucket size limit iterator if necessary.
    if (bucket_size_limit_iterators.count(key) == 0) {
      bucket_size_limit_iterators[key] = bucket_size_limits.begin();
    }

    auto& bucket_size_limit_iterator = bucket_size_limit_iterators[key];
    const auto bucket_size_limit = *bucket_size_limit_iterator;
    bucket.size_limit = bucket_size_limit;
    if (bucket.size >= bucket_size_limit) {
      result.emplace_back(std::move(bucket.indices), bucket.size_limit);
      bucket = BucketAccumulator();

      // Advance to the next bucket size limit for this type/device.
      auto next = bucket_size_limit_iterator + 1;
      if (next != bucket_size_limits.end()) {
        bucket_size_limit_iterator = next;
      }
    }
  }

  // Add remaining buckets.
  for (auto& it : buckets) {
    auto& bucket = it.second;
    if (!bucket.indices.empty()) {
      result.emplace_back(std::move(bucket.indices), bucket.size_limit);
    }
  }

  // If tensor_indices is not empty, the order of the tensors is in the gradient
  // ready order, so no need to sort.
  // If tensor_indices is empty, sort resulting buckets by the minimum tensor
  // index they include. We assume that the order of the tensors is the order in
  // which they are used (or the reverse order in which their gradients are
  // produced). This sorting step ensures that the buckets are ready in
  // consecutive order.
  if (tensor_indices.empty()) {
    std::sort(
        result.begin(),
        result.end(),
        [](const std::tuple<std::vector<size_t>, size_t>& a,
           const std::tuple<std::vector<size_t>, size_t>& b) {
          auto indices_a = std::get<0>(a);
          auto indices_b = std::get<0>(b);
          const auto amin =
              std::min_element(indices_a.begin(), indices_a.end());
          const auto bmin =
              std::min_element(indices_b.begin(), indices_b.end());
          return *amin < *bmin;
        });
  }

  // Return bucket indices and size limits as separate entries in tuple, as some
  // APIs only need to consume bucket indices.
  std::vector<std::vector<size_t>> bucket_indices;
  bucket_indices.reserve(result.size());
  std::vector<size_t> per_bucket_size_limits;
  per_bucket_size_limits.reserve(result.size());
  for (const auto & bucket_indices_with_size : result) {
    bucket_indices.emplace_back(std::get<0>(bucket_indices_with_size));
    per_bucket_size_limits.emplace_back(std::get<1>(bucket_indices_with_size));
  }
  return std::make_tuple(bucket_indices, per_bucket_size_limits);
}

// Verifies corresponding params in replica 0 have the same sizes/strides
// across processes.
void verify_replica0_across_processes(
    c10::intrusive_ptr<c10d::ProcessGroup> process_group,
    std::vector<std::vector<at::Tensor>> model_replicas) {
  size_t i = 0;
  for (const auto& t : model_replicas[0]) {
    i += 2 * t.dim();
  }
  at::TensorOptions options;
  options = options.dtype(at::kLong);
  auto metadata = at::empty({static_cast<long>(i)}, options);

  // Technically, process 0 is the broadcast source, so only process 0 needs
  // to populate metadata.  But no harm keeping work aligned across processes.
  auto metadata_accessor = metadata.accessor<int64_t, 1>();
  i = 0;
  for (const auto& t : model_replicas[0]) {
    for (const auto& sz : t.sizes()) {
      metadata_accessor[i++] = sz;
    }
    for (const auto& str : t.strides()) {
      metadata_accessor[i++] = str;
    }
  }

  auto metadata_dev = metadata.clone().to(model_replicas[0][0].device());
  std::vector<at::Tensor> vec{metadata_dev};
  process_group->broadcast(vec)->wait();

  // Technically, process 0 doesn't need to double-check metadata, because it
  // was the source.  But no harm keeping work aligned.
  auto control = at::empty({static_cast<long>(i)}, options);
  control.copy_(metadata_dev, /*non_blocking=*/false);
  auto control_accessor = control.accessor<int64_t, 1>();
  i = 0;
  for (const auto p : c10::irange(model_replicas[0].size())) {
    const auto& t = model_replicas[0][p];
    // I'd like to include which process we are in the message,
    // but ProcessGroup::getRank is not public!
    for (const auto& sz : t.sizes()) {
      // TODO: pass in logger and use REDUCER_CHECK.
      TORCH_CHECK(
          sz == control_accessor[i++],
          "replicas[0][",
          p,
          "] in this process"
          " with sizes ",
          t.sizes(),
          " appears not to match sizes of the same param in process 0.");
    }
    for (const auto& str : t.strides()) {
      // TODO: pass in logger and use REDUCER_CHECK.
      TORCH_CHECK(
          str == control_accessor[i++],
          "replicas[0][",
          p,
          "] in this process"
          " with strides ",
          t.strides(),
          " appears not to match strides of the same param in process 0.");
    }
  }
}

} // namespace c10d<|MERGE_RESOLUTION|>--- conflicted
+++ resolved
@@ -1645,17 +1645,22 @@
           " versus rebuilt params size of: ",
           rebuilt_param_indices_.size()));
   std::vector<std::vector<size_t>> rebuilt_bucket_indices;
-<<<<<<< HEAD
-  std::vector<size_t> bucket_size_limits{
-      kDefaultFirstBucketBytes, static_cast<size_t>(bucket_bytes_cap_)};
-=======
   std::vector<size_t> bucket_size_limits;
   bucket_size_limits.push_back(first_bucket_bytes_cap_);
   bucket_size_limits.push_back(bucket_bytes_cap_);
->>>>>>> b267362b
   std::vector<size_t> per_bucket_size_limits;
-  std::reverse(rebuilt_params_.begin(), rebuilt_params_.end());
-  std::reverse(rebuilt_param_indices_.begin(), rebuilt_param_indices_.end());
+  // Reverse so that first_bucket_bytes_cap_ (smaller bucket) becomes the last
+  // bucket. We cannot simply pass in {bucket_bytes_cap_, first_bucket_bytes_cap}
+  // as the bucket order as we would immediately advance to the 2nd element
+  // after the first bucket, whereas we only want the last bucket to have
+  // a smaller size.
+  auto ddp_set_last_bucket_as_small =
+      (parse_env("DDP_SET_LAST_BUCKET_CAP").compare("1") == 0);
+
+  if (ddp_set_last_bucket_as_small) {
+    std::reverse(rebuilt_params_.begin(), rebuilt_params_.end());
+    std::reverse(rebuilt_param_indices_.begin(), rebuilt_param_indices_.end());
+  }
   std::tie(rebuilt_bucket_indices, per_bucket_size_limits) =
       compute_bucket_assignment_by_size(
           rebuilt_params_,
@@ -1663,10 +1668,13 @@
           expect_sparse_gradients_[0],
           rebuilt_param_indices_);
 
-<<<<<<< HEAD
-  std::reverse(rebuilt_bucket_indices.begin(), rebuilt_bucket_indices.end());
-  std::reverse(per_bucket_size_limits.begin(), per_bucket_size_limits.end());
-=======
+  if (ddp_set_last_bucket_as_small) {
+    // Reverse again because buckets were rebuilt in the opposite of gradient
+    // ready order.
+    std::reverse(rebuilt_bucket_indices.begin(), rebuilt_bucket_indices.end());
+    std::reverse(per_bucket_size_limits.begin(), per_bucket_size_limits.end());
+  }
+
   if (ddp_debug_level_ != c10d::DistributedDebugLevel::OFF) {
     TORCH_INTERNAL_ASSERT(
         rebuilt_bucket_indices.size() == per_bucket_size_limits.size())
@@ -1675,7 +1683,6 @@
               << c10::Join(", ", per_bucket_size_limits)
               << " bytes.";
   }
->>>>>>> b267362b
 
   // For rebuilt bucket indices, it needs to be synced across all ranks.
   // Broadcast the newly rebuilt bucket indices from rank 0 in default.
