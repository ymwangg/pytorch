#include <torch/csrc/jit/runtime/profiling_graph_executor_impl.h>

#include <c10/util/irange.h>
#include <torch/csrc/jit/jit_log.h>
#include <torch/csrc/jit/passes/bailout_graph.h>
#include <torch/csrc/jit/passes/batch_mm.h>
#include <torch/csrc/jit/passes/canonicalize_graph_fuser_ops.h>
#include <torch/csrc/jit/passes/clear_profiling.h>
#include <torch/csrc/jit/passes/clear_undefinedness.h>
#include <torch/csrc/jit/passes/common_subexpression_elimination.h>
#include <torch/csrc/jit/passes/constant_pooling.h>
#include <torch/csrc/jit/passes/constant_propagation.h>
#include <torch/csrc/jit/passes/create_autodiff_subgraphs.h>
#include <torch/csrc/jit/passes/cuda_graph_fuser.h>
#include <torch/csrc/jit/passes/dead_code_elimination.h>
#include <torch/csrc/jit/passes/decompose_ops.h>
#include <torch/csrc/jit/passes/graph_fuser.h>
#include <torch/csrc/jit/passes/guard_elimination.h>
#include <torch/csrc/jit/passes/inline_autodiff_subgraphs.h>
#include <torch/csrc/jit/passes/inliner.h>
#include <torch/csrc/jit/passes/inplace_check.h>
#include <torch/csrc/jit/passes/insert_guards.h>
#include <torch/csrc/jit/passes/loop_unrolling.h>
#include <torch/csrc/jit/passes/lower_grad_of.h>
#include <torch/csrc/jit/passes/lower_tuples.h>
#include <torch/csrc/jit/passes/pass_manager.h>
#include <torch/csrc/jit/passes/peephole.h>
#include <torch/csrc/jit/passes/remove_expands.h>
#include <torch/csrc/jit/passes/remove_mutation.h>
#include <torch/csrc/jit/passes/requires_grad_analysis.h>
#include <torch/csrc/jit/passes/shape_analysis.h>
#include <torch/csrc/jit/passes/specialize_autogradzero.h>
#include <torch/csrc/jit/passes/tensorexpr_fuser.h>
#include <torch/csrc/jit/passes/update_differentiable_graph_requires_grad.h>
#include <torch/csrc/jit/passes/utils/subgraph_utils.h>

C10_DEFINE_bool(
    torch_jit_enable_new_executor,
    true,
    "If this flag is set to false TorchScript will be using the legacy/original executor");

C10_DEFINE_bool(
    torch_jit_disable_warning_prints,
    false,
    "Disables warning.warn prints in TorchScript graph");

constexpr size_t kDefaultNumProfiledRuns = 1;
constexpr size_t kDefaultBailoutDepth = 20;

C10_DEFINE_int64(
    torch_jit_num_profiled_runs,
    kDefaultNumProfiledRuns,
    "Number of profiling runs");
C10_DEFINE_int64(
    torch_jit_bailout_depth,
    kDefaultBailoutDepth,
    "Number of re-specializations");

namespace torch {
namespace jit {

#if defined(C10_MOBILE)
static std::atomic<bool> executor_mode{true};
static std::atomic<bool> profiling_mode{false};
#else
static std::atomic<bool> executor_mode{true};
static std::atomic<bool> profiling_mode{true};
#endif

static std::atomic<size_t> num_profiled_runs{kDefaultNumProfiledRuns};
static std::atomic<size_t> bailout_depth{kDefaultBailoutDepth};

std::atomic<bool>& getProfilingMode() {
  return profiling_mode;
}

std::atomic<bool>& getExecutorMode() {
  return executor_mode;
}

std::atomic<size_t>& getNumProfiledRuns() {
  // Initialize num_profiled_runs from command-line flag.
  static const size_t init = []() {
    return num_profiled_runs = FLAGS_torch_jit_num_profiled_runs;
  }();
  (void)init; // Silence clang-tidy.
  return num_profiled_runs;
}

std::atomic<size_t>& getBailoutDepth() {
  // Initialize bailout_depth from command-line flag.
  static const size_t init = []() {
    return bailout_depth = FLAGS_torch_jit_bailout_depth;
  }();
  (void)init; // Silence clang-tidy.
  return bailout_depth;
}

static bool needsGradientInProfilingMode(Block* b) {
  for (auto n : b->nodes()) {
    if (n->kind() == prim::BailOut) {
      auto ptt = n->output()->type()->expect<TensorType>();
      if (ptt->requiresGrad() && *ptt->requiresGrad()) {
        return true;
      }
    }
    if (n->kind() == prim::profile) {
      auto type = n->ty(attr::profiled_type)->expect<TensorType>();
      if (type->requiresGrad() && *type->requiresGrad()) {
        return true;
      }
    }

    for (auto ib : n->blocks()) {
      if (needsGradientInProfilingMode(ib)) {
        return true;
      }
    }
  }
  return false;
}

// `prim::RequiresGradCheck` guarantees that requires_grad properties
// of input tensors will match the profiled, otherwise a fallback path
// will be triggered. This allow us to prune off gradients in backward
// graph for inputs that don't need gradients. We transfer requires_grad
// properties from inputs to the `prim::DifferentiableGraph` onto inputs to the
// differentiable graph. Autodiff will inspect these properties and prune
// off gradients that aren't required
// `requires_grad` properties from `dnode->outputs()` will also be transferred
<<<<<<< HEAD
static void setRequiresGradOnDiffGraph(Node* dnode) {
=======
static C10_UNUSED void setRequiresGradOnDiffGraph(Node* dnode) {
>>>>>>> 3bdbaf14
  auto gi = dnode->g(attr::Subgraph)->inputs();
  for (size_t i = 0; i < dnode->inputs().size(); i++) {
    if (auto ty = dnode->input(i)->type()->cast<TensorType>()) {
      auto gi_ty = gi[i]->type()->expect<TensorType>();
      gi[i]->setType(gi_ty->withRequiresGrad(ty->requires_grad()));
      GRAPH_DEBUG(
          "Setting ",
          *gi_ty->withRequiresGrad(ty->requires_grad()),
          " on ",
          gi[i],
          " ",
          gi[i]->debugName());
    }
  }

  // We also need to put requires_grad on outputs within subgraph, so autodiff
  // can  set df_input_vjps and DifferentiableGraphOp can set `requires_grad=`
  // properly
  auto go = dnode->g(attr::Subgraph)->outputs();
  auto set_requires_grad = [](const TensorTypePtr& t, Value* val) -> bool {
    if (t && t->requiresGrad().has_value()) {
      GRAPH_DEBUG("setting type ", *t);
      val->setType(t);
      return true;
    }
    return false;
  };

<<<<<<< HEAD
  for (size_t i = 0; i < go.size(); i++) {
=======
  for (const auto i : c10::irange(go.size())) {
>>>>>>> 3bdbaf14
    auto ty = go[i]->type()->cast<TensorType>();
    if (ty) {
      auto n = go[i]->node();
      auto dno = dnode->outputs().at(i);
      for (auto dno_use : dno->uses()) {
        GRAPH_DEBUG("found user of ", i, " as ", *dno_use.user);
        if (n->kind() == prim::profile) {
          if (set_requires_grad(
                  n->ty(attr::profiled_type)->expect<TensorType>(), go[i])) {
            break;
          }
        } else if (dno_use.user->kind() == prim::profile) {
          if (set_requires_grad(
                  dno_use.user->ty(attr::profiled_type)->expect<TensorType>(),
                  go[i])) {
            break;
          }
        } else if (dno_use.user->kind() == prim::DifferentiableGraph) {
          Value* o =
              dno_use.user->g(attr::Subgraph)->inputs().at(dno_use.offset);
          // Is it safe to not check other uses, because we are inside a
          // DifferentiableGraph?
          auto nn = o->uses().at(0).user;
          if (nn->kind() == prim::profile) {
            if (set_requires_grad(
                    nn->ty(attr::profiled_type)->expect<TensorType>(), go[i])) {
              break;
            }
          }
        }
      }
    }
  }
}

bool guardDifferentiableGraph(Node* dnode) {
  auto gi = dnode->g(attr::Subgraph)->inputs();
  bool all_inputs_seen = true;
  for (const auto i : c10::irange(gi.size())) {
    auto ty = gi[i]->type()->cast<TensorType>();
    if (ty) {
      auto n = gi[i]->uses().at(0).user;
      auto dni = dnode->inputs().at(i);
      GRAPH_DEBUG("found first user of ", i, " as ", *n);
      if (n->kind() == prim::profile) {
        GRAPH_DEBUG(
            "setting input ", i, " to type ", *n->ty(attr::profiled_type));
        dni->setType(n->ty(attr::profiled_type));
      } else if (dni->node()->kind() == prim::DifferentiableGraph) {
        // The profiling node might have been absorbed in a preceding
        // differentiable graph and thus not (not ideal for fusing either),
        // see TestAutodiffSubgraphSlicing.test_does_not_create_cycles.
        // Alternatives to this special casing could be specializing the types
        // before autodiff or duplicating profile nodes for autodiff outputs
        // but that should be done while creating subgraphs and would be
        // a mess.
        // XXX TODO: revisit the alternatives
        Value* o = dni->node()->g(attr::Subgraph)->outputs().at(dni->offset());
        if (o->node()->kind() == prim::profile) {
          dni->setType(o->node()->ty(attr::profiled_type));
        }
      }

      // we check if the optional is defined
      all_inputs_seen &= (dni->type()->cast<TensorType>() != TensorType::get());
    }
  }
  if (all_inputs_seen) {
    // we may have seen both true and false for requires_grad. In this case
    // we guard with true here and the other case is in the fallback. This
    // will give us trouble when we get "alternating patterns" of gradients
    // of two inputs, but so it is. An alternative could be to look into
    // the individual requires_grad seen in the profiling record.
    insertTypeGuard(
        dnode,
        [](const TensorTypePtr& t) {
          return TensorType::get()->withRequiresGrad(
              t->requiresGrad().value_or(true));
        },
        prim::RequiresGradCheck);
    return true;
  } else {
    // we inline the differentiable graph as a fallback
    // ideally we would set this up for re-profiling
    UpdateDifferentiableGraphRequiresGrad(
        dnode->g(attr::Subgraph), c10::nullopt);
    SubgraphUtils::unmergeSubgraph(dnode);
    return false;
  }
}

void runNooptPassPipeline(std::shared_ptr<Graph>& graph) {
  GRAPH_DEBUG(
      "Before LowerGradOf (beginning of runNooptPassPipeline)\n", *graph);
  LowerGradOf(*graph);
  GRAPH_DEBUG("After LowerGradOf, before RemoveExpands\n", *graph);
  RemoveExpands(graph);
  GRAPH_DEBUG("After RemoveExpands, before CanonicalizeOps\n", *graph);
  CanonicalizeOps(graph);
  GRAPH_DEBUG("After CanonicalizeOps, before EliminateDeadCode\n", *graph);
  EliminateDeadCode(graph);
  GRAPH_DEBUG(
      "After EliminateDeadCode (end of runNooptPassPipeline)\n", *graph);
}

void runPreAutodiffPassPipeline(std::shared_ptr<Graph>& graph) {
  GRAPH_DEBUG(
      "Before InsertGuards (beginning of runPreAutodiffPassPipeline)\n",
      *graph);

  if (tensorExprFuserEnabled() || RegisterCudaFuseGraph::isRegistered()) {
    // With TE fuser or nvfuser, we don't generate bailouts
    LowerGradOf(*graph);
    GRAPH_DEBUG("After LowerGradOf, before specializeAutogradZero\n", *graph);
  } else {
    InsertGuards(graph);
    GRAPH_DEBUG("After InsertGuards, before LowerGradOf\n", *graph);
    LowerGradOf(*graph);
    GRAPH_DEBUG("After LowerGradOf, before EliminateRedundantGuards\n", *graph);
    EliminateRedundantGuards(graph);
    GRAPH_DEBUG(
        "After EliminateRedundantGuards, before InsertBailOuts\n", *graph);
    InsertBailOuts(graph);
    GRAPH_DEBUG(
        "After InsertBailOuts, before specializeAutogradZero\n", *graph);
  }

  specializeAutogradZero(graph);
  GRAPH_DEBUG("After specializeAutogradZero\n", *graph);
  // runRequiredPasses
  {
    RemoveExpands(graph);
    GRAPH_DEBUG("After RemoveExpands, before CanonicalizeOps\n", *graph);
    CanonicalizeOps(graph);
    GRAPH_DEBUG("After CanonicalizeOps, before EliminateDeadCode\n", *graph);
    EliminateDeadCode(graph);
    GRAPH_DEBUG("After EliminateDeadCode", *graph);
  }
  PeepholeOptimize(graph);
  GRAPH_DEBUG("After PeepholeOptimize, before ConstantPropagation\n", *graph);
  ConstantPropagation(graph);

  // runOptimization:
  {
    EliminateDeadCode(graph);
    GRAPH_DEBUG(
        "After EliminateDeadCode, before EliminateCommonSubexpression\n",
        *graph);
    EliminateCommonSubexpression(graph);
    GRAPH_DEBUG(
        "After EliminateCommonSubexpression, before PeepholeOptimize\n",
        *graph);

    PeepholeOptimize(graph);
    GRAPH_DEBUG("After PeepholeOptimize, before ConstantPropagation\n", *graph);
    ConstantPropagation(graph);
    GRAPH_DEBUG("After ConstantPropagation, before ConstantPooling\n", *graph);
    ConstantPooling(graph);
    GRAPH_DEBUG("After ConstantPooling, before UnrollLoops\n", *graph);

    UnrollLoops(graph);
    GRAPH_DEBUG("After UnrollLoops, before RemoveListMutation\n", *graph);
    // run again with unrolled loops
    RemoveListMutation(graph);
    GRAPH_DEBUG("After RemoveListMutation, before PeepholeOptimize\n", *graph);
    PeepholeOptimize(graph);
    GRAPH_DEBUG("After PeepholeOptimize, before ConstantPropagation\n", *graph);
    ConstantPropagation(graph);
    GRAPH_DEBUG(
        "After ConstantPropagation, before EliminateCommonSubexpression\n",
        *graph);

    EliminateCommonSubexpression(graph);
    GRAPH_DEBUG(
        "After EliminateCommonSubexpression, before CheckInplace\n", *graph);

    CheckInplace(graph);
  }
  GRAPH_DEBUG(
      "After CheckInplace (end of runPreAutodiffPassPipeline)\n", *graph);
}

void runDiffGraphPasses(std::shared_ptr<Graph>& graph) {
  GRAPH_DEBUG(
      "Before EliminateDeadCode (beginning of runDiffGraphPasses)\n", *graph);
  // runOptimization:
  {
    // Basic graph preprocessing to eliminate noise.
    EliminateDeadCode(graph);
    GRAPH_DEBUG(
        "After EliminateDeadCode, before EliminateCommonSubexpression\n",
        *graph);
    EliminateCommonSubexpression(graph);
    GRAPH_DEBUG(
        "After EliminateCommonSubexpression, before PeepholeOptimize\n",
        *graph);

    PeepholeOptimize(graph);
    GRAPH_DEBUG("After PeepholeOptimize, before ConstantPropagation\n", *graph);
    ConstantPropagation(graph);
    GRAPH_DEBUG("After ConstantPropagation, before ConstantPooling\n", *graph);
    ConstantPooling(graph);
    GRAPH_DEBUG("After ConstantPooling, before UnrollLoops\n", *graph);

    UnrollLoops(graph);
    GRAPH_DEBUG("After UnrollLoops, before RemoveListMutation\n", *graph);
    // run again with unrolled loops
    RemoveListMutation(graph);
    GRAPH_DEBUG("After RemoveListMutation, before PeepholeOptimize\n", *graph);
    PeepholeOptimize(graph);
    GRAPH_DEBUG("After PeepholeOptimize, before ConstantPropagation\n", *graph);
    ConstantPropagation(graph);
    GRAPH_DEBUG(
        "After ConstantPropagation, before EliminateCommonSubexpression\n",
        *graph);

    EliminateCommonSubexpression(graph);
    GRAPH_DEBUG(
        "After EliminateCommonSubexpression, before CheckInplace\n", *graph);

    CheckInplace(graph);
  }
  GRAPH_DEBUG("After CheckInplace, before customPrePasses\n", *graph);

  // runNondiffOptimization
  {
    // Run custom passes that different backends can register.
    for (const auto& passPair : getCustomPrePasses()) {
      passPair.first(graph);
    }
    GRAPH_DEBUG("After customPrePasses, before LowerSimpleTuples\n", *graph);

    // TupleConstruct / TupleUnpack pairs can still be present at this point
    // and must be removed for fusion.
    LowerSimpleTuples(graph);
    GRAPH_DEBUG("After LowerSimpleTuples\n", *graph);

    if (tensorExprFuserEnabled()) {
      // Remove prim::profile nodes and embed the profile info directly in the
      // IR in value types. We're doing such transformation as optimizations
      // that try to merge/fuse nodes in the graph (e.g. BatchMM and GraphFuser)
      // work worse in the presence of intermittent prim::profile nodes.
      // Optimizations relying on the type info are also responsible for
      // inserting proper type checks. Once we're done with these optimizations
      // we will wipe the tensor type information from the IR, so that it's not
      // accidentally used by any other pass.
      RemoveProfileNodesAndSpecializeTypes(graph);
      GRAPH_DEBUG(
          "After RemoveProfileNodesAndSpecializeTypes, before BatchMM\n",
          *graph);
      // Rewrite subgraphs with many MMs into expressions that batch them.
      BatchMM(graph);
      GRAPH_DEBUG("After BatchMM, before Fusion\n", *graph);

      FuseTensorExprs(graph, getFusionGroupInlining() ? 2 : 1);
      GRAPH_DEBUG(
          "After Fusion, before RemoveTensorTypeSpecializations\n", *graph);

      // Wipe tensor type info from the IR
      RemoveTensorTypeSpecializations(graph);
      GRAPH_DEBUG(
          "After RemoveTensorTypeSpecializations, before customPostPasses\n",
          *graph);
    } else {
      // Rewrite subgraphs with many MMs into expressions that batch them.
      BatchMM(graph);
      GRAPH_DEBUG("After BatchMM, before Fusion\n", *graph);

      FuseGraph(graph, true);
      GRAPH_DEBUG("After Fusion, before customPostPasses\n", *graph);
    }

    // Run custom post-fusion passes
    for (const auto& passPair : getCustomPostPasses()) {
      passPair.first(graph);
    }
  }
  GRAPH_DEBUG("After customPostPasses (end of runDiffGraphPasses)\n", *graph);
}

void runNoGradOptimizations(std::shared_ptr<Graph>& graph) {
  GRAPH_DEBUG(
      "After customPostPasses (beginning of runNoGradOptimizations)\n", *graph);
  // runNondiffOptimization
  {
    // Run custom passes that different backends can register.
    for (const auto& passPair : getCustomPrePasses()) {
      passPair.first(graph);
    }
    GRAPH_DEBUG("After customPrePasses, before LowerSimpleTuples\n", *graph);

    // TupleConstruct / TupleUnpack pairs can still be present at this point
    // and must be removed for fusion.
    LowerSimpleTuples(graph);
    GRAPH_DEBUG("After LowerSimpleTuples\n", *graph);

    if (tensorExprFuserEnabled()) {
      // Remove prim::profile nodes and embed the profile info directly in the
      // IR in value types. We're doing such transformation as optimizations
      // that try to merge/fuse nodes in the graph (e.g. BatchMM and GraphFuser)
      // work worse in the presence of intermittent prim::profile nodes.
      // Optimizations relying on the type info are also responsible for
      // inserting proper type checks. Once we're done with these optimizations
      // we will wipe the tensor type information from the IR, so that it's not
      // accidentally used by any other pass.
      RemoveProfileNodesAndSpecializeTypes(graph);
      GRAPH_DEBUG(
          "After RemoveProfileNodesAndSpecializeTypes, before BatchMM\n",
          *graph);
      // Rewrite subgraphs with many MMs into expressions that batch them.
      BatchMM(graph);
      GRAPH_DEBUG("After BatchMM, before Fusion\n", *graph);

      FuseTensorExprs(graph, getFusionGroupInlining() ? 2 : 1);
      GRAPH_DEBUG(
          "After Fusion, before RemoveTensorTypeSpecializations\n", *graph);

      // Wipe tensor type info from the IR
      RemoveTensorTypeSpecializations(graph);
      GRAPH_DEBUG(
          "After RemoveTensorTypeSpecializations, before customPostPasses\n",
          *graph);
    } else {
      // Rewrite subgraphs with many MMs into expressions that batch them.
      BatchMM(graph);
      GRAPH_DEBUG("After BatchMM, before Fusion\n", *graph);

      FuseGraph(graph, true);
      GRAPH_DEBUG("After Fusion, before customPostPasses\n", *graph);
    }

    // Run custom post-fusion passes
    for (const auto& passPair : getCustomPostPasses()) {
      passPair.first(graph);
    }
  }
  GRAPH_DEBUG(
      "After customPostPasses (end of runNoGradOptimizations)\n", *graph);
}

void ProfilingGraphExecutorImpl::runProfilingOptimizations(
    std::shared_ptr<Graph>& copy) {
  GRAPH_DEBUG("Before runProfilingOptimizations:\n", *copy);
  if (!getGraphExecutorOptimize()) {
    runNooptPassPipeline(copy);
    return;
  }

  runPreAutodiffPassPipeline(copy);

  if (needsGradientInProfilingMode(copy->block())) {
    auto diff_nodes = CreateAutodiffSubgraphs(
        copy,
        getAutodiffSubgraphInlining() ? autodiffSubgraphNodeThreshold : 1);
    GRAPH_DEBUG("After CreateAutodiffSubgraphs\n", *copy);
    size_t idx = 0;
    for (Node* dnode : diff_nodes) {
      GRAPH_DEBUG("Optimizing diff node ", idx, " in ", *copy);
      if (!guardDifferentiableGraph(dnode)) {
        // if we cannot guard (because of inputs without profiling information),
        // we re-inline the subgraph and remove the differentiable node
        GRAPH_DEBUG("Could not guardDifferentiableGraph ", idx, " in ", *copy);
        idx++;
        continue;
      }
      GRAPH_DEBUG("After guardDifferentiableGraph:\n", *copy);
      auto diff_graph = std::move(dnode->g(attr::Subgraph));
      Gradient gradient = differentiate(diff_graph);
      RemoveTensorTypeSpecializations(gradient.f);
      RemoveProfilingNodes(gradient.f);
      GRAPH_DEBUG("Forward graph:\n", *(gradient.f));
      GRAPH_DEBUG("Backward graph:\n", *(gradient.df));
      // just like inside autograd.Functions, the forward of a differentiable
      // graph is essentially in a torch.no_grad context.
      UpdateDifferentiableGraphRequiresGrad(gradient.f, false);
      GRAPH_DEBUG("After UpdateDifferentiableGraphRequiresGrad ", *gradient.f);
      // replaces fallback graphs inserted by TE Fuser
      replaceFallbackGraphWithFallbackFunction(gradient.f->block());
      packGradient(gradient, dnode);
      GRAPH_DEBUG("Finished optimizing diff node ", idx++);
    }
    InlineAutodiffSubgraphs(
        copy,
        getAutodiffSubgraphInlining() ? autodiffSubgraphNodeThreshold : 1);
    replaceFallbackGraphWithFallbackFunction(copy->block());
    RemoveProfilingNodes(copy);
    GRAPH_DEBUG(
        "After InlineAutodiffSubgraphs and Removing Profiling Nodes\n", *copy);
  } else {
    runNoGradOptimizations(copy);
  }
  EliminateDeadCode(copy);
  GRAPH_DEBUG("After runProfilingOptimizations:\n", *copy);
}

void ProfilingGraphExecutorImpl::runProfilingInsensitiveOptimizations(
    std::shared_ptr<Graph>& graph) {
  GRAPH_DEBUG(
      "Before inlining (beginning of runProfilingInsensitiveOptimizations)\n",
      *graph);
  // TODO: maybe this can go later in pipeline / directly in autodiff forward
  // creation
  if (getGraphExecutorOptimize()) {
    Inline(*graph);
  }
  GRAPH_DEBUG("After inlining, before ClearProfilingInformation\n", *graph);
  ClearProfilingInformation(graph);
  GRAPH_DEBUG("After ClearProfilingInformation, before LowerGradOf\n", *graph);
  LowerGradOf(*graph);
  GRAPH_DEBUG("After LowerGradOf, before ClearUndefinedness\n", *graph);
  // clear any residual undefinedness
  // as double backward graph inputs'
  // may carry over undefinedness
  // from profiled backward graphs
  ClearUndefinedness(graph);
  // runRequiredPasses
  {
    GRAPH_DEBUG("After ClearUndefinedness, before RemoveExpands\n", *graph);
    RemoveExpands(graph);
    GRAPH_DEBUG("After RemoveExpands, before CanonicalizeOps\n", *graph);
    CanonicalizeOps(graph);
    GRAPH_DEBUG("After CanonicalizeOps, before EliminateDeadCode\n", *graph);
    EliminateDeadCode(graph);
  }
  if (!getGraphExecutorOptimize()) {
    GRAPH_DEBUG(
        "After EliminateDeadCode (end of runProfilingInsensitiveOptimizations)\n",
        *graph);
    return;
  }

  GRAPH_DEBUG("After EliminateDeadCode, before DecomposeOps\n", *graph);
  DecomposeOps(graph);
  GRAPH_DEBUG("After DecomposeOps, before ConstantPropagation\n", *graph);
  ConstantPropagation(graph);
  GRAPH_DEBUG("After ConstantPropagation, before EliminateDeadCode\n", *graph);
  EliminateDeadCode(graph);
  GRAPH_DEBUG(
      "After EliminateDeadCode, before EliminateCommonSubexpression\n", *graph);
  EliminateCommonSubexpression(graph);
  GRAPH_DEBUG(
      "After EliminateCommonSubexpression, before ConstantPooling\n", *graph);
  ConstantPooling(graph);
  GRAPH_DEBUG("After ConstantPooling, before PeepholeOptimize\n", *graph);
  PeepholeOptimize(graph);
  GRAPH_DEBUG("After PeepholeOptimize, before EliminateDeadCode\n", *graph);
  EliminateDeadCode(graph);
  GRAPH_DEBUG("After EliminateDeadCode, before LowerSimpleTuples\n", *graph);
  LowerSimpleTuples(graph);
  GRAPH_DEBUG("After LowerSimpleTuples, before CheckInplace\n", *graph);
  CheckInplace(graph);
  GRAPH_DEBUG(
      "After CheckInplace (end of runProfilingInsensitiveOptimizations)\n",
      *graph);
}

ProfilingGraphExecutorImpl::ProfilingGraphExecutorImpl(
    const std::shared_ptr<Graph>& graph,
    std::string function_name)
    : GraphExecutorImplBase(graph, std::move(function_name)) {}

const ExecutionPlan& ProfilingGraphExecutorImpl::getOptimizedPlanFor(
    Stack& stack,
    size_t remaining_bailout_depth) {
  GRAPH_DEBUG("Running ProfilingGraphExecutorImpl ", this);

  // no opt mode
  if (!getGraphExecutorOptimize()) {
    if (!fallback_plan_) {
      auto copy = graph->copy();
      GRAPH_DEBUG(
          "Before LowerGradOf (beginning of runNooptPassPipeline)\n", *graph);
      LowerGradOf(*copy);
      GRAPH_DEBUG("After LowerGradOf, before RemoveExpands\n", *graph);
      RemoveExpands(copy);
      fallback_plan_ = ExecutionPlan(copy, function_name_);
      GRAPH_DUMP("NoOpt Graph: ", copy);
    }
    return *fallback_plan_;
  }

  // if tensorExprFuserEnabled() returns true we need to persist the very first
  // time ProfilingGraphExecutorImpl is called, so we can update it correctly
  // for fallback functions in ProfilingGraphExecutorImpl Else,
  // getPlanFor(remaining_bailout_depth) is corrected and persisted by the Code
  // object in interpreter.
  if (!remaining_bailout_depth_.has_value() || !tensorExprFuserEnabled()) {
    remaining_bailout_depth_ = remaining_bailout_depth;
  }

  // simple executor
  if (*remaining_bailout_depth_ == 0) {
    auto copy = graph->copy();
    runProfilingInsensitiveOptimizations(copy);
    GRAPH_DUMP("Optimized SimpleExecutor Graph: ", copy);
    optimized_plan_ = ExecutionPlan(copy, function_name_);
    return *optimized_plan_;
  }

  // if a profiling graph hasn't been created yet
  if (!pr_) {
    auto copy = graph->copy();
    runProfilingInsensitiveOptimizations(copy);
    pr_ = ProfilingRecord::instrumentGraph(copy);
    // `InsertProfileNodesForSpecializeAutogradZero` profiles a definition vs a
    // use and it doesn't expect any profile nodes between a graph input and its
    // consumer, `aten::_grad_sum_to_size`. This means we need to run it first,
    // before any other pass that could insert `prim::iprofile_value` node on
    // `aten::_grad_sum_to_size` input.
    InsertProfileNodesForSpecializeAutogradZero(pr_.get());
    GRAPH_DUMP("Profiled Graph: ", pr_->graph());
    profiling_plan_ = ExecutionPlan(pr_->graph(), function_name_);
    // fall-through
  }

  // profile until a graph is ready
  if (!pr_->ready()) {
    return *profiling_plan_;
  }

  auto copy = pr_->graph()->copy();
  ProfilingRecord::removeProfileCounter(copy->block());
  runProfilingOptimizations(copy);
  // replaces a fallback graph inserted by
  // specialize_autogradzero if one exists
  replaceFallbackGraphWithFallbackFunction(copy->block());
  GRAPH_DUMP("Optimized Graph: ", copy);
  optimized_plan_ =
      ExecutionPlan(copy, function_name_, *remaining_bailout_depth_);
  return *optimized_plan_;
}

const ExecutionPlan& ProfilingGraphExecutorImpl::getPlanFor(
    Stack& stack,
    size_t remaining_bailout_depth) {
  std::lock_guard<std::mutex> lock(compile_mutex);

  // IMPORTANT: This is a hot path of calling a torchscript function. Try not to
  // add any code above this.
  if (optimized_plan_) {
    return *optimized_plan_;
  }

  return getOptimizedPlanFor(stack, remaining_bailout_depth);
}

GraphExecutorState ProfilingGraphExecutorImpl::getDebugState() {
  GraphExecutorState state;
  TORCH_INTERNAL_ASSERT(optimized_plan_);
  auto opt_plan = *optimized_plan_;
  state.execution_plans.emplace(ArgumentSpec{0, 0}, opt_plan);
  return state;
}

Node* insertFallbackFunctionCall(
    Graph* graph,
    Function* func,
    ArrayRef<Value*> inputs) {
  auto tuple_type = func->graph()->return_node()->input(0)->type();
  Value* fn_constant = graph->insertNode(graph->create(prim::Constant))
                           ->s_(attr::name, func->name())
                           ->i_(Symbol::attr("fallback"), 1)
                           ->output()
                           ->setType(FunctionType::create(func));
  std::vector<Value*> func_call_inputs = {fn_constant};
  func_call_inputs.insert(func_call_inputs.end(), inputs.begin(), inputs.end());
  Value* result =
      graph->insertNode(graph->create(prim::CallFunction, func_call_inputs))
          ->output()
          ->setType(tuple_type);

  auto fun_unpack_tuple = graph->insertNode(graph->createTupleUnpack(result));
  return fun_unpack_tuple;
}

Function* createFallbackPathFunction(
    Block* b,
    const std::string& function_name) {
  auto value_map = [](Value* v) { return v; };
  auto graph = std::make_shared<Graph>();
  graph->block()->cloneFrom(b, value_map);

  auto otypes = c10::fmap(
      graph->return_node()->inputs(), [](Value* v) { return v->type(); });
  // a GraphFunction call only have one output, so all the outputs
  // need to be packed into a tuple
  auto tuple_type = TupleType::create(otypes);
  auto return_tuple = graph->createTuple(graph->return_node()->inputs());
  graph->appendNode(return_tuple);
  for (int i = static_cast<int>(graph->outputs().size()) - 1; i >= 0; i--) {
    graph->eraseOutput(i);
  }
  graph->registerOutput(return_tuple->output());
  return new GraphFunction(function_name, graph, nullptr);
}

void ProfilingGraphExecutorImpl::replaceFallbackGraphWithFallbackFunction(
    Block* b) {
  Stack s;
  for (auto it = b->nodes().begin(); it != b->nodes().end();) {
    if (it->kind() == prim::FallbackGraph) {
      auto fallback_func = createFallbackPathFunction(
          it->g(attr::Subgraph)->block(), "fallback_function");
      TORCH_INTERNAL_ASSERT(*remaining_bailout_depth_ > 0);
      GRAPH_DEBUG(
          "getPlanFor for", getHeader(*it), " ", *remaining_bailout_depth_);
      fallback_func->get_executor().getPlanFor(
          s, *remaining_bailout_depth_ - 1);
      fallback_functions_.emplace_back(fallback_func);
      WithInsertPoint wip{*it};
      auto function_call = insertFallbackFunctionCall(
          b->owningGraph(), fallback_func, it->inputs());
      for (const auto i : c10::irange(function_call->outputs().size())) {
        it->output(i)->replaceAllUsesWith(function_call->output(i));
      }
      it.destroyCurrent();
    } else {
      for (Block* ib : it->blocks()) {
        replaceFallbackGraphWithFallbackFunction(ib);
      }
      it++;
    }
  }
}

} // namespace jit
} // namespace torch<|MERGE_RESOLUTION|>--- conflicted
+++ resolved
@@ -128,11 +128,7 @@
 // differentiable graph. Autodiff will inspect these properties and prune
 // off gradients that aren't required
 // `requires_grad` properties from `dnode->outputs()` will also be transferred
-<<<<<<< HEAD
-static void setRequiresGradOnDiffGraph(Node* dnode) {
-=======
 static C10_UNUSED void setRequiresGradOnDiffGraph(Node* dnode) {
->>>>>>> 3bdbaf14
   auto gi = dnode->g(attr::Subgraph)->inputs();
   for (size_t i = 0; i < dnode->inputs().size(); i++) {
     if (auto ty = dnode->input(i)->type()->cast<TensorType>()) {
@@ -161,11 +157,7 @@
     return false;
   };
 
-<<<<<<< HEAD
-  for (size_t i = 0; i < go.size(); i++) {
-=======
   for (const auto i : c10::irange(go.size())) {
->>>>>>> 3bdbaf14
     auto ty = go[i]->type()->cast<TensorType>();
     if (ty) {
       auto n = go[i]->node();
