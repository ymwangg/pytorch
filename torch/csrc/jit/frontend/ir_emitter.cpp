#include <torch/csrc/jit/frontend/ir_emitter.h>

#include <c10/util/Exception.h>
#include <c10/util/Optional.h>
#include <c10/util/StringUtil.h>
#include <c10/util/hash.h>
#include <c10/util/irange.h>

#include <torch/csrc/jit/api/function_impl.h>
#include <torch/csrc/jit/api/module.h>

#include <torch/csrc/jit/frontend/error_report.h>
#include <torch/csrc/jit/frontend/lexer.h>
#include <torch/csrc/jit/frontend/resolver.h>
#include <torch/csrc/jit/frontend/schema_matching.h>
#include <torch/csrc/jit/frontend/sugared_value.h>
#include <torch/csrc/jit/frontend/tree_views.h>

#include <torch/csrc/jit/ir/constants.h>

#include <torch/csrc/jit/passes/annotate_warns.h>
#include <torch/csrc/jit/passes/canonicalize.h>
#include <torch/csrc/jit/passes/constant_pooling.h>
#include <torch/csrc/jit/passes/constant_propagation.h>
#include <torch/csrc/jit/passes/dead_code_elimination.h>
#include <torch/csrc/jit/passes/inline_forked_closures.h>
#include <torch/csrc/jit/passes/inliner.h>
#include <torch/csrc/jit/passes/lift_closures.h>
#include <torch/csrc/jit/passes/lower_tuples.h>
#include <torch/csrc/jit/passes/normalize_ops.h>

#include <torch/csrc/jit/runtime/interpreter.h>
#include <torch/csrc/jit/runtime/operator.h>
#include <torch/csrc/jit/runtime/slice_indices_adjust.h>

#include <torch/csrc/jit/testing/hooks_for_testing.h>

#include <atomic>
#include <climits>
#include <set>
#include <stack>

namespace torch {
namespace jit {

using FunctionTable = std::unordered_map<std::string, Function&>;
using AttributeMap = std::unordered_map<std::string, Const>;
using ListAttributeMap = std::unordered_map<std::string, std::vector<Const>>;

/* ============================================================ */
/*                    Internal Utility Methods                  */
/*      (These utility methods use some internal attribute      */
/*       of `to_ir` and can't go in `ir_emitter_utils.h`)       */
/* ============================================================ */

std::string to_ir::createTempName(const std::string& prefix) {
  return prefix + c10::to_string(temp_name_count_++);
}

void to_ir::checkBreakContinue(
    const SourceRange& loc,
    const std::string& stmt_name) {
  if (loop_status_ == LoopStatus::NOT_IN_LOOP) {
    throw ErrorReport(loc) << "SyntaxError: '" << stmt_name << "'"
                           << " outside loop";
  } else if (loop_status_ == LoopStatus::IN_UNROLLED_LOOP) {
    throw ErrorReport(loc)
        << "Because we emit iteration over modulelists or tuples as "
           "unrolled loops, we do not support break or continue inside the body of these loops";
  }
}

/* ============================================================ */
/*                IR Generation Utility Methods                */
/*      (These utility methods create and/or add extra Nodes    */
/*         to the Graph, often to ensure correctness)       */
/* ============================================================ */

Node* to_ir::create(Symbol kind, const SourceRange& loc, size_t n_outputs) {
  return graph->create(kind, n_outputs)->setSourceRange(loc);
}

// If the graph might not return, add an implicit None return at the end
void to_ir::handleMaybeNoReturn(const Def& def, Block* block) {
  auto decl_ret = def_stack_.back().declared_return_type_;
  if (exit_blocks.count(block) == 0) {
    auto decl_ret = def_stack_.back().declared_return_type_;
    if (decl_ret && decl_ret != NoneType::get()) {
      throw ErrorReport(def.range())
          << "Function was not annotated as having type None, but does not "
          << "return along all paths";
    }
    WithInsertPoint b(*block->nodes().end());
    emitReturn(Return::create(
        def.range(), Expr(Compound::create(TK_NONE, def.range(), {}))));
  } else {
    // if we haven't seen any return statements, but the graph block exits
    // (the function always throws) then we accept the declared return type if
    // it exists or set it to none
    if (def_stack_.back().merged_return_type_ == nullptr) {
      def_stack_.back().merged_return_type_ =
          decl_ret != nullptr ? decl_ret : NoneType::get();
    }
  }
}

// Insert subtyping refinements
void to_ir::insertRefinements(
    const SourceRange& loc,
    const RefinementSet& ref) {
  for (const Refinement& r : ref.activeRefinements()) {
    Value* v = environment_stack->getVar(r.identifier(), loc);
    Value* new_v = graph->insertUncheckedCast(v, r.type());
    environment_stack->setVar(loc, r.identifier(), new_v);
  }
}

std::vector<NamedValue> to_ir::emitAttributes(
    const List<Attribute>& attributes) {
  return fmap(attributes, [&](const Attribute& attr) {
    return NamedValue(attr.range(), attr.name().name(), emitExpr(attr.value()));
  });
}

/* ========================================= */
/*              `Value` Getters              */
/* ========================================= */

std::vector<NamedValue> to_ir::getNamedValues(
    const TreeList& trees,
    bool maybe_unpack) {
  std::vector<NamedValue> values;
  for (const auto& tree : trees) {
    if (maybe_unpack && tree->kind() == TK_STARRED) {
      auto starred = Starred(tree);
      auto entries =
          emitSugaredExpr(starred.expr(), 1)->asTuple(starred.range(), method);
      for (const auto& entry : entries) {
        values.emplace_back(
            tree->range(), entry->asValue(starred.range(), method));
      }
    } else {
      values.emplace_back(tree->range(), emitExpr(Expr(tree)));
    }
  }
  return values;
}

std::vector<NamedValue> to_ir::getNamedValues(
    const List<Expr>& trees,
    bool maybe_unpack) {
  return getNamedValues(trees.tree()->trees(), maybe_unpack);
}

std::vector<Value*> to_ir::getValues(const TreeList& trees, bool maybe_unpack) {
  return toValues(*graph, getNamedValues(trees, maybe_unpack));
}
std::vector<Value*> to_ir::getValues(
    const List<Expr>& trees,
    bool maybe_unpack) {
  return getValues(trees.tree()->trees(), maybe_unpack);
}

/* =================================================== */
/*            Environment Stack Manipulation           */
/* =================================================== */

void to_ir::pushFrame(Block* b, bool starts_def) {
  if (starts_def) {
    def_stack_.emplace_back();
  }
  environment_stack =
      std::make_shared<Environment>(method, resolver, b, environment_stack);
}
std::shared_ptr<Environment> to_ir::popFrame(bool ends_def) {
  auto old_frame = environment_stack;
  environment_stack = environment_stack->getNext();
  if (ends_def) {
    def_stack_.pop_back();
  }
  return old_frame;
}

/* ====================================== */
/*               IR Emission              */
/* ====================================== */

FunctionSchema to_ir::emitDef(const Def& def, const Self* self, Block* block) {
  auto schema = typeParser_.parseSchemaFromDef(def, bool(self));
  // TODO need guards on init returning none
  if (schema.returns().size() == 1) {
    def_stack_.back().declared_return_type_ = schema.returns().at(0).type();
  }
  std::vector<Argument> arguments =
      emitFormalArguments(def, self, schema, block);

  // body
  auto stmts_list = def.statements();
  emitStatements(stmts_list.begin(), stmts_list.end());
  handleMaybeNoReturn(def, block);
  std::vector<Argument> returns = {emitOutput(def.range(), schema, block)};
  return {def.name().name(), "", std::move(arguments), std::move(returns)};
}

std::vector<Argument> to_ir::emitFormalArguments(
    const Def& def,
    const Self* self,
    const FunctionSchema& schema,
    Block* block) {
  std::vector<Argument> arguments; // for schema
  // inputs
  auto it = def.decl().params().begin();
  auto end = def.decl().params().end();
  auto expected_annotation_size = def.decl().params().size();
  if (self) {
    expected_annotation_size--;
  }
  if (schema.arguments().size() != expected_annotation_size) {
    throw ErrorReport(def.decl().params().range())
        << "Number of type annotations for"
        << " function parameters (" << schema.arguments().size() << ")"
        << " does not match the number of parameters on the function ("
        << expected_annotation_size << ")!";
  }

  if (self) {
    AT_ASSERT(it != end);
    const auto& name = (*it).ident().name();
    Value* new_input = block->addInput()->setDebugName(name);
    environment_stack->setSugaredVar(
        (*it).ident().range(),
        name,
        self->makeSugared(new_input),
        /*annotated_type=*/nullptr);
    arguments.emplace_back(name, new_input->type());
    ++it;
  }

  // [setstate type]
  // __setstate__ is special, because if the user leaves it un-annotated we
  // will derive the type for `state` from the output type of __getstate__.
  // This is necessary so that we can allow submodules to appear in `state`.
  bool shouldDeriveType = shouldDeriveSetStateType(def, schema);
  size_t arg_annotation_idx = 0;
  for (; it != end; ++it) {
    auto& name = (*it).ident().name();
    // Add the input to the graph
    Value* new_input = block->addInput();
    if (meaningfulName(name)) {
      new_input->setDebugName(name);
    }
    // Record the type for the schema and set the Type on the Value*
    auto arg = schema.arguments().at(arg_annotation_idx++);
    if (shouldDeriveType) {
      TORCH_INTERNAL_ASSERT(schema.arguments().size() == 1);
      const auto& inferredStateType = getTypeForSetStateArg(def, self);
      arg = arg.cloneWithType(inferredStateType);
    }

    arguments.push_back(arg);
    new_input->setType(arguments.back().type());

    // NB: set type of new_input before setVar call so the Store is
    // typed appropriately
    environment_stack->setVar((*it).ident().range(), name, new_input);
  }
  return arguments;
}

Argument to_ir::emitOutput(
    const SourceRange& range,
    const FunctionSchema& schema,
    Block* block) {
  // handleMaybeNoReturn ensures that merged_return_type_ is always set
  auto ret_type = def_stack_.back().merged_return_type_;
  TORCH_INTERNAL_ASSERT(ret_type);

  // in the convertToSSA pass, prim::ReturnStmts are lowered so that the
  // correct return value is set. Until then, we have a correctly-typed
  // placeholder return value. This is needed so that closures & graphs
  // are correctly typed.
  auto placeholder_return =
      graph->insertNode(graph->createUninitialized(ret_type))->output();
  block->registerOutput(placeholder_return);
  return Argument("", def_stack_.back().merged_return_type_);
}

void to_ir::emitStatements(const List<Stmt>& statements) {
  return emitStatements(statements.begin(), statements.end());
}

// XXX: Right now closures are not generically implemented and are only used
// as an intermediate form for special tasks, like defining gradients or
// forked functions.
//
// There are several unfinished aspects that make them unusable generally
// 1. We do not have a type, ivalue, operator to represent prim::Closure, so
// closure_node has type None
// 2. There is no export logic for it yet, so it cannot be
// exported/python_printed
// 3. There is nothing preventing the assignment of already existing variables
// inside the closures
//    the changes to those variables will just get forgotten.
// 4. There is no parsing support in frontend.py, this is intentional since it
//    prevents people from accidentally using this feature.
//
// This function leaves in the graph something like:
//
//   %2 : None = prim::Closure()
//     block0():
//       %1 : Tensor = prim::DoSomething(%0)
//       -> (%1)
//
// A separate pass is required to erase this closure and replace it with
// something actually executable (see liftClosure and inlineForkedClosure).
std::shared_ptr<ClosureValue> to_ir::emitClosure(
    const std::function<void(Block*)>& emit_body) {
  Node* closure_node = graph->insertNode(graph->create(prim::Closure, 1));
  // it is not a real thing yet, so just say the type is None
  closure_node->output()->setType(NoneType::get());
  Block* block = closure_node->addBlock();
  WithLoopStatus loop_guard(&loop_status_, LoopStatus::NOT_IN_LOOP);
  {
    WithInsertPoint guard(block);
    pushFrame(block, /*starts_def=*/true);
    emit_body(block);
    popFrame(/*ends_def=*/true);
  }
  return std::make_shared<ClosureValue>(closure_node->output());
}

void to_ir::emitClosure(const Def& def) {
  // invoked once the closure block is set as the environment
  auto emit_body = [&](Block* closure_block) {
    emitDef(
        def,
        nullptr,
        closure_block); // ignore schema return, we just wont use it for now
                        // since we never create a Method for the closure
  };
  auto closure_value = emitClosure(emit_body);
  environment_stack->setSugaredVar(
      def.name().range(),
      def.name().name(),
      closure_value,
      /*annotated_type=*/nullptr);
}

void to_ir::emitBreak(const Break& stmt) {
  checkBreakContinue(stmt.range(), "break");
  auto break_node =
      graph->create(prim::BreakStmt, {}, 0)->setSourceRange(stmt.range());
  graph->insertNode(break_node);
}

void to_ir::emitContinue(const Continue& stmt) {
  checkBreakContinue(stmt.range(), "continue");
  auto continue_node =
      graph->create(prim::ContinueStmt, {}, 0)->setSourceRange(stmt.range());
  graph->insertNode(continue_node);
}

void to_ir::emitDelete(const Delete& stmt) {
  for (const auto& target : stmt.targets()) {
    if (target.kind() == TK_SUBSCRIPT) {
      Subscript subscript(target);
      const List<Expr>& subscript_exprs = subscript.subscript_exprs();
      if (subscript_exprs[0].kind() == TK_SLICE_EXPR) {
        throw ErrorReport(target.range())
            << "del statements only support deletion at a single index, "
               "slicing is not supported"
               " (see https://github.com/pytorch/pytorch/issues/31430)";
      }
      const SugaredValuePtr sv = emitSugaredExpr(subscript.value(), 1);
      const SourceRange& val_range = subscript.value().range();
      Value* idx = emitExpr(subscript_exprs[0]);
      Value* val = sv->asValue(val_range, method);

      // If val is a class instance, this is a method call to a type-specific
      // implementation of del defined in a __delitem__ method.
      if (auto cls = val->type()->cast<ClassType>()) {
        if (!cls->findMethod("__delitem__")) {
          throw ErrorReport(target.range())
              << "Class does not define __delitem__";
        }

        // Use MethodValue to call the method to handle recursion.
        MethodValue(val, "__delitem__")
            .call(stmt.range(), method, {idx}, {}, 0);
      } else {
        auto node = graph->create(aten::Delete, {val, idx}, 0)
                        ->setSourceRange(target.range());
        graph->insertNode(node);
      }
    } else if (target.kind() == TK_VAR) {
      Var var(target);
      environment_stack->removeVar(var.name(), /*check_if_removed=*/true);
    } else {
      throw ErrorReport(target.range())
          << "del statements are only supported for deleting"
             " list and dict items and variables";
    }
  }
}

void to_ir::emitReturn(const Return& stmt) {
  TypePtr result_type = def_stack_.back().declared_return_type_;
  Value* result = emitExpr(stmt.expr(), result_type);
  // result type is annotated, every return must convert to that type
  if (result_type) {
    // this guard skips implicit conversion from None -> Tensor for the return
    // type. otherwise forgetting a return a function returning a tensor will
    // cause a None to be converted to a tensor.
    if (!(result_type->isSubtypeOf(TensorType::get()) &&
          result->type()->isSubtypeOf(NoneType::get()))) {
      result = tryConvertToType(
          stmt.range(),
          *graph,
          result_type,
          result,
          /*allow_conversions=*/true);
    }

    if (!result->type()->isSubtypeOf(result_type)) {
      throw ErrorReport(stmt.range())
          << "Return value was annotated as having type "
          << result_type->repr_str() << " but is actually of type "
          << result->type()->repr_str();
    }
  } else {
    result_type = def_stack_.back().merged_return_type_;
    if (!result_type) {
      result_type = result->type();
    }
    auto merged_result_type = unifyTypes(result_type, result->type());
    if (!merged_result_type) {
      throw ErrorReport(stmt.range())
          << "Previous return statement returned a value of type "
          << result_type->repr_str()
          << " but this return statement returns a value of type "
          << result->type()->repr_str();
    }
    result_type = merged_result_type.value();
  }
  AT_ASSERT(result_type);

  def_stack_.back().merged_return_type_ = result_type;

  // If the annotated return type is Any and the result type is not Any,
  // cast the result to Any to facilitate type unification between return
  // statements on different code paths (e.g. different branches of an if,
  // body and containing scope of a loop).
  if (result_type == AnyType::get() && result->type() != AnyType::get()) {
    result = graph->insertUncheckedCast(result, result_type);
  }

  graph->insertNode(graph->create(prim::ReturnStmt, {result}, 0));
  exit_blocks.insert(environment_stack->block());
}

void to_ir::emitStatements(
    List<Stmt>::const_iterator begin,
    List<Stmt>::const_iterator end) {
  for (; begin != end; ++begin) {
    auto stmt = *begin;
    ErrorReport::CallStack::update_pending_range(stmt.range());
    switch (stmt.kind()) {
      case TK_IF:
        emitIf(If(stmt));
        break;
      case TK_WHILE:
        emitWhile(While(stmt));
        break;
      case TK_FOR:
        emitFor(For(stmt));
        break;
      case TK_ASSIGN:
        emitAssignment(Assign(stmt));
        break;
      case TK_AUG_ASSIGN:
        emitAugAssignment(AugAssign(stmt));
        break;
      case TK_EXPR_STMT: {
        auto expr = ExprStmt(stmt).expr();
        emitSugaredExpr(expr, 0);
      } break;
      case TK_RAISE:
        emitRaise(Raise(stmt));
        break;
      case TK_ASSERT:
        emitAssert(Assert(stmt));
        break;
      case TK_RETURN: {
        emitReturn(Return(stmt));
      } break;
      case TK_CONTINUE: {
        emitContinue(Continue(stmt));
      } break;
      case TK_BREAK: {
        emitBreak(Break(stmt));
      } break;
      case TK_PASS:
        // Emit nothing for pass
        break;
      case TK_DEF:
        emitClosure(Def(stmt));
        break;
      case TK_DELETE:
        emitDelete(Delete(stmt));
        break;
      case TK_WITH:
        emitWith(With(stmt));
        break;
      default:
        throw ErrorReport(stmt)
            << "Unrecognized statement kind " << kindToString(stmt.kind());
    }
    // Found an exit statement in this block. The remaining statements aren't
    // reachable so we don't emit them.
    if (exit_blocks.count(environment_stack->block()))
      return;
  }
}

CondValue to_ir::emitCondExpr(const Expr& expr) {
  switch (expr.kind()) {
    case TK_AND:
    case TK_OR: {
      auto binop = BinOp(expr);
      return emitShortCircuitLogical(
          binop.range(), binop.lhs(), binop.rhs(), expr.kind() == TK_OR);
    }
    case TK_NOT: {
      CondValue v = emitCondExpr(Expr(expr.tree()->trees()[0]));
      Value* result =
          emitBuiltinCall(expr.range(), *graph, aten::__not__, {v.value()}, {});
      c10::optional<bool> static_if;
      if (v.staticIf()) {
        static_if = !*v.staticIf();
      }
      return CondValue(result, v.refinements().Not(), static_if);
    } break;
    case TK_IS:
    case TK_ISNOT: {
      // meta programming on AST for is/is not cases and emit branches base on
      auto cond_op = BinOp(expr);
      Value* lhs_val = emitExpr(cond_op.lhs());
      Value* rhs_val = emitExpr(cond_op.rhs());

      auto lhs_none = canBeNone(lhs_val);
      auto rhs_none = canBeNone(rhs_val);

      // Dispatch logic (A: ALWAYS, N: NEVER, M: MAYBE):
      //
      // AA, -> statically IS always holds, IS_NOT never holds
      // AN , NA-> statically IS_NOT always holds, IS never holds
      // MA, MM, MN, NM, NN, AM -> cannot prove anything statically
      bool its_is = expr.kind() == TK_IS;
      if (lhs_none == ALWAYS && rhs_none == ALWAYS) {
        return CondValue(*graph, expr.range(), its_is, {});
      } else if (
          (lhs_none == ALWAYS && rhs_none == NEVER) ||
          (lhs_none == NEVER && rhs_none == ALWAYS)) {
        // lhs_val/rhs_val with A/M: only emit never_none_branch
        return CondValue(*graph, expr.range(), !its_is, {});
      } else {
        auto kind = getNodeKind(expr.kind(), expr.get()->trees().size());
        Value* cond_value = emitBuiltinCall(
            expr.get()->range(), *method.graph(), kind, {lhs_val, rhs_val}, {});
        auto refinements = RefinementSet(findIsNoneRefinements(
            cond_op.lhs(), lhs_val, cond_op.rhs(), rhs_val, expr.kind()));
        return CondValue(cond_value, refinements, c10::nullopt);
      }
    } break;
    default: {
      if (expr.kind() == TK_APPLY) {
        auto apply = Apply(expr);
        auto callee = Apply(expr).callee();
        if (callee.kind() == TK_VAR) {
          if (Var(callee).name().name() == "isinstance") {
            checkApplyNumInputs(apply, 2);
            return emitIsInstance(apply.inputs()[0], apply.inputs()[1]);
          }
          if (Var(callee).name().name() == "hasattr") {
            checkApplyNumInputs(apply, 2);
            return emitHasAttr(apply.inputs()[0], apply.inputs()[1]);
          }
        }
        auto sv = emitSugaredExpr(apply.callee(), 1);
        auto loc = apply.callee().range();
        if (auto special_form = dynamic_cast<SpecialFormValue*>(sv.get())) {
          if (special_form->form() == prim::isinstance) {
            checkApplyNumInputs(apply, 2);
            return emitIsInstance(apply.inputs()[0], apply.inputs()[1]);
          }
        }
      }
      auto expr_out = emitToBool(expr.range(), emitExpr(expr));
      c10::optional<bool> static_if = c10::nullopt;
      auto kind = expr_out->node()->kind();
      if (kind == aten::is_scripting) {
        static_if = true;
      } else if (kind == aten::has_torch_function) {
        static_if = false;
      }
      // MetaCompile on boolean literals and constants
      if (auto maybe_ivalue = toIValue(expr_out)) {
        static_if = maybe_ivalue->toBool();
      }
      return CondValue(expr_out, RefinementSet({}), static_if);
    } break;
  }
}

std::shared_ptr<Environment> to_ir::emitSingleIfBranch(
    Block* b,
    const List<Stmt>& branch,
    const RefinementSet& refinements) {
  pushFrame(b);
  WithInsertPoint guard(b);
  insertRefinements(branch.range(), refinements);
  emitStatements(branch);
  return popFrame();
}

Value* to_ir::emitTernaryIf(const TernaryIf& expr, const TypePtr& type_hint) {
  CondValue cond_value = emitCondExpr(expr.cond());
  // If the cond expr is a static value, then we metacompile the `if`
  // statemement and only emit true or false branch
  if (cond_value.staticIf()) {
    if (*cond_value.staticIf()) {
      return emitExpr(expr.true_expr(), type_hint);
    } else {
      return emitExpr(expr.false_expr(), type_hint);
    }
  }
  auto true_expr = [&] { return emitExpr(expr.true_expr(), type_hint); };
  auto false_expr = [&] { return emitExpr(expr.false_expr(), type_hint); };
  return emitIfExpr(expr.range(), cond_value, true_expr, false_expr);
}

Value* to_ir::emitListComprehension(
    const ListComp& lc,
    const TypePtr& type_hint) {
  const auto loc = lc.range();
  const auto targets_list = List<Expr>::create(lc.range(), {lc.target()});
  const auto itrs = List<Expr>::create(lc.range(), {lc.iter()});
  // If there is no type hint, and this is emitted over an iterable that is
  // unrolled and of length 0, then we emit a List of tensors
  Value* list_value = graph->insertNode(graph->create(prim::ListConstruct, 1))
                          ->output()
                          ->setType(ListType::ofTensors());
  bool type_set = false;
  if (type_hint) {
    if (!type_hint->cast<ListType>()) {
      throw ErrorReport(loc)
          << "Expected list type annotation for list comprehension"
             ", found "
          << type_hint->repr_str();
    }
    list_value->setType(type_hint);
    type_set = true;
  }

  // comprehension introduces its own scope. no variable assigned
  // leaks into the rest of the graph
  Node* n = graph->insertNode(create(prim::ComprehensionScope, lc.range(), 0));
  auto* comprehension_block = n->addBlock();
  pushFrame(comprehension_block);
  WithInsertPoint guard(comprehension_block);
  auto emit_body = [&]() {
    auto comprehension_out = emitExpr(lc.elt());
    if (!type_set) {
      list_value->setType(ListType::create(comprehension_out->type()));
      type_set = true;
    }
    NamedValue self = NamedValue(loc, "self", list_value);
    NamedValue input = NamedValue(loc, "", comprehension_out);
    emitBuiltinCall(loc, *graph, aten::append, {input}, {}, self);
  };
  emitFor(targets_list, itrs, loc, emit_body);
  popFrame();
  return list_value;
}

Value* to_ir::emitDictComprehension(
    const DictComp& dc,
    const TypePtr& type_hint) {
  const auto loc = dc.range();
  const auto targets_list = List<Expr>::create(dc.range(), {dc.target()});
  const auto itrs = List<Expr>::create(dc.range(), {dc.iter()});

  Value* dict_value =
      graph->insertNode(graph->create(prim::DictConstruct, 1))->output();
  // Set the default type to be Dict[Str, Tensor]
  dict_value->setType(DictType::create(StringType::get(), TensorType::get()));
  bool type_set = false;
  if (type_hint) {
    if (!type_hint->cast<DictType>()) {
      throw ErrorReport(loc)
          << "Expected Dict type annotation for dict comprehension"
             ", found "
          << type_hint->repr_str();
    }
    dict_value->setType(type_hint);
    type_set = true;
  }

  // A dict comprehension introduces its own scope. No variable assigned
  // may leak into the rest of the graph
  Node* n = graph->insertNode(create(prim::ComprehensionScope, dc.range(), 0));
  auto* comprehension_block = n->addBlock();
  pushFrame(comprehension_block);
  WithInsertPoint guard(comprehension_block);
  auto emit_body = [&]() {
    auto k = emitExpr(dc.key());
    auto v = emitExpr(dc.value());
    if (!type_set) {
      dict_value->setType(DictType::create(k->type(), v->type()));
      type_set = true;
    }
    NamedValue self = NamedValue(loc, "self", dict_value);
    NamedValue input_k = NamedValue(loc, "", k);
    NamedValue input_v = NamedValue(loc, "", v);
    emitBuiltinCall(loc, *graph, aten::_set_item, {self, input_k, input_v}, {});
  };
  emitFor(targets_list, itrs, loc, emit_body);
  popFrame();
  return dict_value;
}

CondValue to_ir::emitShortCircuitLogical(
    const SourceRange& loc,
    const Expr& first_expr,
    const Expr& second_expr,
    bool is_or) {
  CondValue lhs = emitCondExpr(first_expr);
  // if the continue expr in the short circuit is not evaluated,
  // than the const expression is False if the short circuit
  // is an `and` and True if the short circuit is an `or`.
  // `False and expr` -> False, `True or expr` -> True
  //
  // inserting it as a constant makes optimization easier

  // if it's an OR the first expr is emitted in the true branch
  // and the second expr in the false branch, if it's an AND the opposite
  auto get_const_expr = [&] { return graph->insertConstant(is_or, loc); };

  c10::optional<CondValue> rhs;
  auto get_continue_expr = [&] {
    rhs = emitCondExpr(second_expr);
    return rhs->value();
  };

  // if this is an OR, eval second expression if first expr is False
  // If this is an AND, eval second expression if first expr is True
  // NOLINTNEXTLINE(cppcoreguidelines-init-variables)
  Value* new_result;
  c10::optional<RefinementSet> refinements;
  c10::optional<bool> static_if;
  if (is_or) {
    new_result = emitIfExpr(loc, lhs, get_const_expr, get_continue_expr);
    refinements = lhs.refinements().Or(rhs->refinements());
    if ((lhs.staticIf() && *lhs.staticIf()) ||
        (rhs->staticIf() && *rhs->staticIf())) {
      static_if = true;
    } else if (lhs.staticIf() && rhs->staticIf()) {
      static_if = *lhs.staticIf() || *rhs->staticIf();
    }
  } else {
    new_result = emitIfExpr(loc, lhs, get_continue_expr, get_const_expr);
    refinements = lhs.refinements().And(rhs->refinements());
    if (((lhs.staticIf() && !*lhs.staticIf()) ||
         (rhs->staticIf() && !*rhs->staticIf()))) {
      static_if = false;
    } else if (lhs.staticIf() && rhs->staticIf()) {
      static_if = *lhs.staticIf() && *rhs->staticIf();
    }
  }
  return CondValue(new_result, std::move(*refinements), static_if);
}

Value* to_ir::emitIfExpr(
    const SourceRange& range,
    const CondValue& cond_value,
    const std::function<Value*()>& true_expr,
    const std::function<Value*()>& false_expr) {
  Node* n = graph->insertNode(create(prim::If, range, 0));
  n->addInput(cond_value.value());
  auto* true_block = n->addBlock();
  auto* false_block = n->addBlock();

  auto emit_if_expr = [this, &range](
                          Block* b,
                          const RefinementSet& refinements,
                          const std::function<Value*()>& expr_value) {
    pushFrame(b);
    WithInsertPoint guard(b);
    insertRefinements(range, refinements);
    Value* out_val = expr_value();
    b->registerOutput(out_val);
    popFrame();
  };

  emit_if_expr(true_block, cond_value.refinements(), true_expr);
  emit_if_expr(false_block, cond_value.refinements().Not(), false_expr);

  auto true_type = true_block->outputs().at(0)->type();
  auto false_type = false_block->outputs().at(0)->type();
  auto unified = unifyTypes(true_type, false_type);
  if (!unified) {
    throw ErrorReport(range)
        << "if-expression's true branch has type " << true_type->repr_str()
        << " but false branch has type " << false_type->repr_str();
  }

  // Add op outputs
  auto expr_value = n->addOutput()->setType(*unified); // Resulting value

  return expr_value;
}
Value* to_ir::emitToBool(const SourceRange& loc, Value* v) {
  // NOLINTNEXTLINE(cppcoreguidelines-init-variables)
  Value* out;
  try {
    auto bool_cast = environment_stack->getSugaredVar("bool", loc);
    out = asSimple(bool_cast->call(loc, method, {v}, {}, 0));
  } catch (...) {
    throw ErrorReport(loc) << "Could not cast value of type "
                           << v->type()->repr_str() << " to bool";
  }
  // cast value not response for checking output type
  if (!out->type()->isSubtypeOf(BoolType::get())) {
    throw ErrorReport(loc)
        << "expected a bool expression for condition but found "
        << out->type()->repr_str();
  }
  return out;
}

void to_ir::emitIfElseBlocks(
    const SourceRange& loc,
    const CondValue& cond_value,
    const List<Stmt>& trueBranch,
    const List<Stmt>& falseBranch) {
  // this is a static if statement: that is, it contains a subset
  // of operators where we are willing to specialize the if statement
  // to be only the true or false branch when the condition is statically
  // known. This is used to meta-program modules, for instance, when a
  // submodule is absent, an is None check can be used to ensure the
  // accesses to the None check, which would error, are not compiled.
  if (cond_value.staticIf()) {
    if (*cond_value.staticIf()) {
      insertRefinements(loc, cond_value.refinements());
      emitStatements(trueBranch);
    } else {
      insertRefinements(loc, cond_value.refinements().Not());
      emitStatements(falseBranch);
    }
    return;
  }

  Node* n = graph->insertNode(create(prim::If, loc, 0));
  n->addInput(cond_value.value());
  auto* true_block = n->addBlock();
  auto* false_block = n->addBlock();

  // Emit both blocks once to get the union of all mutated values
  auto save_true =
      emitSingleIfBranch(true_block, trueBranch, cond_value.refinements());
  auto save_false = emitSingleIfBranch(
      false_block, falseBranch, cond_value.refinements().Not());

  bool true_exits = exit_blocks.count(true_block);
  bool false_exits = exit_blocks.count(false_block);
  if (true_exits && false_exits) {
    exit_blocks.insert(n->owningBlock());
  }

  // In python, every variable assigned in an if statement escapes
  // the scope of the if statement (all variables are scoped to the function).
  // Script is a subset of python: we consider variables to be in scope
  // as long as there is a definition of the variable along all paths
  // through the if statement
  // ----
  // if ...:
  //   a =
  // else:
  //   ...
  // ... = a  # error, a is not defined along all paths
  // ----
  // if ...:
  //   a =
  // else:
  //   a =
  // ... = a # OK, a is defined along all paths
  // ----
  // a = ...
  // if ...:
  //   a =
  // ... = a # OK, a is defined along all paths
  // if ...:
  //   a =
  // else:
  //   return
  // ... = a # OK, a is always defined

  // ordered set, because we want deterministic graph output
  std::set<std::string> mutated_variables;

  // When we access either the true or false environment,
  // we need to set the insertion point so the prim::Load is inserted
  // into the right block.
  // if var is only defined in one branch save error in case it's used later
  for (auto& v : save_true->definedVariables()) {
    {
      WithInsertPoint insert(false_block);
      if (save_false->findInAnyFrame(v) || false_exits) {
        mutated_variables.insert(v);
      } else {
        ErrorReport error(loc);
        environment_stack->setVariableTypeError(v, [=]() -> std::string {
          error << v << " is not defined in the false branch";
          return error.what();
        });
      }
    }
  }
  for (auto& v : save_false->definedVariables()) {
    {
      WithInsertPoint insert(true_block);
      if (save_true->findInAnyFrame(v) || true_exits) {
        mutated_variables.insert(v);
      } else {
        ErrorReport error(loc);
        environment_stack->setVariableTypeError(v, [=]() -> std::string {
          error << v << " is not defined in the true branch";
          return error.what();
        });
      }
    }
  }

  // Register outputs in each block
  for (const auto& x : mutated_variables) {
    // NOLINTNEXTLINE(cppcoreguidelines-init-variables)
    Value* tv;
    // NOLINTNEXTLINE(cppcoreguidelines-init-variables)
    Value* fv;

    {
      WithInsertPoint insert(true_block);
      if (!true_exits) {
        tv = save_true->getVar(x, loc);
      }
    }
    {
      WithInsertPoint insert(false_block);
      if (!false_exits) {
        fv = save_false->getVar(x, loc);
      }
    }

    // if both branches exit don't emit any variables
    // if one branch exits then we allow the all variables in the other branch
    // to escape scope since they are well-defined
    if (true_exits && false_exits) {
      continue;
    } else if (true_exits) {
      tv = graph->createUninitialized(fv->type())
               ->insertBefore(true_block->return_node())
               ->output();
      graph->createStore(x, tv)->insertBefore(true_block->return_node());
    } else if (false_exits) {
      fv = graph->createUninitialized(tv->type())
               ->insertBefore(false_block->return_node())
               ->output();
      graph->createStore(x, fv)->insertBefore(false_block->return_node());
    }

    auto unified = unifyTypes(tv->type(), fv->type());

    // attempt to unify the types. we allow variables to be set to different
    // types in each branch as long as that variable is not already in scope,
    // or if that variable does not get used later. here, we save the error
    // so that the error message will be more informative in the case that is
    // used later. When a is accessed in (a + 1), the error will get printed
    // if cond:
    //    a = 1
    // else:
    //    a = tensor
    // b = a + 1
    //
    if (!unified) {
      ErrorReport error(loc);
      error << "Type mismatch: " << x << " is set to type "
            << tv->type()->repr_str() << " in the true branch"
            << " and type " << fv->type()->repr_str() << " in the false branch";
      if (save_true->findInParentFrame(x) || save_false->findInParentFrame(x)) {
        throw error;
      } else {
        environment_stack->setVariableTypeError(
            x, [=]() -> std::string { return error.what(); });
        continue;
      }
    }
    environment_stack->setType(x, *unified);
  }
}

CondValue to_ir::emitHasAttr(const Expr& objExpr, const Expr& attrExpr) {
  auto obj = emitSugaredExpr(objExpr, 1);
  if (attrExpr.kind() != TK_STRINGLITERAL) {
    throw ErrorReport(attrExpr)
        << "hasattr's second argument must be a string literal";
  }
  const std::string& name = StringLiteral(attrExpr).text();
  const bool hasAttr = obj->hasAttr(objExpr.range(), method, name);
  return CondValue(*graph, objExpr.range(), hasAttr, {});
}

CondValue to_ir::emitIsInstance(const Expr& obj, const Expr& classinfo) {
  // turn (float, (int, tuple)) into a flat list of types and type kind
  // category checks: tuple_check = true, types = {float, int}
  struct GatheredTypes {
    GatheredTypes(ScriptTypeParser parser) : typeParser_(std::move(parser)) {}
    void gather(const Expr& classinfo) {
      if (classinfo.kind() == TK_TUPLE_LITERAL) {
        for (Expr e : TupleLiteral(classinfo).inputs()) {
          gather(e);
        }
        return;
      }
      TypePtr type = typeParser_.parseTypeFromExpr(classinfo);
      types.emplace_back(type);
    }
    bool staticallyTrue(const TypePtr& actual_type) {
      // is this isinstance check statically true?
      for (const TypePtr& typ : types) {
        if (actual_type->isSubtypeOf(typ)) {
          return true;
        }
      }
      return false;
    }
    bool maybeOfKind(TypeKind kind, const TypePtr& actual_type) {
      if (actual_type->kind() == AnyType::Kind) {
        return true;
      }
      if (auto op = actual_type->cast<OptionalType>()) {
        return op->getElementType()->kind() == kind;
      }
      return false;
    }
    bool staticallyFalse(const TypePtr& actual_type) {
      for (const TypePtr& typ : types) {
        if (typ->isSubtypeOf(actual_type)) {
          return false;
        }
        if ((typ->isSubtypeOf(AnyListType::get()) &&
             maybeOfKind(ListType::Kind, actual_type)) ||
            (typ->isSubtypeOf(AnyTupleType::get()) &&
             maybeOfKind(TupleType::Kind, actual_type))) {
          return false;
        }
      }
      return true;
    }
    ScriptTypeParser typeParser_;
    std::vector<TypePtr> types;
  };
  GatheredTypes gathered(typeParser_);
  gathered.gather(classinfo);
  auto val = emitExpr(obj);
  RefinementSet refinement;
  if (gathered.types.size() == 1 &&
      gathered.types.at(0)->isSubtypeOf(val->type()) && obj.kind() == TK_VAR) {
    std::string ident = Var(obj).name().name();
    Refinement isinstance(std::move(ident), gathered.types.at(0));
    refinement = RefinementSet({isinstance}, {});
  }

  if (gathered.staticallyTrue(val->type())) {
    return CondValue(*graph, obj.range(), true, std::move(refinement));
  }
  if (gathered.staticallyFalse(val->type())) {
    return CondValue(*graph, obj.range(), false, std::move(refinement));
  }
  // check maybe true/false at runtime, need an actual op
  Value* result =
      graph->insertNode(graph->createIsInstance(val, gathered.types))->output();
  return CondValue(result, std::move(refinement), c10::nullopt);
}

void to_ir::emitIf(const If& stmt) {
  Expr cond = stmt.cond();
  CondValue cond_value = emitCondExpr(cond);
  emitIfElseBlocks(
      stmt.range(), cond_value, stmt.trueBranch(), stmt.falseBranch());
}

// *********************** Loop Operators ************************************
// Emits a loop operator with the form:
// Loop(max_trip_count)
// block0(loop_counter) {
//   <body>
// }
// block1 {
//   <loop condition>
//   -> (condition)
// }
// For loops will have an empty loop condition block with condition set to
// true. In the convert to ssa pass, the loop condition will correctly
// inlined. and inputs and outputs added so that the loop conforms to the
// semantics specified at
// https://github.com/onnx/onnx/blob/master/docs/Operators.md#Loop
void to_ir::emitLoopCommon(
    const SourceRange& range,
    const std::function<void()>& emit_body,
    const SugaredValuePtr& iter_val,
    c10::optional<List<Expr>> targets,
    c10::optional<Expr> cond) {
  Value* max_trip_count_val = nullptr;
  if (iter_val != nullptr) {
    max_trip_count_val = iter_val->len(range, method);
  } else {
    max_trip_count_val = materializeConstant(
        std::numeric_limits<int64_t>::max(), *graph, range, integral_constants);
  }

  Node* n = graph->insertNode(create(prim::Loop, range, 0));
  auto* body_block = n->addBlock();
  {
    Block* condition_block = n->addBlock();
    pushFrame(condition_block);
    // NOLINTNEXTLINE(cppcoreguidelines-init-variables)
    Value* out;
    if (cond) {
      WithInsertPoint insert(condition_block);
      out = emitToBool(cond.value().range(), emitExpr(cond.value()));
    } else {
      WithInsertPoint insert(n);
      out = graph->insertConstant(true, range);
    }
    condition_block->registerOutput(out);
    popFrame();
  }
  n->addInput(max_trip_count_val);

  WithLoopStatus loop_guard(&loop_status_, LoopStatus::IN_LOOP);
  Value* trip_count =
      body_block->addInput()->setType(IntType::get()); // Iteration num
  {
    pushFrame(body_block);
    WithInsertPoint guard(body_block);

    // if the FOR iters and targets are present, emit FOR target assignments
    if (iter_val != nullptr && targets) {
      Value* cur_elem =
          iter_val->getitem(range, method, trip_count)->asValue(range, method);
      SugaredValuePtr sv = std::make_shared<SimpleValue>(cur_elem);
      List<Expr> target_exprs = targets.value();
      validateAssignLhsExpr(target_exprs, range);

      // if target exprs are more than 1, it means iteration unpacking on LHS
      // we create Tuple literal to wrap those target exprs for assignments
      if (target_exprs.size() > 1) {
        Expr tl = TupleLiteral::create(range, target_exprs);
        target_exprs = List<Expr>::create(range, {tl});
      }
      emitExprsAssign(target_exprs, {sv}, range, /*n_binders=*/1);
    }
    emit_body();
    popFrame();
  }
}

void to_ir::emitUnrolledLoop(
    const SourceRange& loc,
    const std::function<void()>& emit_body,
    const SugaredValuePtr& iterable,
    const List<Expr>& targets) {
  auto static_len = iterable->staticLen();
  TORCH_INTERNAL_ASSERT(
      static_len, "Unrolled loop iter should have static length");
  int64_t len = *static_len;
  WithLoopStatus loop_guard(&loop_status_, LoopStatus::IN_UNROLLED_LOOP);
  // In order to support ModuleLists which return different types,
  // as with an nn.Sequential which has a module that returns a Dict and then
  // a module which returns a Tensor,
  // we do not push a new environment frame because if we did all intermediary
  // values would have to subtype the input type.
  for (int64_t i = 0; i < len; ++i) {
    auto index =
        materializeConstant(i, *method.graph(), loc, integral_constants);
    auto sugared_value = iterable->getitem(loc, method, index);
    emitExprsAssign(targets, {sugared_value}, targets.range(), /*n_binders=*/1);
    emit_body();
  }
}

void to_ir::emitFor(
    const List<Expr>& targets,
    const List<Expr>& itrs,
    const SourceRange& loc,
    const std::function<void()>& emit_body) {
  if (itrs.size() != 1) {
    throw ErrorReport(loc) << "List of iterables is not supported currently";
  }

  // Emit loop information for builtinFunction values like range(), zip(),
  // enumerate() or SimpleValue like List, Tensor, Dict, etc.
  SugaredValuePtr sv = emitSugaredExpr(itrs[0], 1);
  SugaredValuePtr iterable = sv->iter(loc, method);

  // We unroll the loop for iterables that contain ModuleLists so that we can
  // compile Heterogenous module lists.
  if (!iterable->shouldEmitUnrolled()) {
    emitLoopCommon(loc, emit_body, iterable, targets, {});
  } else {
    emitUnrolledLoop(loc, emit_body, iterable, targets);
  }
}

void to_ir::emitFor(const For& stmt) {
  auto emit_body = [&]() { emitStatements(stmt.body()); };
  emitFor(stmt.targets(), stmt.itrs(), stmt.range(), emit_body);
}

void to_ir::emitWhile(const While& stmt) {
  auto cond = stmt.cond();
  auto emit_body = [&]() { emitStatements(stmt.body()); };
  emitLoopCommon(stmt.range(), emit_body, nullptr, {}, cond);
}

void to_ir::emitWith(const With& stmt) {
  auto targets = stmt.targets();
  // Keep a stack of entered objects so they can be exited
  // in the right order.
  std::stack<Value*> entered;

  for (const auto& target : targets) {
    Expr e = target.target();

    auto* rhs = emitExpr(e);
    auto* n = graph->insertNode(graph->create(prim::Enter, {rhs}));
    entered.push(rhs);

    if (rhs->type()->kind() != TypeKind::ClassType) {
      throw ErrorReport(e.range())
          << "With item expression must return an object";
    }

    auto rhsClass = rhs->type()->expect<ClassType>();
    auto* enterMethod = rhsClass->findMethod("__enter__");
    auto* exitMethod = rhsClass->findMethod("__exit__");

    if (!enterMethod || !exitMethod) {
      throw ErrorReport(e.range())
          << "Object returned by with item expression does not define __enter__ and __exit__ methods";
    }

    // Check the schema of __enter__.
    auto& enterSchema = enterMethod->getSchema();
    if (enterSchema.arguments().size() != 1) {
      throw ErrorReport(e.range())
          << "__enter__ must have only one argument and one return value";
    }

    // Check the schema of __exit__.
    auto& exitSchema = exitMethod->getSchema();
    if (exitSchema.arguments().size() != 4) {
      throw ErrorReport(e.range()) << "__exit__ must have four arguments";
    } else {
<<<<<<< HEAD
      for (unsigned i = 1; i < 4; ++i) {
        if (exitSchema.arguments().at(i).type() != AnyType::get()) {
          throw ErrorReport(e.range())
              << "argument " << i
              << " of __exit__ must have Any type; TorchScript does not currently support passing exception type, value, or traceback to the __exit__ function.";
=======
      // if we haven't seen any return statements, but the graph block exits
      // (the function always throws) then we accept the declared return type if
      // it exists or set it to none
      if (def_stack_.back().merged_return_type_ == nullptr) {
        def_stack_.back().merged_return_type_ =
            decl_ret != nullptr ? decl_ret : NoneType::get();
      }
    }
  }

  FunctionSchema emitDef(const Def& def, const Self* self, Block* block) {
    auto schema = typeParser_.parseSchemaFromDef(def, bool(self));
    // TODO need guards on init returning none
    if (schema.returns().size() == 1) {
      def_stack_.back().declared_return_type_ = schema.returns().at(0).type();
    }
    std::vector<Argument> arguments =
        emitFormalArguments(def, self, schema, block);

    // body
    auto stmts_list = def.statements();
    emitStatements(stmts_list.begin(), stmts_list.end());
    handleMaybeNoReturn(def, block);
    std::vector<Argument> returns = {emitOutput(def.range(), schema, block)};
    return {def.name().name(), "", std::move(arguments), std::move(returns)};
  }

  // see [setstate type]
  static TypePtr getTypeForSetStateArg(const Def& def, const Self* self) {
    TORCH_CHECK(self, "Expected __setstate__ to have a `self` argument");
    auto getstate = self->getClassType()->findMethod("__getstate__");
    if (!getstate) {
      throw ErrorReport(def.range())
          << "`__setstate__` defined but not `__getstate__`. "
          << "You must have both defined on a ScriptModule "
          << "to customize serialization.\n"
          << "Did you forget to use `@torch.jit.export`?";
    }
    getstate->ensure_defined();
    return self->getClassType()
        ->getMethod("__getstate__")
        .getSchema()
        .returns()
        .at(0)
        .type();
  }

  // see [setstate type]
  static bool shouldDeriveSetStateType(
      const Def& def,
      const FunctionSchema& schema) {
    const bool noTypeAnnotations = std::all_of(
        schema.arguments().begin(),
        schema.arguments().end(),
        [](const Argument& arg) { return arg.is_inferred_type(); });

    bool shouldInfer = def.name().name() == "__setstate__" && noTypeAnnotations;
    if (!shouldInfer) {
      return false;
    }

    // Do some additional basic validation that the __setstate__ func is
    // well-formed
    TORCH_INTERNAL_ASSERT(def.name().name() == "__setstate__");
    const auto numDeclParams = def.decl().params().size();
    if (numDeclParams != 2) {
      throw ErrorReport(def.range())
          << "Expected 2 arguments for `__setstate__`, got: " << numDeclParams;
    }
    return true;
  }

  std::vector<Argument> emitFormalArguments(
      const Def& def,
      const Self* self,
      const FunctionSchema& schema,
      Block* block) {
    std::vector<Argument> arguments; // for schema
    // inputs
    auto it = def.decl().params().begin();
    auto end = def.decl().params().end();
    auto expected_annotation_size = def.decl().params().size();
    if (self) {
      expected_annotation_size--;
    }
    if (schema.arguments().size() != expected_annotation_size) {
      throw ErrorReport(def.decl().params().range())
          << "Number of type annotations for"
          << " function parameters (" << schema.arguments().size() << ")"
          << " does not match the number of parameters on the function ("
          << expected_annotation_size << ")!";
    }

    if (self) {
      AT_ASSERT(it != end);
      const auto& name = (*it).ident().name();
      Value* new_input = block->addInput()->setDebugName(name);
      environment_stack->setSugaredVar(
          (*it).ident().range(),
          name,
          self->makeSugared(new_input),
          /*annotated_type=*/nullptr);
      arguments.emplace_back(name, new_input->type());
      ++it;
    }

    // [setstate type]
    // __setstate__ is special, because if the user leaves it un-annotated we
    // will derive the type for `state` from the output type of __getstate__.
    // This is necessary so that we can allow submodules to appear in `state`.
    bool shouldDeriveType = shouldDeriveSetStateType(def, schema);
    size_t arg_annotation_idx = 0;
    for (; it != end; ++it) {
      auto& name = (*it).ident().name();
      // Add the input to the graph
      Value* new_input = block->addInput();
      if (meaningfulName(name)) {
        new_input->setDebugName(name);
      }
      // Record the type for the schema and set the Type on the Value*
      auto arg = schema.arguments().at(arg_annotation_idx++);
      if (shouldDeriveType) {
        TORCH_INTERNAL_ASSERT(schema.arguments().size() == 1);
        const auto& inferredStateType = getTypeForSetStateArg(def, self);
        arg = arg.cloneWithType(inferredStateType);
      }

      arguments.push_back(arg);
      new_input->setType(arguments.back().type());

      // NB: set type of new_input before setVar call so the Store is
      // typed appropriately
      environment_stack->setVar((*it).ident().range(), name, new_input);
    }
    return arguments;
  }

  Argument emitOutput(
      const SourceRange& range,
      const FunctionSchema& schema,
      Block* block) {
    // handleMaybeNoReturn ensures that merged_return_type_ is always set
    auto ret_type = def_stack_.back().merged_return_type_;
    TORCH_INTERNAL_ASSERT(ret_type);

    // in the ConvertToSSA pass, prim::ReturnStmts are lowered so that the
    // correct return value is set. Until then, we have a correctly-typed
    // placeholder return value. This is needed so that closures & graphs
    // are correctly typed.
    auto placeholder_return =
        graph->insertNode(graph->createUninitialized(ret_type))->output();
    block->registerOutput(placeholder_return);
    return Argument("", def_stack_.back().merged_return_type_);
  }

  void emitStatements(const List<Stmt>& statements) {
    return emitStatements(statements.begin(), statements.end());
  }

  // XXX: Right now closures are not generically implemented and are only used
  // as an intermediate form for special tasks, like defining gradients or
  // forked functions.
  //
  // There are several unfinished aspects that make them unusable generally
  // 1. We do not have a type, ivalue, operator to represent prim::Closure, so
  // closure_node has type None
  // 2. There is no export logic for it yet, so it cannot be
  // exported/python_printed
  // 3. There is nothing preventing the assignment of already existing variables
  // inside the closures
  //    the changes to those variables will just get forgotten.
  // 4. There is no parsing support in frontend.py, this is intentional since it
  //    prevents people from accidentally using this feature.
  //
  // This function leaves in the graph something like:
  //
  //   %2 : None = prim::Closure()
  //     block0():
  //       %1 : Tensor = prim::DoSomething(%0)
  //       -> (%1)
  //
  // A separate pass is required to erase this closure and replace it with
  // something actually executable (see liftClosure and inlineForkedClosure).
  std::shared_ptr<ClosureValue> emitClosure(
      const std::function<void(Block*)>& emit_body) {
    Node* closure_node = graph->insertNode(graph->create(prim::Closure, 1));
    // it is not a real thing yet, so just say the type is None
    closure_node->output()->setType(NoneType::get());
    Block* block = closure_node->addBlock();
    WithLoopStatus loop_guard(&loop_status_, LoopStatus::NOT_IN_LOOP);
    {
      WithInsertPoint guard(block);
      pushFrame(block, /*starts_def=*/true);
      emit_body(block);
      popFrame(/*ends_def=*/true);
    }
    return std::make_shared<ClosureValue>(closure_node->output());
  }

  void emitClosure(const Def& def) {
    // invoked once the closure block is set as the environment
    auto emit_body = [&](Block* closure_block) {
      emitDef(
          def,
          nullptr,
          closure_block); // ignore schema return, we just wont use it for now
                          // since we never create a Method for the closure
    };
    auto closure_value = emitClosure(emit_body);
    environment_stack->setSugaredVar(
        def.name().range(),
        def.name().name(),
        closure_value,
        /*annotated_type=*/nullptr);
  }

  void checkBreakContinue(
      const SourceRange& loc,
      const std::string& stmt_name) {
    if (loop_status_ == LoopStatus::NOT_IN_LOOP) {
      throw ErrorReport(loc) << "SyntaxError: '" << stmt_name << "'"
                             << " outside loop";
    } else if (loop_status_ == LoopStatus::IN_UNROLLED_LOOP) {
      throw ErrorReport(loc)
          << "Because we emit iteration over modulelists or tuples as "
             "unrolled loops, we do not support break or continue inside the body of these loops";
    }
  }

  void emitBreak(const Break& stmt) {
    checkBreakContinue(stmt.range(), "break");
    auto break_node =
        graph->create(prim::BreakStmt, {}, 0)->setSourceRange(stmt.range());
    graph->insertNode(break_node);
  }

  void emitContinue(const Continue& stmt) {
    checkBreakContinue(stmt.range(), "continue");
    auto continue_node =
        graph->create(prim::ContinueStmt, {}, 0)->setSourceRange(stmt.range());
    graph->insertNode(continue_node);
  }

  void emitDelete(const Delete& stmt) {
    for (const auto& target : stmt.targets()) {
      if (target.kind() == TK_SUBSCRIPT) {
        Subscript subscript(target);
        const List<Expr>& subscript_exprs = subscript.subscript_exprs();
        if (subscript_exprs[0].kind() == TK_SLICE_EXPR) {
          throw ErrorReport(target.range())
              << "del statements only support deletion at a single index, "
                 "slicing is not supported"
                 " (see https://github.com/pytorch/pytorch/issues/31430)";
        }
        const SugaredValuePtr sv = emitSugaredExpr(subscript.value(), 1);
        const SourceRange& val_range = subscript.value().range();
        Value* idx = emitExpr(subscript_exprs[0]);
        Value* val = sv->asValue(val_range, method);

        // If val is a class instance, this is a method call to a type-specific
        // implementation of del defined in a __delitem__ method.
        if (auto cls = val->type()->cast<ClassType>()) {
          if (!cls->findMethod("__delitem__")) {
            throw ErrorReport(target.range())
                << "Class does not define __delitem__";
          }

          // Use MethodValue to call the method to handle recursion.
          MethodValue(val, "__delitem__")
              .call(stmt.range(), method, {idx}, {}, 0);
        } else {
          auto node = graph->create(aten::Delete, {val, idx}, 0)
                          ->setSourceRange(target.range());
          graph->insertNode(node);
        }
      } else if (target.kind() == TK_VAR) {
        Var var(target);
        environment_stack->removeVar(var.name(), /*check_if_removed=*/true);
      } else {
        throw ErrorReport(target.range())
            << "del statements are only supported for deleting"
               " list and dict items and variables";
      }
    }
  }

  void emitReturn(const Return& stmt) {
    TypePtr result_type = def_stack_.back().declared_return_type_;
    Value* result = emitExpr(stmt.expr(), result_type);
    // result type is annotated, every return must convert to that type
    if (result_type) {
      // this guard skips implicit conversion from None -> Tensor for the return
      // type. otherwise forgetting a return a function returning a tensor will
      // cause a None to be converted to a tensor.
      if (!(result_type->isSubtypeOf(TensorType::get()) &&
            result->type()->isSubtypeOf(NoneType::get()))) {
        result = tryConvertToType(
            stmt.range(),
            *graph,
            result_type,
            result,
            /*allow_conversions=*/true);
      }

      if (!result->type()->isSubtypeOf(result_type)) {
        throw ErrorReport(stmt.range())
            << "Return value was annotated as having type "
            << result_type->repr_str() << " but is actually of type "
            << result->type()->repr_str();
      }
    } else {
      result_type = def_stack_.back().merged_return_type_;
      if (!result_type) {
        result_type = result->type();
      }
      auto merged_result_type = unifyTypes(result_type, result->type());
      if (!merged_result_type) {
        throw ErrorReport(stmt.range())
            << "Previous return statement returned a value of type "
            << result_type->repr_str()
            << " but this return statement returns a value of type "
            << result->type()->repr_str();
      }
      result_type = merged_result_type.value();
    }
    AT_ASSERT(result_type);

    def_stack_.back().merged_return_type_ = result_type;

    // If the annotated return type is Any and the result type is not Any,
    // cast the result to Any to facilitate type unification between return
    // statements on different code paths (e.g. different branches of an if,
    // body and containing scope of a loop).
    if (result_type == AnyType::get() && result->type() != AnyType::get()) {
      result = graph->insertUncheckedCast(result, result_type);
    }

    graph->insertNode(graph->create(prim::ReturnStmt, {result}, 0));
    exit_blocks.insert(environment_stack->block());
  }

  void emitStatements(
      List<Stmt>::const_iterator begin,
      List<Stmt>::const_iterator end) {
    for (; begin != end; ++begin) {
      auto stmt = *begin;
      ErrorReport::CallStack::update_pending_range(stmt.range());
      switch (stmt.kind()) {
        case TK_IF:
          emitIf(If(stmt));
          break;
        case TK_WHILE:
          emitWhile(While(stmt));
          break;
        case TK_FOR:
          emitFor(For(stmt));
          break;
        case TK_ASSIGN:
          emitAssignment(Assign(stmt));
          break;
        case TK_AUG_ASSIGN:
          emitAugAssignment(AugAssign(stmt));
          break;
        case TK_EXPR_STMT: {
          auto expr = ExprStmt(stmt).expr();
          emitSugaredExpr(expr, 0);
        } break;
        case TK_RAISE:
          emitRaise(Raise(stmt));
          break;
        case TK_ASSERT:
          emitAssert(Assert(stmt));
          break;
        case TK_RETURN: {
          emitReturn(Return(stmt));
        } break;
        case TK_CONTINUE: {
          emitContinue(Continue(stmt));
        } break;
        case TK_BREAK: {
          emitBreak(Break(stmt));
        } break;
        case TK_PASS:
          // Emit nothing for pass
          break;
        case TK_DEF:
          emitClosure(Def(stmt));
          break;
        case TK_DELETE:
          emitDelete(Delete(stmt));
          break;
        case TK_WITH:
          emitWith(With(stmt));
          break;
        default:
          throw ErrorReport(stmt)
              << "Unrecognized statement kind " << kindToString(stmt.kind());
      }
      // Found an exit statement in this block. The remaining statements aren't
      // reachable so we don't emit them.
      if (exit_blocks.count(environment_stack->block()))
        return;
    }
  }

  RefinementSet findIsNoneRefinements(
      const Expr& lhs,
      Value* lhs_value,
      const Expr& rhs,
      Value* rhs_value,
      int tok) {
    if (rhs.kind() != TK_NONE && lhs.kind() == TK_NONE) {
      // make 'None is var' into 'var is None'
      return findIsNoneRefinements(rhs, rhs_value, lhs, lhs_value, tok);
    }
    if (rhs.kind() != TK_NONE || lhs.kind() != TK_VAR) {
      return {};
    }
    // statement must be var {is, is not} None
    auto name = Var(lhs).name().name();
    // XXX - while it should in theory be possible to specialize
    // the `x is None` to know x has type NoneType, we have previously not
    // done this. Unfortunately, doing this will make the type None
    // propagate further in all loaded models. The handling of
    // unwrap_optional will fail in these cases since export did
    // not expect that the input would be none and an unannotated None.
    // To enable this, we need to (1) implement a real casting operator
    // annotated(T, X) that stays in the graph and does the cast
    // and (2) only enable this OPTIONAL_NONE when loading newer
    // graphs because it is incompatible with older graphs.
    // Refinement none(name, RefinementKind::OPTIONAL_NONE);
    if (auto optional_type = lhs_value->type()->cast<OptionalType>()) {
      Refinement present(name, optional_type->getElementType());
      if (tok == TK_IS) {
        return RefinementSet({}, {present});
      } else { // TK_ISNOT
        return RefinementSet({present}, {});
      }
    }
    return RefinementSet();
  }

  CondValue emitCondExpr(const Expr& expr) {
    switch (expr.kind()) {
      case TK_AND:
      case TK_OR: {
        auto binop = BinOp(expr);
        return emitShortCircuitLogical(
            binop.range(), binop.lhs(), binop.rhs(), expr.kind() == TK_OR);
      }
      case TK_NOT: {
        CondValue v = emitCondExpr(Expr(expr.tree()->trees()[0]));
        Value* result = emitBuiltinCall(
            expr.range(), *graph, aten::__not__, {v.value()}, {});
        c10::optional<bool> static_if;
        if (v.staticIf()) {
          static_if = !*v.staticIf();
        }
        return CondValue(result, v.refinements().Not(), static_if);
      } break;
      case TK_IS:
      case TK_ISNOT: {
        // meta programming on AST for is/is not cases and emit branches base on
        auto cond_op = BinOp(expr);
        Value* lhs_val = emitExpr(cond_op.lhs());
        Value* rhs_val = emitExpr(cond_op.rhs());

        auto lhs_none = canBeNone(lhs_val);
        auto rhs_none = canBeNone(rhs_val);

        // Dispatch logic (A: ALWAYS, N: NEVER, M: MAYBE):
        //
        // AA, -> statically IS always holds, IS_NOT never holds
        // AN , NA-> statically IS_NOT always holds, IS never holds
        // MA, MM, MN, NM, NN, AM -> cannot prove anything statically
        bool its_is = expr.kind() == TK_IS;
        if (lhs_none == ALWAYS && rhs_none == ALWAYS) {
          return CondValue(*graph, expr.range(), its_is, {});
        } else if (
            (lhs_none == ALWAYS && rhs_none == NEVER) ||
            (lhs_none == NEVER && rhs_none == ALWAYS)) {
          // lhs_val/rhs_val with A/M: only emit never_none_branch
          return CondValue(*graph, expr.range(), !its_is, {});
        } else {
          auto kind = getNodeKind(expr.kind(), expr.get()->trees().size());
          Value* cond_value = emitBuiltinCall(
              expr.get()->range(),
              *method.graph(),
              kind,
              {lhs_val, rhs_val},
              {});
          auto refinements = RefinementSet(findIsNoneRefinements(
              cond_op.lhs(), lhs_val, cond_op.rhs(), rhs_val, expr.kind()));
          return CondValue(cond_value, refinements, c10::nullopt);
        }
      } break;
      default: {
        if (expr.kind() == TK_APPLY) {
          auto apply = Apply(expr);
          auto callee = Apply(expr).callee();
          if (callee.kind() == TK_VAR) {
            if (Var(callee).name().name() == "isinstance") {
              checkApplyNumInputs(apply, 2);
              return emitIsInstance(apply.inputs()[0], apply.inputs()[1]);
            }
            if (Var(callee).name().name() == "hasattr") {
              checkApplyNumInputs(apply, 2);
              return emitHasAttr(apply.inputs()[0], apply.inputs()[1]);
            }
          }
          auto sv = emitSugaredExpr(apply.callee(), 1);
          auto loc = apply.callee().range();
          if (auto special_form = dynamic_cast<SpecialFormValue*>(sv.get())) {
            if (special_form->form() == prim::isinstance) {
              checkApplyNumInputs(apply, 2);
              return emitIsInstance(apply.inputs()[0], apply.inputs()[1]);
            }
          }
        }
        auto expr_out = emitToBool(expr.range(), emitExpr(expr));
        c10::optional<bool> static_if = c10::nullopt;
        auto kind = expr_out->node()->kind();
        if (kind == aten::is_scripting) {
          static_if = true;
        } else if (kind == aten::has_torch_function) {
          static_if = false;
        }
        // MetaCompile on boolean literals and constants
        if (auto maybe_ivalue = toIValue(expr_out)) {
          static_if = maybe_ivalue->toBool();
        }
        return CondValue(expr_out, RefinementSet({}), static_if);
      } break;
    }
  }

  std::shared_ptr<Environment> emitSingleIfBranch(
      Block* b,
      const List<Stmt>& branch,
      const RefinementSet& refinements) {
    pushFrame(b);
    WithInsertPoint guard(b);
    insertRefinements(branch.range(), refinements);
    emitStatements(branch);
    return popFrame();
  }

  Node* create(Symbol kind, const SourceRange& loc, size_t n_outputs) {
    return graph->create(kind, n_outputs)->setSourceRange(loc);
  }

  Value* emitTernaryIf(
      const TernaryIf& expr,
      const TypePtr& type_hint = nullptr) {
    CondValue cond_value = emitCondExpr(expr.cond());
    // If the cond expr is a static value, then we metacompile the `if`
    // statemement and only emit true or false branch
    if (cond_value.staticIf()) {
      if (*cond_value.staticIf()) {
        return emitExpr(expr.true_expr(), type_hint);
      } else {
        return emitExpr(expr.false_expr(), type_hint);
      }
    }
    auto true_expr = [&] { return emitExpr(expr.true_expr(), type_hint); };
    auto false_expr = [&] { return emitExpr(expr.false_expr(), type_hint); };
    return emitIfExpr(expr.range(), cond_value, true_expr, false_expr);
  }

  Value* emitListComprehension(const ListComp& lc, const TypePtr& type_hint) {
    const auto loc = lc.range();
    const auto targets_list = List<Expr>::create(lc.range(), {lc.target()});
    const auto itrs = List<Expr>::create(lc.range(), {lc.iter()});
    // If there is no type hint, and this is emitted over an iterable that is
    // unrolled and of length 0, then we emit a List of tensors
    Value* list_value = graph->insertNode(graph->create(prim::ListConstruct, 1))
                            ->output()
                            ->setType(ListType::ofTensors());
    bool type_set = false;
    if (type_hint) {
      if (!type_hint->cast<ListType>()) {
        throw ErrorReport(loc)
            << "Expected list type annotation for list comprehension"
               ", found "
            << type_hint->repr_str();
      }
      list_value->setType(type_hint);
      type_set = true;
    }

    // comprehension introduces its own scope. no variable assigned
    // leaks into the rest of the graph
    Node* n =
        graph->insertNode(create(prim::ComprehensionScope, lc.range(), 0));
    auto* comprehension_block = n->addBlock();
    pushFrame(comprehension_block);
    WithInsertPoint guard(comprehension_block);
    auto emit_body = [&]() {
      Value* out = emitExpr(lc.elt());

      // If we didn't have a type annotation, the type of the list would
      // be set to `Tensor`. We don't want to unify this default type
      // with the actual elements in the list, so let the type begin as
      // the first element in the list
      if (!type_set) {
        list_value->setType(ListType::create(out->type()));
        type_set = true;
      }

      ListTypePtr lt = list_value->type()->expect<ListType>();

      const TypePtr element_type_hint =
          type_hint ? type_hint->expect<ListType>()->getElementType() : nullptr;

      auto unified = unifyTypes(
          lt->getElementType(),
          out->type(),
          /*default_to_any=*/true,
          element_type_hint);

      if (lt->getElementType() != AnyType::get() &&
          *unified == AnyType::get()) {
        TORCH_WARN(
            "List consists of heterogeneous types, which means",
            " that it has been typed as `List[Any]`. To use "
            "any of the values in the List, it will be "
            "necessary to add an `assert isinstance` statement "
            "before first use to trigger type refinement. The first ",
            "non-matching element was typed as ",
            out->type()->repr_str(),
            ", while the elements before it "
            "were ",
            lt->getElementType()->repr_str(),
            "\n",
            lc.range().str());
      }

      if (!type_hint) {
        list_value->setType(ListType::create(*unified));
      }

      NamedValue self = NamedValue(loc, "self", list_value);
      NamedValue input = NamedValue(loc, "", out);
      emitBuiltinCall(loc, *graph, aten::append, {input}, {}, self);
    };
    emitFor(targets_list, itrs, loc, emit_body);
    popFrame();
    return list_value;
  }

  Value* emitDictComprehension(const DictComp& dc, const TypePtr& type_hint) {
    const auto loc = dc.range();
    const auto targets_list = List<Expr>::create(dc.range(), {dc.target()});
    const auto itrs = List<Expr>::create(dc.range(), {dc.iter()});

    Value* dict_value =
        graph->insertNode(graph->create(prim::DictConstruct, 1))->output();
    // Set the default type to be Dict[Str, Tensor]
    dict_value->setType(DictType::create(StringType::get(), TensorType::get()));
    bool type_set = false;
    if (type_hint) {
      if (!type_hint->cast<DictType>()) {
        throw ErrorReport(loc)
            << "Expected Dict type annotation for dict comprehension"
               ", found "
            << type_hint->repr_str();
      }
      dict_value->setType(type_hint);
      type_set = true;
    }

    // A dict comprehension introduces its own scope. No variable assigned
    // may leak into the rest of the graph
    Node* n =
        graph->insertNode(create(prim::ComprehensionScope, dc.range(), 0));
    auto* comprehension_block = n->addBlock();
    pushFrame(comprehension_block);
    WithInsertPoint guard(comprehension_block);
    auto emit_body = [&]() {
      auto k = emitExpr(dc.key());
      auto v = emitExpr(dc.value());

      // Make sure that any key and value types are subtypes of the
      // annotatated key/value types
      if (type_hint) {
        DictTypePtr dict_type_hint = type_hint->expect<DictType>();

        std::stringstream ss;
        std::stringstream err;

        bool is_key_subtype =
            k->type()->isSubtypeOfExt(dict_type_hint->getKeyType(), &ss);

        if (!is_key_subtype) {
          err << "Dict type annotation `" << dict_type_hint->repr_str()
              << "` did not match the "
              << "type of an actual key type `" << k->type()->repr_str()
              << "`\n"
              << ss.str();
        }

        ss.str(std::string());
        bool is_value_subtype =
            v->type()->isSubtypeOfExt(dict_type_hint->getValueType(), &ss);

        if (!is_value_subtype) {
          err << "Dict type annotation `" << dict_type_hint->repr_str()
              << "` did not match the "
              << "type of an actual value type `" << v->type()->repr_str()
              << "`\n"
              << ss.str();
        }

        if (!is_key_subtype || !is_value_subtype) {
          throw ErrorReport(dc) << err.str();
        }
      }

      // If we didn't have a type annotation, the type of the dict would
      // be set to `(str, Tensor)`. We don't want to unify this default
      // type with the actual elements in the dict, so let the type
      // begin as the first element in the dict
      if (!type_set) {
        dict_value->setType(DictType::create(k->type(), v->type()));
        type_set = true;
      }

      DictTypePtr dt = dict_value->type()->expect<DictType>();

      const TypePtr value_type_hint =
          type_hint ? type_hint->expect<DictType>()->getKeyType() : nullptr;

      c10::optional<TypePtr> unified = unifyTypes(
          dt->getValueType(),
          v->type(),
          /*default_to_any=*/true,
          value_type_hint);

      // Warn the user if we inferred the type of the values to be `Any`
      // even though the annotation was something else
      if (dt->getValueType() != AnyType::get() && *unified == AnyType::get()) {
        TORCH_WARN(
            "Dict consists of heterogeneous types, which means",
            " that it has been typed as `Dict[str, Any]`. To use "
            "any of the values in the Dict, it will be "
            "necessary to add an `assert isinstance` statement "
            "before first use to trigger type refinement. The first ",
            "non-matching element was typed as ",
            v->type()->repr_str(),
            ", while the elements before it "
            "were ",
            dt->getValueType()->repr_str(),
            "\n",
            dc.range().str());
      }

      // We only want to set `dict_value` if we don't have a type hint
      // to allow for the case that `*unified` is a subtype of
      // the value type given by `type_hint`
      if (!type_hint) {
        dict_value->setType(DictType::create(k->type(), *unified));
      }

      NamedValue self = NamedValue(loc, "self", dict_value);
      NamedValue input_k = NamedValue(loc, "", k);
      NamedValue input_v = NamedValue(loc, "", v);
      emitBuiltinCall(
          loc, *graph, aten::_set_item, {self, input_k, input_v}, {});
    };
    emitFor(targets_list, itrs, loc, emit_body);
    popFrame();
    return dict_value;
  }

  // Insert subtyping refinements
  void insertRefinements(const SourceRange& loc, const RefinementSet& ref) {
    for (const Refinement& r : ref.activeRefinements()) {
      Value* v = environment_stack->getVar(r.identifier(), loc);
      Value* new_v = graph->insertUncheckedCast(v, r.type());
      environment_stack->setVar(loc, r.identifier(), new_v);
    }
  }

  CondValue emitShortCircuitLogical(
      const SourceRange& loc,
      const Expr& first_expr,
      const Expr& second_expr,
      bool is_or) {
    CondValue lhs = emitCondExpr(first_expr);
    // if the continue expr in the short circuit is not evaluated,
    // than the const expression is False if the short circuit
    // is an `and` and True if the short circuit is an `or`.
    // `False and expr` -> False, `True or expr` -> True
    //
    // inserting it as a constant makes optimization easier

    // if it's an OR the first expr is emitted in the true branch
    // and the second expr in the false branch, if it's an AND the opposite
    auto get_const_expr = [&] { return graph->insertConstant(is_or, loc); };

    c10::optional<CondValue> rhs;
    auto get_continue_expr = [&] {
      rhs = emitCondExpr(second_expr);
      return rhs->value();
    };

    // if this is an OR, eval second expression if first expr is False
    // If this is an AND, eval second expression if first expr is True
    // NOLINTNEXTLINE(cppcoreguidelines-init-variables)
    Value* new_result;
    c10::optional<RefinementSet> refinements;
    c10::optional<bool> static_if;
    if (is_or) {
      new_result = emitIfExpr(loc, lhs, get_const_expr, get_continue_expr);
      refinements = lhs.refinements().Or(rhs->refinements());
      if ((lhs.staticIf() && *lhs.staticIf()) ||
          (rhs->staticIf() && *rhs->staticIf())) {
        static_if = true;
      } else if (lhs.staticIf() && rhs->staticIf()) {
        static_if = *lhs.staticIf() || *rhs->staticIf();
      }
    } else {
      new_result = emitIfExpr(loc, lhs, get_continue_expr, get_const_expr);
      refinements = lhs.refinements().And(rhs->refinements());
      if (((lhs.staticIf() && !*lhs.staticIf()) ||
           (rhs->staticIf() && !*rhs->staticIf()))) {
        static_if = false;
      } else if (lhs.staticIf() && rhs->staticIf()) {
        static_if = *lhs.staticIf() && *rhs->staticIf();
      }
    }
    return CondValue(new_result, std::move(*refinements), static_if);
  }

  Value* emitIfExpr(
      const SourceRange& range,
      const CondValue& cond_value,
      const std::function<Value*()>& true_expr,
      const std::function<Value*()>& false_expr) {
    Node* n = graph->insertNode(create(prim::If, range, 0));
    n->addInput(cond_value.value());
    auto* true_block = n->addBlock();
    auto* false_block = n->addBlock();

    auto emit_if_expr = [this, &range](
                            Block* b,
                            const RefinementSet& refinements,
                            const std::function<Value*()>& expr_value) {
      pushFrame(b);
      WithInsertPoint guard(b);
      insertRefinements(range, refinements);
      Value* out_val = expr_value();
      b->registerOutput(out_val);
      popFrame();
    };

    emit_if_expr(true_block, cond_value.refinements(), true_expr);
    emit_if_expr(false_block, cond_value.refinements().Not(), false_expr);

    auto true_type = true_block->outputs().at(0)->type();
    auto false_type = false_block->outputs().at(0)->type();
    auto unified = unifyTypes(true_type, false_type);
    if (!unified) {
      throw ErrorReport(range)
          << "if-expression's true branch has type " << true_type->repr_str()
          << " but false branch has type " << false_type->repr_str();
    }

    // Add op outputs
    auto expr_value = n->addOutput()->setType(*unified); // Resulting value

    return expr_value;
  }
  Value* emitToBool(const SourceRange& loc, Value* v) {
    // NOLINTNEXTLINE(cppcoreguidelines-init-variables)
    Value* out;
    try {
      auto bool_cast = environment_stack->getSugaredVar("bool", loc);
      out = asSimple(bool_cast->call(loc, method, {v}, {}, 0));
    } catch (...) {
      throw ErrorReport(loc) << "Could not cast value of type "
                             << v->type()->repr_str() << " to bool";
    }
    // cast value not response for checking output type
    if (!out->type()->isSubtypeOf(BoolType::get())) {
      throw ErrorReport(loc)
          << "expected a bool expression for condition but found "
          << out->type()->repr_str();
    }
    return out;
  }

  void emitIfElseBlocks(
      const SourceRange& loc,
      const CondValue& cond_value,
      const List<Stmt>& trueBranch,
      const List<Stmt>& falseBranch) {
    // this is a static if statement: that is, it contains a subset
    // of operators where we are willing to specialize the if statement
    // to be only the true or false branch when the condition is statically
    // known. This is used to meta-program modules, for instance, when a
    // submodule is absent, an is None check can be used to ensure the
    // accesses to the None check, which would error, are not compiled.
    if (cond_value.staticIf()) {
      if (*cond_value.staticIf()) {
        insertRefinements(loc, cond_value.refinements());
        emitStatements(trueBranch);
      } else {
        insertRefinements(loc, cond_value.refinements().Not());
        emitStatements(falseBranch);
      }
      return;
    }

    Node* n = graph->insertNode(create(prim::If, loc, 0));
    n->addInput(cond_value.value());
    auto* true_block = n->addBlock();
    auto* false_block = n->addBlock();

    // Emit both blocks once to get the union of all mutated values
    auto save_true =
        emitSingleIfBranch(true_block, trueBranch, cond_value.refinements());
    auto save_false = emitSingleIfBranch(
        false_block, falseBranch, cond_value.refinements().Not());

    bool true_exits = exit_blocks.count(true_block);
    bool false_exits = exit_blocks.count(false_block);
    if (true_exits && false_exits) {
      exit_blocks.insert(n->owningBlock());
    }

    // In python, every variable assigned in an if statement escapes
    // the scope of the if statement (all variables are scoped to the function).
    // Script is a subset of python: we consider variables to be in scope
    // as long as there is a definition of the variable along all paths
    // through the if statement
    // ----
    // if ...:
    //   a =
    // else:
    //   ...
    // ... = a  # error, a is not defined along all paths
    // ----
    // if ...:
    //   a =
    // else:
    //   a =
    // ... = a # OK, a is defined along all paths
    // ----
    // a = ...
    // if ...:
    //   a =
    // ... = a # OK, a is defined along all paths
    // if ...:
    //   a =
    // else:
    //   return
    // ... = a # OK, a is always defined

    // ordered set, because we want deterministic graph output
    std::set<std::string> mutated_variables;

    // When we access either the true or false environment,
    // we need to set the insertion point so the prim::Load is inserted
    // into the right block.
    // if var is only defined in one branch save error in case it's used later
    for (auto& v : save_true->definedVariables()) {
      {
        WithInsertPoint insert(false_block);
        if (save_false->findInAnyFrame(v) || false_exits) {
          mutated_variables.insert(v);
        } else {
          ErrorReport error(loc);
          environment_stack->setVariableTypeError(v, [=]() -> std::string {
            error << v << " is not defined in the false branch";
            return error.what();
          });
        }
      }
    }
    for (auto& v : save_false->definedVariables()) {
      {
        WithInsertPoint insert(true_block);
        if (save_true->findInAnyFrame(v) || true_exits) {
          mutated_variables.insert(v);
        } else {
          ErrorReport error(loc);
          environment_stack->setVariableTypeError(v, [=]() -> std::string {
            error << v << " is not defined in the true branch";
            return error.what();
          });
        }
      }
    }

    // Register outputs in each block
    for (const auto& x : mutated_variables) {
      // NOLINTNEXTLINE(cppcoreguidelines-init-variables)
      Value* tv;
      // NOLINTNEXTLINE(cppcoreguidelines-init-variables)
      Value* fv;

      {
        WithInsertPoint insert(true_block);
        if (!true_exits) {
          tv = save_true->getVar(x, loc);
        }
      }
      {
        WithInsertPoint insert(false_block);
        if (!false_exits) {
          fv = save_false->getVar(x, loc);
        }
      }

      // if both branches exit don't emit any variables
      // if one branch exits then we allow the all variables in the other branch
      // to escape scope since they are well-defined
      if (true_exits && false_exits) {
        continue;
      } else if (true_exits) {
        tv = graph->createUninitialized(fv->type())
                 ->insertBefore(true_block->return_node())
                 ->output();
        graph->createStore(x, tv)->insertBefore(true_block->return_node());
      } else if (false_exits) {
        fv = graph->createUninitialized(tv->type())
                 ->insertBefore(false_block->return_node())
                 ->output();
        graph->createStore(x, fv)->insertBefore(false_block->return_node());
      }

      auto unified = unifyTypes(tv->type(), fv->type());

      // attempt to unify the types. we allow variables to be set to different
      // types in each branch as long as that variable is not already in scope,
      // or if that variable does not get used later. here, we save the error
      // so that the error message will be more informative in the case that is
      // used later. When a is accessed in (a + 1), the error will get printed
      // if cond:
      //    a = 1
      // else:
      //    a = tensor
      // b = a + 1
      //
      if (!unified) {
        ErrorReport error(loc);
        error << "Type mismatch: " << x << " is set to type "
              << tv->type()->repr_str() << " in the true branch"
              << " and type " << fv->type()->repr_str()
              << " in the false branch";
        if (save_true->findInParentFrame(x) ||
            save_false->findInParentFrame(x)) {
          throw error;
        } else {
          environment_stack->setVariableTypeError(
              x, [=]() -> std::string { return error.what(); });
          continue;
        }
      }
      environment_stack->setType(x, *unified);
    }
  }

  CondValue emitHasAttr(const Expr& objExpr, const Expr& attrExpr) {
    auto obj = emitSugaredExpr(objExpr, 1);
    if (attrExpr.kind() != TK_STRINGLITERAL) {
      throw ErrorReport(attrExpr)
          << "hasattr's second argument must be a string literal";
    }
    const std::string& name = StringLiteral(attrExpr).text();
    const bool hasAttr = obj->hasAttr(objExpr.range(), method, name);
    return CondValue(*graph, objExpr.range(), hasAttr, {});
  }

  CondValue emitIsInstance(const Expr& obj, const Expr& classinfo) {
    // turn (float, (int, tuple)) into a flat list of types and type kind
    // category checks: tuple_check = true, types = {float, int}
    struct GatheredTypes {
      GatheredTypes(ScriptTypeParser parser) : typeParser_(std::move(parser)) {}
      void gather(const Expr& classinfo) {
        if (classinfo.kind() == TK_TUPLE_LITERAL) {
          for (Expr e : TupleLiteral(classinfo).inputs()) {
            gather(e);
          }
          return;
        }
        TypePtr type = typeParser_.parseTypeFromExpr(classinfo);
        types.emplace_back(type);
      }
      bool staticallyTrue(const TypePtr& actual_type) {
        // is this isinstance check statically true?
        for (const TypePtr& typ : types) {
          if (actual_type->isSubtypeOf(typ)) {
            return true;
          }
        }
        return false;
      }
      bool maybeOfKind(TypeKind kind, const TypePtr& actual_type) {
        if (actual_type->kind() == AnyType::Kind) {
          return true;
        }
        if (auto op = actual_type->cast<OptionalType>()) {
          return op->getElementType()->kind() == kind;
        }
        return false;
      }
      bool staticallyFalse(const TypePtr& actual_type) {
        for (const TypePtr& typ : types) {
          if (typ->isSubtypeOf(actual_type)) {
            return false;
          }
          if ((typ->isSubtypeOf(AnyListType::get()) &&
               maybeOfKind(ListType::Kind, actual_type)) ||
              (typ->isSubtypeOf(AnyTupleType::get()) &&
               maybeOfKind(TupleType::Kind, actual_type))) {
            return false;
          }
        }
        return true;
      }
      ScriptTypeParser typeParser_;
      std::vector<TypePtr> types;
    };
    GatheredTypes gathered(typeParser_);
    gathered.gather(classinfo);
    auto val = emitExpr(obj);
    RefinementSet refinement;
    if (gathered.types.size() == 1 &&
        gathered.types.at(0)->isSubtypeOf(val->type()) &&
        obj.kind() == TK_VAR) {
      std::string ident = Var(obj).name().name();
      Refinement isinstance(std::move(ident), gathered.types.at(0));
      refinement = RefinementSet({isinstance}, {});
    }

    if (gathered.staticallyTrue(val->type())) {
      return CondValue(*graph, obj.range(), true, std::move(refinement));
    }
    if (gathered.staticallyFalse(val->type())) {
      return CondValue(*graph, obj.range(), false, std::move(refinement));
    }
    // check maybe true/false at runtime, need an actual op
    Value* result =
        graph->insertNode(graph->createIsInstance(val, gathered.types))
            ->output();
    return CondValue(result, std::move(refinement), c10::nullopt);
  }

  void emitIf(const If& stmt) {
    Expr cond = stmt.cond();
    CondValue cond_value = emitCondExpr(cond);
    emitIfElseBlocks(
        stmt.range(), cond_value, stmt.trueBranch(), stmt.falseBranch());
  }

  // *********************** Loop Operators ************************************
  // Emits a loop operator with the form:
  // Loop(max_trip_count)
  // block0(loop_counter) {
  //   <body>
  // }
  // block1 {
  //   <loop condition>
  //   -> (condition)
  // }
  // For loops will have an empty loop condition block with condition set to
  // true. In the convert to ssa pass, the loop condition will correctly
  // inlined. and inputs and outputs added so that the loop conforms to the
  // semantics specified at
  // https://github.com/onnx/onnx/blob/master/docs/Operators.md#Loop
  void emitLoopCommon(
      const SourceRange& range,
      const std::function<void()>& emit_body,
      const SugaredValuePtr& iter_val,
      c10::optional<List<Expr>> targets,
      c10::optional<Expr> cond) {
    Value* max_trip_count_val = nullptr;
    if (iter_val != nullptr) {
      max_trip_count_val = iter_val->len(range, method);
    } else {
      max_trip_count_val = materializeConstant(
          std::numeric_limits<int64_t>::max(),
          *graph,
          range,
          integral_constants);
    }

    Node* n = graph->insertNode(create(prim::Loop, range, 0));
    auto* body_block = n->addBlock();
    {
      Block* condition_block = n->addBlock();
      pushFrame(condition_block);
      // NOLINTNEXTLINE(cppcoreguidelines-init-variables)
      Value* out;
      if (cond) {
        WithInsertPoint insert(condition_block);
        out = emitToBool(cond.value().range(), emitExpr(cond.value()));
      } else {
        WithInsertPoint insert(n);
        out = graph->insertConstant(true, range);
      }
      condition_block->registerOutput(out);
      popFrame();
    }
    n->addInput(max_trip_count_val);

    WithLoopStatus loop_guard(&loop_status_, LoopStatus::IN_LOOP);
    Value* trip_count =
        body_block->addInput()->setType(IntType::get()); // Iteration num
    {
      pushFrame(body_block);
      WithInsertPoint guard(body_block);

      // if the FOR iters and targets are present, emit FOR target assignments
      if (iter_val != nullptr && targets) {
        Value* cur_elem = iter_val->getitem(range, method, trip_count)
                              ->asValue(range, method);
        SugaredValuePtr sv = std::make_shared<SimpleValue>(cur_elem);
        List<Expr> target_exprs = targets.value();
        validateAssignLhsExpr(target_exprs, range);

        // if target exprs are more than 1, it means iteration unpacking on LHS
        // we create Tuple literal to wrap those target exprs for assignments
        if (target_exprs.size() > 1) {
          Expr tl = TupleLiteral::create(range, target_exprs);
          target_exprs = List<Expr>::create(range, {tl});
        }
        emitExprsAssign(target_exprs, {sv}, range, /*n_binders=*/1);
      }
      emit_body();
      popFrame();
    }
  }

  void emitUnrolledLoop(
      const SourceRange& loc,
      const std::function<void()>& emit_body,
      const SugaredValuePtr& iterable,
      const List<Expr>& targets) {
    auto static_len = iterable->staticLen();
    TORCH_INTERNAL_ASSERT(
        static_len, "Unrolled loop iter should have static length");
    int64_t len = *static_len;
    WithLoopStatus loop_guard(&loop_status_, LoopStatus::IN_UNROLLED_LOOP);
    // In order to support ModuleLists which return different types,
    // as with an nn.Sequential which has a module that returns a Dict and then
    // a module which returns a Tensor,
    // we do not push a new environment frame because if we did all intermediary
    // values would have to subtype the input type.
    for (const auto i : c10::irange(len)) {
      auto index =
          materializeConstant(i, *method.graph(), loc, integral_constants);
      auto sugared_value = iterable->getitem(loc, method, index);
      emitExprsAssign(
          targets, {sugared_value}, targets.range(), /*n_binders=*/1);
      emit_body();
    }
  }

  void emitFor(
      const List<Expr>& targets,
      const List<Expr>& itrs,
      const SourceRange& loc,
      const std::function<void()>& emit_body) {
    if (itrs.size() != 1) {
      throw ErrorReport(loc) << "List of iterables is not supported currently";
    }

    // Emit loop information for builtinFunction values like range(), zip(),
    // enumerate() or SimpleValue like List, Tensor, Dict, etc.
    SugaredValuePtr sv = emitSugaredExpr(itrs[0], 1);
    SugaredValuePtr iterable = sv->iter(loc, method);

    // We unroll the loop for iterables that contain ModuleLists so that we can
    // compile Heterogenous module lists.
    if (!iterable->shouldEmitUnrolled()) {
      emitLoopCommon(loc, emit_body, iterable, targets, {});
    } else {
      emitUnrolledLoop(loc, emit_body, iterable, targets);
    }
  }

  void emitFor(const For& stmt) {
    auto emit_body = [&]() { emitStatements(stmt.body()); };
    emitFor(stmt.targets(), stmt.itrs(), stmt.range(), emit_body);
  }

  void emitWhile(const While& stmt) {
    auto cond = stmt.cond();
    auto emit_body = [&]() { emitStatements(stmt.body()); };
    emitLoopCommon(stmt.range(), emit_body, nullptr, {}, cond);
  }

  void emitWith(const With& stmt) {
    auto targets = stmt.targets();
    // Keep a stack of entered objects so they can be exited
    // in the right order.
    std::stack<Value*> entered;

    for (const auto& target : targets) {
      Expr e = target.target();

      auto* rhs = emitExpr(e);
      auto* n = graph->insertNode(graph->create(prim::Enter, {rhs}));
      entered.push(rhs);

      if (rhs->type()->kind() != TypeKind::ClassType) {
        throw ErrorReport(e.range())
            << "With item expression must return an object";
      }

      auto rhsClass = rhs->type()->expect<ClassType>();
      auto* enterMethod = rhsClass->findMethod("__enter__");
      auto* exitMethod = rhsClass->findMethod("__exit__");

      if (!enterMethod || !exitMethod) {
        throw ErrorReport(e.range())
            << "Object returned by with item expression does not define __enter__ and __exit__ methods";
      }

      // Check the schema of __enter__.
      auto& enterSchema = enterMethod->getSchema();
      if (enterSchema.arguments().size() != 1) {
        throw ErrorReport(e.range())
            << "__enter__ must have only one argument and one return value";
      }

      // Check the schema of __exit__.
      auto& exitSchema = exitMethod->getSchema();
      if (exitSchema.arguments().size() != 4) {
        throw ErrorReport(e.range()) << "__exit__ must have four arguments";
      } else {
        for (unsigned i = 1; i < 4; ++i) {
          if (exitSchema.arguments().at(i).type() != AnyType::get()) {
            throw ErrorReport(e.range())
                << "argument " << i
                << " of __exit__ must have Any type; TorchScript does not currently support passing exception type, value, or traceback to the __exit__ function.";
          }
>>>>>>> 32b37ba2
        }
      }
    }

    // Set the output of the enter node to be the return type of __enter__.
    n->output(0)->setType(enterSchema.returns().at(0).type());

    // Set i = e.__enter__() so that references to i in the body of the with
    // will resolve correctly.
    if (target.var().present()) {
      Var i = target.var().get();
      environment_stack->setVar(i.range(), i.name().name(), n->output(0));
    }
  }

  emitStatements(stmt.body());

  // Insert all the corresponding prim::Exit nodes.
  while (!entered.empty()) {
    auto* input = entered.top();
    entered.pop();
    auto* n = graph->create(prim::Exit);
    graph->insertNode(n);
    n->addInput(input);
  }
}

// Currently we do not support assigning exceptions to variables,
// a = Exception("hi")
// raise a
//
// We ignore the expression following raise
void to_ir::emitRaise(const Raise& raise) {
  auto sv = emitSugaredExpr(raise.expr(), 1);
  Value* error_message = nullptr;

  if (auto exception_instance =
          std::dynamic_pointer_cast<ExceptionMessageValue>(sv)) {
    // The typical case, an instance of the exception class was thrown:
    //    raise RuntimeError("error")
    error_message = exception_instance->getValue();
  } else if (
      auto exception_class = std::dynamic_pointer_cast<ExceptionValue>(sv)) {
    // A bare exception was thrown so add an empty message. e.g.
    //    raise RuntimeError
    error_message = insertConstant(*graph, "", raise.range());
  } else {
    // The raise was not followed by an exception (i.e. it was something like
    // `raise "error"` instead of `raise RuntimeError("error")`)
    throw ErrorReport(raise.range())
        << "exceptions must derive from BaseException";
  }

  if (!error_message->type()->isSubtypeOf(StringType::get())) {
    error_message = graph->insert(aten::str, {error_message});
  }

  graph->insert(prim::RaiseException, {error_message}, {}, raise.range());
  exit_blocks.insert(environment_stack->block());
}

// emit assserions as an if branch so that assertions will reuse the
void to_ir::emitAssert(const Assert& stmt) {
  CondValue cond_value = emitCondExpr(stmt.test());
  List<Stmt> true_branch = List<Stmt>::create(stmt.range(), {});
  // Create an `AssertionError("the_message")` call
  auto message = (stmt.msg().present())
      ? stmt.msg().get()
      : StringLiteral::create(stmt.range(), "");
  auto callee =
      Var::create(stmt.range(), Ident::create(stmt.range(), "AssertionError"));
  auto apply = Apply::create(
      stmt.range(),
      callee,
      List<Expr>::create(stmt.range(), {message}),
      List<Attribute>::create(stmt.range(), {}));

  List<Stmt> false_branch =
      List<Stmt>::create(stmt.range(), {Raise::create(stmt.range(), apply)});
  emitIfElseBlocks(stmt.range(), cond_value, true_branch, false_branch);
}

// Emit nodes for augmented assignments like `+=`
void to_ir::emitAugAssignment(const AugAssign& stmt) {
  switch (stmt.lhs().kind()) {
    case TK_VAR: {
      emitAugAssignmentToVar(stmt);
    } break;
    case '.': {
      emitAugAssignmentToSelectVar(stmt);
    } break;
    case TK_SUBSCRIPT: {
      emitAugAssignmentToSubscript(stmt);
    } break;
    default:
      throw ErrorReport(stmt.lhs()) << "unexpected expression on "
                                    << "left-hand side of augmented assignment";
  }
}

// This will be called when there is a class param or module buffer
// mutation which make the LHS of the expr be a select expression
//
// Example like:
// class A(Module):
//  def __init__():
//    self.register_buffer("running_var", torch.zeros(1))
//
//  def forward():
//    self.num_batches += 1
void to_ir::emitAugAssignmentToSelectVar(const AugAssign& stmt) {
  const auto lhs = Select(stmt.lhs());
  auto lhsSugaredVar = emitSugaredExpr(lhs.value(), 1);
  const auto lhsValue =
      lhsSugaredVar->attr(lhs.range(), method, lhs.selector().name())
          ->asValue(lhs.range(), method);
  auto result = emitAugAssignmentHelper(stmt, lhsValue);
  lhsSugaredVar->setAttr(stmt.range(), method, lhs.selector().name(), result);
}

void to_ir::emitAugAssignmentToVar(const AugAssign& stmt) {
  const auto lhs = Var(stmt.lhs());
  auto lhsValue = emitExpr(lhs);
  auto result = emitAugAssignmentHelper(stmt, lhsValue);
  environment_stack->setVar(lhs.range(), lhs.name().name(), result);
}

Value* to_ir::emitAugAssignmentHelper(const AugAssign& stmt, Value* lhs) {
  if (lhs->type()->kind() == TypeKind::ClassType) {
    // Call `__iadd__` so updates happen in place on class types
    // https://docs.python.org/3/reference/datamodel.html#object.__iadd__
    std::string in_place_method_name;
    std::string out_of_place_method_name;
    std::tie(in_place_method_name, out_of_place_method_name) =
        getAugMagicMethod(stmt);
    const auto rhs = emitExpr(stmt.rhs());

    // Determine whether to use __iadd__ or __add__ (use __add__ only if
    // __iadd__ is not present)
    auto type = lhs->type()->expect<ClassType>();
    std::string magic_method_name;
    if (type->findMethod(in_place_method_name)) {
      magic_method_name = in_place_method_name;
    } else if (type->findMethod(out_of_place_method_name)) {
      magic_method_name = out_of_place_method_name;
    } else {
      throw ErrorReport(stmt.range())
          << "Cannot emit inplace op on " << type->repr_str()
          << " since it does not define an " << in_place_method_name << " or "
          << out_of_place_method_name << " method";
    }

    // x += y is equivalent to x = x.__iadd__(y) or x = x.__add__(y) if
    // __iadd__ is not present
    return MethodValue(lhs, magic_method_name)
        .call(stmt.range(), method, {rhs}, {}, 0)
        ->asValue(stmt.range(), method);
  } else {
    const auto rhs = NamedValue(stmt.rhs().range(), emitExpr(stmt.rhs()))
                         .value(*method.graph());
    return emitBuiltinCall(
        stmt.range(),
        *method.graph(),
        getAugOp(stmt, lhs->type()),
        /*args=*/{lhs, rhs},
        /*kwargs=*/{},
        /*self=*/c10::nullopt);
  }
}

void to_ir::emitAugAssignmentGeneric(
    const AugAssign& stmt,
    const Subscript& lhs,
    Value* sliceable) {
  // Get the idx to augment
  const auto subscriptExprs = lhs.subscript_exprs();
  const TypePtr type = sliceable->type();
  if (subscriptExprs.size() != 1) {
    throw ErrorReport(subscriptExprs)
        << "Sliced expression not yet supported for " << type->repr_str()
        << " augmented assignment. "
        << "File a bug if you want this";
  }

  TypePtr elemType = nullptr;
  if (const ListTypePtr listType = type->cast<ListType>()) {
    elemType = listType->getElementType();
  } else if (const DictTypePtr dictType = type->cast<DictType>()) {
    elemType = dictType->getKeyType();
  }

  if (elemType == nullptr) {
    throw ErrorReport(lhs) << type->repr_str()
                           << " does not support augmented assignment.";
  }
  const auto idxValue = emitExpr(subscriptExprs[0]);
  const auto containerArg =
      NamedValue(lhs.value().range(), type->str(), sliceable);
  const auto idxArg = NamedValue(subscriptExprs.range(), "idx", idxValue);
  const auto valueArg =
      NamedValue(stmt.rhs().range(), "value", emitExpr(stmt.rhs()));

  const auto getItem = graph->insert(
      aten::__getitem__, {containerArg, idxArg}, {}, stmt.range());
  const auto augmentedItem = graph->insert(
      getAugOp(stmt, elemType), {getItem, valueArg}, {}, stmt.range());
  graph->insert(
      aten::_set_item, {containerArg, idxArg, augmentedItem}, {}, stmt.range());
}

void to_ir::emitAugAssignmentToSubscript(const AugAssign& stmt) {
  // Process the base list value
  const auto lhs = Subscript(stmt.lhs());
  const auto sliceable = emitExpr(lhs.value());

  if (sliceable->type()->isSubtypeOf(TensorType::get())) {
    // If it's a tensor, just fully evaluate the subscript operation and emit
    // an in-place assignment
    std::vector<Value*> tensorIndices;
    // NOLINTNEXTLINE(cppcoreguidelines-init-variables)
    Value* sliced;
    std::tie(sliced, tensorIndices) =
        emitIntAndSliceIndexing(lhs.range(), sliceable, lhs.subscript_exprs());

    const auto slicedArg = NamedValue(stmt.lhs().range(), "self", sliced);
    const auto rhs = NamedValue(stmt.rhs().range(), emitExpr(stmt.rhs()));
    if (tensorIndices.size() == 0) {
      // Common case: we only tried to index with int and slices. Emit the
      // correct augmented assignment op to the sliced value
      emitBuiltinCall(
          stmt.range(),
          *method.graph(),
          getAugOp(stmt, sliceable->type()),
          {rhs},
          {},
          slicedArg);
    } else {
      // Special case: we tried to do "advanced indexing". Lower this expr
      // into `index` and `index_put_` ops with tensordices of Tensor?[]
      const auto indices = graph
                               ->insertNode(graph->createList(
                                   OptionalType::ofTensor(), tensorIndices))
                               ->output();
      const auto indexed =
          graph->insert(aten::index, {slicedArg, indices}, {}, stmt.range());
      const auto augmented = emitBuiltinCall(
          stmt.range(),
          *method.graph(),
          getAugOp(stmt, sliceable->type()),
          {rhs},
          {},
          indexed);
      graph->insert(
          aten::index_put_, {slicedArg, indices, augmented}, {}, stmt.range());
    }
  } else {
    emitAugAssignmentGeneric(stmt, lhs, sliceable);
  }
}

NamedValue to_ir::emitValueToTensor(
    const NamedValue& value,
    const NamedValue& matchTypeOf) {
  // Add implicit conversion of int/float/complex/bool/number types to tensors
  // Used in emitSubscriptAssign to convert:
  //   `tensor(...)[x] = 99` to `tensor(...)[x] = tensor(99)`
  // Mirrors the `valueToTensor` behavior in python_variable_indexing.cpp
  const auto kind = value.type()->kind();
  if (kind == c10::TypeKind::NumberType || kind == c10::TypeKind::IntType ||
      kind == c10::TypeKind::BoolType || kind == c10::TypeKind::FloatType ||
      kind == c10::TypeKind::ComplexType) {
    auto dtype = graph->insert(prim::dtype, {matchTypeOf}, {});
    auto device = graph->insert(prim::device, {matchTypeOf}, {});
    auto converted = graph->insert(
        aten::tensor,
        {value},
        {NamedValue("dtype", dtype), NamedValue("device", device)});
    return NamedValue(value.loc(), converted);
  }

  return value;
}

// Emit mutating assignments like `foo[0] = bar`
void to_ir::emitSubscriptAssign(
    const SourceRange& stmtRange,
    const Subscript& lhs,
    const Expr& rhs) {
  emitSubscriptAssign(stmtRange, lhs, NamedValue(rhs.range(), emitExpr(rhs)));
}

void to_ir::emitSubscriptAssign(
    const SourceRange& stmtRange,
    const Subscript& lhs,
    const NamedValue& rhs) {
  // First check the base value.
  auto sliceable = emitExpr(lhs.value());

  // If it's a tensor, copy the RHS data into it
  if (sliceable->type()->isSubtypeOf(TensorType::get())) {
    std::vector<Value*> tensorIndices;
    // NOLINTNEXTLINE(cppcoreguidelines-init-variables)
    Value* sliced;
    // Handle multi-dimensional slicing: first emit int/slice indexing
    // TODO: the Python equivalent code has special-cased copy_to
    // broadcasting to match NumPy semantics (see PR#4853). We can't
    // replicate that without knowing the size of the Tensor; so really that
    // code should be moved into the aten function
    std::tie(sliced, tensorIndices) =
        emitIntAndSliceIndexing(lhs.range(), sliceable, lhs.subscript_exprs());

    const auto slicedArg = NamedValue(lhs.range(), sliced);

    // rhs must be a tensor, implicitly convert int/float/complex/bool
    const auto convertedRhs = emitValueToTensor(rhs, slicedArg);

    if (tensorIndices.size() == 0) {
      // Common case: we only tried to index with int and slices. Copy the
      // RHS into the resulting tensor.
      graph->insert(aten::copy_, {slicedArg, convertedRhs}, {}, stmtRange);
    } else {
      // Special case: we tried to do "advanced indexing" with a tensor.
      // Dispatch to `aten::index_put_` with tensorindices of Tensor?[]
      const auto indices = graph
                               ->insertNode(graph->createList(
                                   OptionalType::ofTensor(), tensorIndices))
                               ->output();

      graph->insert(
          aten::index_put_, {slicedArg, indices, convertedRhs}, {}, stmtRange);
    }
    // Otherwise, this is a list or a classtype.
    // Dispatch to aten::_set_item to both select and assign
  } else {
    const auto subscript = lhs.subscript_exprs();
    if (subscript.size() != 1 || subscript[0].kind() == TK_SLICE_EXPR) {
      throw ErrorReport(subscript) << "Sliced expression not yet supported for"
                                   << " subscripted assignment. "
                                   << "File a bug if you want this";
    }
    if (sliceable->type()->isSubtypeOf(AnyTupleType::get())) {
      throw ErrorReport(lhs) << sliceable->type()->repr_str()
                             << " does not support subscripted assignment";
    }

    std::vector<NamedValue> args;
    args.emplace_back(lhs.value().range(), "self", sliceable);
    args.emplace_back(
        lhs.subscript_exprs().range(), "idx", emitExpr(subscript[0]));
    args.push_back(rhs);
    makeMagic(
        "__setitem__",
        std::make_shared<BuiltinFunction>(aten::_set_item, at::nullopt))
        ->call(stmtRange, method, args, {}, 0);
  }
}

void to_ir::emitTupleAssign(const TupleLiteral& tl, const Expr& rhs) {
  size_t n_binders = tl.inputs().size();
  bool starred_unpack = validateAssignLhsExpr(tl.inputs(), tl.range());
  if (starred_unpack)
    n_binders--;
  auto output = emitSugaredExpr(rhs, n_binders);
  emitTupleAssign(tl, output, rhs.range(), n_binders, starred_unpack);
}

void to_ir::emitTupleAssign(
    const TupleLiteral& tl,
    const SugaredValuePtr& rhs_output,
    const SourceRange& rhs_loc,
    size_t n_binders,
    bool starred_unpack) {
  auto outputs = rhs_output->asTuple(
      rhs_loc,
      method,
      starred_unpack ? c10::nullopt : c10::optional<size_t>{n_binders});
  if (outputs.size() < n_binders) {
    throw ErrorReport(tl) << "need " << (starred_unpack ? "at least " : "")
                          << n_binders << " values to unpack but found only "
                          << outputs.size();
  }
  if (outputs.size() > n_binders && !starred_unpack) {
    throw ErrorReport(tl) << "too many values to unpack: need " << n_binders
                          << " but found " << outputs.size();
  }

  emitExprsAssign(tl.inputs(), outputs, rhs_loc, n_binders);
}

void to_ir::emitExprsAssign(
    const List<Expr>& lhs_exprs,
    const at::ArrayRef<SugaredValuePtr> outputs,
    const SourceRange& rhs_loc,
    size_t n_binders) {
  int i = 0;
  for (auto assignee : lhs_exprs) {
    switch (assignee.kind()) {
      case TK_SUBSCRIPT:
        emitSubscriptAssign(
            rhs_loc,
            Subscript(assignee),
            NamedValue(rhs_loc, outputs.at(i)->asValue(rhs_loc, method)));
        i++;
        break;
      case TK_VAR:
        environment_stack->setSugaredVar(
            assignee.range(),
            Var(assignee).name().name(),
            outputs.at(i),
            /*annotated_type=*/nullptr);
        i++;
        break;
      case TK_STARRED: {
        auto var = Starred(assignee).expr();
        if (var.kind() != TK_VAR) {
          throw ErrorReport(var) << "Cannot pack a tuple into a non-variable";
        }
        size_t n_matched = outputs.size() - n_binders;
        ArrayRef<std::shared_ptr<SugaredValue>> outputs_ref = outputs;
        auto values = fmap(
            outputs_ref.slice(i, n_matched),
            [&](const std::shared_ptr<SugaredValue>& v) {
              return v->asValue(assignee.range(), method);
            });
        auto tup = graph->insertNode(graph->createTuple(values))->output();
        environment_stack->setVar(var.range(), Var(var).name().name(), tup);
        i += n_matched;
      } break;
      case TK_TUPLE_LITERAL: {
        // recursively emit tuple assignments on tuple literal input
        TupleLiteral sub_tl = TupleLiteral(assignee);
        size_t sub_n_binders = sub_tl.inputs().size();
        bool sub_starred_unpack =
            validateAssignLhsExpr(sub_tl.inputs(), sub_tl.range());
        if (sub_starred_unpack)
          sub_n_binders--;
        emitTupleAssign(
            sub_tl, outputs.at(i), rhs_loc, sub_n_binders, sub_starred_unpack);
        i++;
      } break;
      case '.': {
        emitSelectAssign(assignee, outputs.at(i), rhs_loc);
        i++;
      } break;
      default:
        throw ErrorReport(assignee)
            << "unexpected expression on the left-hand side";
    }
  }
}

void to_ir::emitAssignment(const Assign& stmt) {
  if (stmt.lhs_list().size() == 1) {
    return emitSingleAssignment(stmt);
  }
  // multiple assign & annotated type not supported in python
  TORCH_INTERNAL_ASSERT(stmt.lhs_list().size() > 1 && !stmt.type().present());
  // a = b = expr()
  // the semantics of multiple assignment is that expr() is emitted once, then
  // from left to right the assignments are made
  const auto tmp_name = createTempName("$tmp_assign_");
  environment_stack->setSugaredVar(
      stmt.rhs().range(),
      tmp_name,
      emitSugaredExpr(stmt.rhs().get(), 1),
      /*annotated_type=*/nullptr);
  auto ident = Var::create(
      stmt.rhs().range(), Ident::create(stmt.rhs().range(), tmp_name));
  for (auto expr : stmt.lhs_list()) {
    emitSingleAssignment(Assign::create(
        stmt.range(),
        List<Expr>::create(expr.range(), {expr}),
        Maybe<Expr>::create(stmt.rhs().range(), ident),
        Maybe<Expr>::create(stmt.range())));
  }
}

void to_ir::emitSingleAssignment(const Assign& stmt) {
  if (!stmt.rhs().present()) {
    throw ErrorReport(stmt.range())
        << "For an assignment, expected an expression on the right-hand side";
  }
  const Expr& rhs = stmt.rhs().get();
  switch (stmt.lhs().kind()) {
    case TK_VAR: {
      auto v = Var(stmt.lhs());
      TypePtr type = nullptr;
      if (stmt.type().present()) {
        type = typeParser_.parseTypeFromExpr(stmt.type().get());
      }
      auto rhs_sugared_val = emitSugaredExpr(rhs, 1, type);
      // START BC HACK
      //
      // For old serialized quantized RNN modules, switch
      // quantized::linear_prepack to quantized::linear_prepack_legacy. We
      // changed linear_prepack to return a TorchBind class and not a
      // cpp_custom_type_hack tensor anymore, but the old serialized models
      // are tightly coupled with the type_hack version. If we still create a
      // Tensor here, then the quantized_lstm.legacy overload can kick in in
      // forward_impl(), and the module will still run correctly.
      if (method.qualname() ==
          "__torch__.torch.nn.quantized.dynamic.modules.rnn.PackedParameter.__setstate__") {
        if (auto sv = std::dynamic_pointer_cast<SimpleValue>(rhs_sugared_val)) {
          Node* rhs_node = sv->getValue()->node();
          if (rhs_node->kind() ==
              Symbol::fromQualString("quantized::linear_prepack")) {
            std::vector<NamedValue> inputs;
            for (Value* i : rhs_node->inputs()) {
              inputs.emplace_back(i);
            }
            Value* new_val = rhs_node->owningGraph()->insert(
                Symbol::fromQualString("quantized::linear_prepack_legacy"),
                inputs,
                {},
                rhs_node->sourceRange());
            rhs_sugared_val = std::make_shared<SimpleValue>(new_val);
          }
        }
      }
      // END BC HACK
      environment_stack->setSugaredVar(
          v.range(),
          v.name().name(),
          std::move(rhs_sugared_val),
          /*annotated_type=*/type);
    } break;
    case TK_TUPLE_LITERAL:
      emitTupleAssign(TupleLiteral(stmt.lhs()), rhs);
      break;
    case '.':
      emitSelectAssign(stmt);
      break;
    case TK_SUBSCRIPT:
      emitSubscriptAssign(stmt.range(), Subscript(stmt.lhs()), rhs);
      break;
    default:
      throw ErrorReport(stmt.lhs())
          << "unexpected expression on left-hand side of assignment";
  }
}

void to_ir::emitSelectAssign(const Assign& stmt) {
  if (!stmt.rhs().present()) {
    throw ErrorReport(stmt.range()) << "Expected RHS for assignment";
  }

  TypePtr type_hint = nullptr;
  if (stmt.type().present()) {
    type_hint = typeParser_.parseTypeFromExpr(stmt.type().get());
  }
  const auto lhs = Select(stmt.lhs());
  auto lhsObject = emitSugaredExpr(lhs.value(), 1);
  const auto rhsValue = emitSugaredExpr(stmt.rhs().get(), 1, type_hint)
                            ->asValue(stmt.rhs().range(), method);
  lhsObject->setAttr(stmt.range(), method, lhs.selector().name(), rhsValue);
}

void to_ir::emitSelectAssign(
    const Expr& lhs,
    SugaredValuePtr rhs,
    const SourceRange& loc) {
  const auto lhs_select = Select(lhs);
  auto lhs_sv = emitSugaredExpr(lhs_select.value(), 1);
  const auto rhs_value = rhs->asValue(loc, method);
  lhs_sv->setAttr(loc, method, lhs_select.selector().name(), rhs_value);
}

std::shared_ptr<SugaredValue> to_ir::emitApplyExpr(
    Apply& apply,
    size_t n_binders,
    const TypePtr& type_hint) {
  auto sv = emitSugaredExpr(apply.callee(), 1);
  auto loc = apply.callee().range();
  if (auto special_form = dynamic_cast<SpecialFormValue*>(sv.get())) {
    return emitApplySpecialForm(special_form->form(), apply, type_hint);
  }
  auto args = getNamedValues(apply.inputs(), true);
  auto kwargs = emitAttributes(apply.attributes());
  return sv->call(loc, method, args, kwargs, n_binders);
}

// this function handles expressions that look like apply statements
// but have special evaluation rules for the arguments.
// when adding a new case, only add a special form if it cannot be expressed
// using the standard SugaredValue::call function, which enforces normal
// evaluation order.
std::shared_ptr<SugaredValue> to_ir::emitApplySpecialForm(
    Symbol form,
    Apply& apply,
    const TypePtr& type_hint) {
  switch (form) {
    case prim::fork: {
      auto& trees = apply.inputs().tree()->trees();
      if (trees.size() < 1) {
        throw ErrorReport(apply) << "Expected at least one argument to fork()";
      }
      auto forked = emitSugaredExpr(Expr(trees[0]), 1);
      TreeList sliced_trees(trees.begin() + 1, trees.end());
      auto args = getNamedValues(sliced_trees, true);
      auto kwargs = emitAttributes(apply.attributes());
      return emitForkExpr(apply.range(), forked, args, kwargs);
    }
    case prim::annotate: {
      checkApplyNumInputs(apply, 2);
      TypePtr type = typeParser_.parseTypeFromExpr(apply.inputs()[0]);
      Value* expr = tryConvertToType(
          apply.range(),
          *graph,
          type,
          emitExpr(apply.inputs()[1], type),
          /*allow_conversions=*/true);

      std::stringstream why_not;
      if (!expr->type()->isSubtypeOfExt(type, &why_not)) {
        throw ErrorReport(apply.inputs())
            << "expected an expression of type " << type->repr_str()
            << " but found " << expr->type()->repr_str() << "\n"
            << why_not.str();
      }

      // None is a subtype of Optional[T], but we want to remember what T is
      // after annotation so that variables assigned to this None will still
      // get the right type. To do this, we make a None constant that
      // has the type Optional[T]
      if (type->kind() == OptionalType::Kind &&
          expr->type()->isSubtypeOf(NoneType::get())) {
        Node* none = graph->createNone();
        none->output()->setType(type);
        graph->insertNode(none);
        expr = none->output();
      }

      return std::make_shared<SimpleValue>(expr);
    }
    case prim::rpc_async:
    case prim::rpc_sync:
    case prim::rpc_remote: {
      return emitRpcExpr(apply, form);
    }
    case prim::unchecked_cast: {
      checkApplyNumInputs(apply, 2);
      TypePtr type = typeParser_.parseTypeFromExpr(apply.inputs()[0]);
      Value* v = emitExpr(apply.inputs()[1]);
      // avoid generating nested unchecked_casts because they are already
      // inserted during serialization
      if (v->node()->kind() != prim::unchecked_cast || *v->type() != *type) {
        v = graph->insertUncheckedCast(v, type);
      }
      return std::make_shared<SimpleValue>(v);
    } break;
    case prim::GetAttr: {
      checkApplyNumInputs(apply, 2);
      auto obj = emitSugaredExpr(apply.inputs()[0], 1);
      auto selector = apply.inputs()[1];
      if (selector.kind() != TK_STRINGLITERAL) {
        throw ErrorReport(apply)
            << "getattr's second argument must be a string literal";
      }
      const std::string& name = StringLiteral(selector).text();
      return obj->attr(apply.range(), method, name);
    }
    case prim::Uninitialized: {
      checkApplyNumInputs(apply, 1);
      TypePtr type = typeParser_.parseTypeFromExpr(apply.inputs()[0]);
      auto out = graph->insertNode(graph->createUninitialized(type))
                     ->setSourceRange(apply.range());
      return std::make_shared<SimpleValue>(out->output());
    }
    case prim::TupleConstruct: {
      checkApplyNumInputs(apply, 1);
      auto arg = emitSugaredExpr(apply.inputs()[0], 1);
      auto inputs = arg->asTuple(apply.range(), method);
      auto inp_values = fmap(inputs, [&](const SugaredValuePtr& sv) {
        return sv->asValue(apply.range(), method);
      });
      return std::make_shared<SimpleValue>(
          graph->insertNode(graph->createTuple(inp_values))->output());
    }
<<<<<<< HEAD
    case prim::isinstance: {
      checkApplyNumInputs(apply, 2);
      auto result = emitIsInstance(apply.inputs()[0], apply.inputs()[1]);
      return std::make_shared<SimpleValue>(result.value());
=======
  }

  void checkApplyNumInputsRange(
      Apply& apply,
      size_t min_expected_inputs,
      size_t max_expected_inputs) {
    const SourceRange& loc = apply.range();
    size_t position_arg_size = apply.inputs().size();
    if (position_arg_size < min_expected_inputs ||
        position_arg_size > max_expected_inputs) {
      throw ErrorReport(loc)
          << Var(apply.callee()).name().name()
          << " expected to have number of arguments between "
          << min_expected_inputs << " and " << max_expected_inputs
          << " but found " << position_arg_size;
    }
    if (apply.attributes().size() > 0) {
      throw ErrorReport(loc)
          << Var(apply.callee()).name().name() << " takes no keyword arguments";
    }
  }

  std::shared_ptr<SugaredValue> emitApplyExpr(
      Apply& apply,
      size_t n_binders,
      const TypePtr& type_hint = nullptr) {
    auto sv = emitSugaredExpr(apply.callee(), 1);
    auto loc = apply.callee().range();
    if (auto special_form = dynamic_cast<SpecialFormValue*>(sv.get())) {
      return emitApplySpecialForm(special_form->form(), apply, type_hint);
>>>>>>> 32b37ba2
    }
    case prim::tolist: {
      auto select = Select(apply.callee());
      auto value = select.value();
      auto operand = emitSugaredExpr(value, 1);

      if (!type_hint) {
        throw ErrorReport(apply) << "Expected type hint for result of tolist()";
      }

      return std::make_shared<SimpleValue>(graph->insertToList(
          operand->asValue(value.range(), method), type_hint));
    }
    case prim::HasAttr: {
      checkApplyNumInputs(apply, 2);
      const auto result = emitHasAttr(apply.inputs()[0], apply.inputs()[1]);
      return std::make_shared<SimpleValue>(result.value());
    } break;
    // This represents the "__new__" method on classes
    // because it takes a ClassValue as input.
    // So if we see:
    //   Foo.__new__(Foo)
    // Foo is a ClassValue, calling `attr("__new__")` will return a
    // CreateObject special form.
    case prim::CreateObject: {
      if (apply.inputs().size() != 1) {
        throw ErrorReport(apply) << "Only one argument to __new__ allowed";
      }
      auto arg = emitSugaredExpr(apply.inputs()[0], 1);
      auto class_arg = dynamic_cast<ClassValue*>(arg.get());
      if (!class_arg) {
        throw ErrorReport(apply)
            << "Expected class value as argument to __new__, got "
            << arg->kind() << " instead";
      }
      auto createNode =
          graph->insertNode(graph->createObject(class_arg->type_));
      return std::make_shared<SimpleValue>(createNode->output());
    }
    // We construct the iterable tree here using the IterableTree
    // SugaredValue, The tree consists of SimpleValue, RangeValue or
    // IterableTree: For SimpleValues(List, Dict, etc) or RangeValue. We will
    // make them as tree leaves since we could get the loop information from
    // len() and get_item(). For IterableTree like zip(), enumerate(), we can
    // model them as a combination of leaves, and we emit a IterableTree value
    // to record the tree information
    case prim::range: {
      std::vector<Value*> input_vals =
          getValues(apply.inputs(), /*maybe_unpack=*/true);
      return std::make_shared<RangeValue>(apply.range(), method, input_vals);
    }
    case prim::enumerate: {
      const SourceRange& loc = apply.range();
      auto inputs = apply.inputs();
      auto input_size = apply.inputs().size();
      // enumerate(x) can be rewrite as subtrees:
      // IterableTree(RangeValue(0, math.inf), SimpleValue(x))
      Value* start_index = nullptr;
      if (input_size == 0) {
        throw ErrorReport(loc)
            << "enumerate expected at least 1 arguments, got 0";
      }

<<<<<<< HEAD
      if (input_size == 2) {
        start_index = emitSugaredExpr(inputs[1], 1)->asValue(loc, method);
=======
        return std::make_shared<SimpleValue>(expr);
      }
      case prim::rpc_async:
      case prim::rpc_sync:
      case prim::rpc_remote: {
        return emitRpcExpr(apply, form);
      }
      case prim::unchecked_cast: {
        checkApplyNumInputs(apply, 2);
        TypePtr type = typeParser_.parseTypeFromExpr(apply.inputs()[0]);
        Value* v = emitExpr(apply.inputs()[1]);
        // avoid generating nested unchecked_casts because they are already
        // inserted during serialization
        if (v->node()->kind() != prim::unchecked_cast || *v->type() != *type) {
          v = graph->insertUncheckedCast(v, type);
        }
        return std::make_shared<SimpleValue>(v);
      } break;
      case prim::GetAttr: {
        checkApplyNumInputsRange(apply, 2, 3);
        auto obj = emitSugaredExpr(apply.inputs()[0], 1);
        auto selector = apply.inputs()[1];
        if (selector.kind() != TK_STRINGLITERAL) {
          throw ErrorReport(apply)
              << "getattr's second argument must be a string literal";
        }
        const std::string& name = StringLiteral(selector).text();

        if (apply.inputs().size() == 2) {
          return obj->attr(apply.range(), method, name);
        } else {
          // 3 inputs form of getattr, the third argument is the default value
          // to return when attribute is not found
          if (obj->hasAttr(apply.range(), method, name)) {
            return obj->attr(apply.range(), method, name);
          } else {
            // attribute not found, just default val (3rd arg)
            return emitSugaredExpr(apply.inputs()[2], 1);
          }
        }
      } break;
      case prim::Uninitialized: {
        checkApplyNumInputs(apply, 1);
        TypePtr type = typeParser_.parseTypeFromExpr(apply.inputs()[0]);
        auto out = graph->insertNode(graph->createUninitialized(type))
                       ->setSourceRange(apply.range());
        return std::make_shared<SimpleValue>(out->output());
      }
      case prim::TupleConstruct: {
        checkApplyNumInputs(apply, 1);
        auto arg = emitSugaredExpr(apply.inputs()[0], 1);
        auto inputs = arg->asTuple(apply.range(), method);
        auto inp_values = fmap(inputs, [&](const SugaredValuePtr& sv) {
          return sv->asValue(apply.range(), method);
        });
        return std::make_shared<SimpleValue>(
            graph->insertNode(graph->createTuple(inp_values))->output());
      }
      case prim::isinstance: {
        checkApplyNumInputs(apply, 2);
        auto result = emitIsInstance(apply.inputs()[0], apply.inputs()[1]);
        return std::make_shared<SimpleValue>(result.value());
>>>>>>> 32b37ba2
      }

      if (input_size > 2) {
        throw ErrorReport(loc)
            << "enumerate expected at most 2 arguments, got " << input_size;
      }
      std::vector<Value*> range_inputs;
      if (start_index != nullptr) {
        range_inputs.emplace_back(start_index);
      }
      Value* end = materializeConstant(
          std::numeric_limits<int64_t>::max(), *graph, loc, integral_constants);
      range_inputs.emplace_back(end);
      SugaredValuePtr expr_sv = emitSugaredExpr(inputs[0], 1);
      auto iterable_value = expr_sv->iter(loc, method);

      // range should have the same static length as the other iterable
      c10::optional<int64_t> iter_static_len = iterable_value->staticLen();
      SugaredValuePtr range_sv = std::make_shared<RangeValue>(
          loc, method, range_inputs, iter_static_len);

      auto tree = std::make_shared<IterableTree>();
      tree->addChild(loc, method, range_sv);
      tree->addChild(loc, method, iterable_value);
      return tree;
    }
    case prim::zip: {
      // zip(x, y) can be rewrite as subtrees:
      // IterableTree(IterableTree(x), IterableTree(y))
      auto inputs = apply.inputs();
      if (inputs.size() == 0) {
        throw ErrorReport(apply) << "zip expected at least 1 arguments, got 0";
      }
      auto iterable_tree = std::make_shared<IterableTree>();
      for (Expr expr : inputs) {
        auto iterable = emitSugaredExpr(expr, 1)->iter(apply.range(), method);
        iterable_tree->addChild(apply.range(), method, iterable);
      }
      return iterable_tree;
    }
    case prim::list: {
      return emitApplySpecialFormForList(apply, type_hint);
    }
    case prim::dict: {
      return emitApplySpecialFormForDict(apply, type_hint);
    }
    default:
      TORCH_INTERNAL_ASSERT(false, "unknown special form: ", form);
  }
}

std::shared_ptr<SugaredValue> to_ir::emitApplySpecialFormForList(
    Apply& apply,
    const TypePtr& type_hint) {
  if (apply.inputs().size() == 0) {
    TypePtr type = type_hint ? type_hint : ListType::ofTensors();
    if (!type->cast<ListType>()) {
      throw ErrorReport(apply.range())
          << "Expected list type annotation for list(), found "
          << type_hint->repr_str();
    }
    return std::make_shared<SimpleValue>(
        graph
            ->insertNode(graph->createList(
                type->expectRef<ListType>().getElementType(), {}))
            ->output());
  }
  // list(iter) desugars to [_elem for _elem in iter]
  checkApplyNumInputs(apply, 1);
  auto iter_input = emitSugaredExpr(apply.inputs()[0], 1);

  // aten::list builtin op is registered for List and Str input
  // dispatch to the builtin op to avoid perf slowdown on existing uses
  if (auto simple = asSimple(iter_input)) {
    if (simple->type()->cast<ListType>() ||
        simple->type()->cast<StringType>()) {
      return std::make_shared<SimpleValue>(emitBuiltinCall(
          apply.range(), *method.graph(), aten::list, {simple}, {}));
    }
  }
  const std::string& iter_name = createTempName("$_iter");
  environment_stack->setSugaredVar(
      apply.range(),
      iter_name,
      iter_input,
      /*annotated_type=*/nullptr);

  const std::string& elem_name = createTempName("$_elem");
  auto ident =
      Var::create(apply.range(), Ident::create(apply.range(), elem_name));
  auto iter =
      Var::create(apply.range(), Ident::create(apply.range(), iter_name));
  auto lc = ListComp::create(apply.range(), ident, ident, iter);
  return std::make_shared<SimpleValue>(emitListComprehension(lc, type_hint));
}

std::shared_ptr<SugaredValue> to_ir::emitApplySpecialFormForDict(
    Apply& apply,
    const TypePtr& type_hint) {
  auto add_kwargs = [&](Value* dc_value) {
    NamedValue self = NamedValue(apply.range(), "self", dc_value);
    for (const auto& kwarg : apply.attributes()) {
      auto name = StringLiteral::create(kwarg.range(), kwarg.name().name());
      auto k = emitExpr(name);
      auto v = emitExpr(kwarg.value());
      NamedValue input_k = NamedValue(kwarg.range(), "", k);
      NamedValue input_v = NamedValue(kwarg.range(), "", v);
      emitBuiltinCall(
          kwarg.range(), *graph, aten::_set_item, {self, input_k, input_v}, {});
    }
  };

  auto treat_as_empty_container = [&] {
    if (apply.inputs().empty() && !apply.attributes().empty()) {
      return true;
    }
    if (!apply.inputs().empty() &&
        apply.inputs()[0].kind() == TK_DICT_LITERAL) {
      auto dict_lit = DictLiteral(apply.inputs()[0]);
      return dict_lit.key_inputs().empty() && dict_lit.value_inputs().empty();
    }
    if (!apply.inputs().empty() &&
        apply.inputs()[0].kind() == TK_LIST_LITERAL) {
      auto list_lit = ListLiteral(apply.inputs()[0]);
      return list_lit.inputs().empty();
    }
    return false;
  };

  // If possible, just cast what we have to a Dict and add the
  // kwargs by hand. This is not only the simplest solution; it also
  // hits cases like `dict(dict([1, 2, 3]))` or `dict(x)` (where `x`
  // is some previously-defined variable)
  if (!apply.inputs().empty()) {
    auto iter_input = emitSugaredExpr(apply.inputs()[0], 1);
    if (auto simple = asSimple(iter_input)) {
      if (simple->type()->cast<DictType>()) {
        auto dc_value = emitBuiltinCall(
            apply.range(), *method.graph(), aten::dict, {simple}, {});
        add_kwargs(dc_value);
        return std::make_shared<SimpleValue>(dc_value);
      }
    }
  }

  // If we have a call with an empty container, or if we have a
  // call with kwargs only
  if (treat_as_empty_container()) {
    auto expr_list = List<Expr>::create(apply.range(), {});
    apply = Apply::create(
        apply.range(), apply.callee(), expr_list, apply.attributes());
  }

  // If we have a completely empty call to dict()
  if (apply.inputs().empty() && apply.attributes().empty()) {
    TypePtr type = type_hint;
    if (!type_hint) {
      type = DictType::create(StringType::get(), TensorType::get());
    }
    TORCH_CHECK(
        type->expect<DictType>(),
        "Expected a type annotation "
        "of Dict for dict constructor dict(), got ",
        type_hint->str());
    return std::make_shared<SimpleValue>(
        graph
            ->insertNode(graph->createDict(
                type->expect<DictType>()->getKeyType(),
                type->expect<DictType>()->getValueType(),
                {},
                {}))
            ->output());
  }

  // Special case logic for if we have a dict comprehension
  if (!apply.inputs().empty() && apply.inputs()[0].kind() == TK_DICT_COMP) {
    auto dc = DictComp(apply.inputs()[0]);
    auto dc_value = emitDictComprehension(dc, type_hint);
    add_kwargs(dc_value);
    return std::make_shared<SimpleValue>(dc_value);
  }

  // We can't feasibly register all possible key x value
  // combinations of new prim ops for the case that we use the
  // constructor with a dict literal. It makes much more sense
  // to transform the dict literal into a list of tuples so that
  // we can use the existing constructors
  if (!apply.inputs().empty() && apply.inputs()[0].kind() == TK_DICT_LITERAL) {
    auto dict_lit = DictLiteral(apply.inputs()[0]);
    std::vector<Expr> zipped;
    zipped.reserve(dict_lit.key_inputs().size());
    TORCH_INTERNAL_ASSERT(
        dict_lit.key_inputs().size() == dict_lit.value_inputs().size());
    for (auto key_it = dict_lit.key_inputs().begin(),
              val_it = dict_lit.value_inputs().begin();
         key_it != dict_lit.key_inputs().end();
         ++key_it, ++val_it) {
      auto tuple_inputs = List<Expr>::create(apply.range(), {*key_it, *val_it});
      auto tuple = TupleLiteral::create(apply.range(), tuple_inputs);
      zipped.push_back(tuple);
    }
    auto ll_values = List<Expr>::create(apply.range(), zipped);
    auto ll = ListLiteral::create(apply.range(), ll_values);
    auto expr_list = List<Expr>::create(apply.range(), {ll});
    // Change `apply` to a new Apply node holding a list of
    // tuples
    apply = Apply::create(
        apply.range(), apply.callee(), expr_list, apply.attributes());
  }

  // If we have kwargs to include, we'll take a similar approach
  // to the above logic and standardize the Apply node
  if (!apply.attributes().empty() &&
      (apply.inputs().empty() || apply.inputs()[0].kind() == TK_LIST_LITERAL)) {
    std::vector<Expr> exprs;
    // Gather all the existing tuples in the input iterable
    if (!apply.inputs().empty()) {
      auto tuple_list = ListLiteral(apply.inputs()[0]).inputs();
      for (const auto& tuple : tuple_list) {
        exprs.push_back(tuple);
      }
    }
    // Create tuples out of each kwarg and gather them as well
    for (const auto& attr : apply.attributes()) {
      auto k = StringLiteral::create(apply.range(), attr.name().name());
      auto v = attr.value();
      auto tuple_inputs = List<Expr>::create(apply.range(), {k, v});
      auto tuple = TupleLiteral::create(apply.range(), tuple_inputs);
      exprs.push_back(tuple);
    }
    auto expr_list = List<Expr>::create(apply.range(), {exprs});
    auto ll = ListLiteral::create(apply.range(), expr_list);
    auto new_inputs = List<Expr>::create(apply.range(), {ll});
    auto new_kwargs = List<Attribute>::create(apply.range(), {});
    apply =
        Apply::create(apply.range(), apply.callee(), new_inputs, new_kwargs);
  }

  checkApplyNumInputs(apply, 1);

  auto iter_input = emitSugaredExpr(apply.inputs()[0], 1);

  const std::string& iter_name = createTempName("$_iter");
  const std::string& key_name = createTempName("$_key");
  const std::string& value_name = createTempName("$_value");

  auto key = Var::create(apply.range(), Ident::create(apply.range(), key_name));
  auto value =
      Var::create(apply.range(), Ident::create(apply.range(), value_name));
  auto target = TupleLiteral::create(
      apply.range(), List<Expr>::create(apply.range(), {key, value}));
  auto iter =
      Var::create(apply.range(), Ident::create(apply.range(), iter_name));

  environment_stack->setSugaredVar(
      apply.range(),
      iter_name,
      iter_input,
      /*annotated_type=*/nullptr);

  auto dc = DictComp::create(apply.range(), key, value, target, iter);
  auto dc_value = emitDictComprehension(dc, type_hint);
  add_kwargs(dc_value);

  return std::make_shared<SimpleValue>(dc_value);
}

Value* to_ir::emitExpr(const Expr& tree, const TypePtr& type_hint) {
  // Push the source range of a call in case compiling this function
  // triggers an error
  ErrorReport::CallStack::update_pending_range(tree.range());
  Value* out_val =
      emitSugaredExpr(tree, 1, type_hint)->asValue(tree.range(), method);
  // AnyType is the only user-exposed type which we don't unify to from
  // its subtypes, so we add a cast for use cases like
  // x : Any = 1 if cond else "str"
  if (type_hint == AnyType::get() && out_val->type() != AnyType::get()) {
    out_val = graph->insertUncheckedCast(out_val, type_hint);
  }
  return out_val;
}

// any expression that can produce a SugaredValue is handled here
// expressions that only return a single Value* are handled in emitSimpleExpr
// type_hint is set if there is a type that this value is expected to be
// e.g. a : List[int] = []
// or a = torch.jit.annotate(List[int], [])
// the caller is responsible for checking that the result matches type_hint
// emitSugaredExpr is free to ignore it.
std::shared_ptr<SugaredValue> to_ir::emitSugaredExpr(
    const Expr& tree,
    size_t n_binders,
    const TypePtr& type_hint) {
  switch (tree.kind()) {
    case TK_VAR:
      return environment_stack->getSugaredVar(Var(tree).name());
    case '.': {
      auto select = Select(tree);
      auto sv = emitSugaredExpr(select.value(), 1);
      return sv->attr(select.range(), method, select.selector().name());
    }
    case TK_APPLY: {
      auto apply = Apply(tree);
      return emitApplyExpr(apply, n_binders, type_hint);
    } break;
    case TK_SUBSCRIPT: {
      return emitSubscript(Subscript(tree), type_hint);
    } break;
    default:
      return std::make_shared<SimpleValue>(emitSimpleExpr(tree, type_hint));
  }
}

Value* to_ir::emitUnaryOp(
    const TreeRef& tree,
    const std::string& magicMethod,
    const c10::Symbol& opSymbol) {
  const auto& inputs = tree->trees();
  auto named_values = getNamedValues(inputs, /*maybe_unpack=*/false);
  auto val = asSimple(
      makeMagic(
          magicMethod, std::make_shared<BuiltinFunction>(opSymbol, at::nullopt))
          ->call(tree->range(), method, named_values, {}, 0));

  // if we emitted the unary op and not some other overloaded function,
  // then try to constantfold
  if (val->node()->kind() != opSymbol) {
    return val;
  }

  auto maybe_out_stack = runNodeIfInputsAreConstant(val->node());
  if (!maybe_out_stack) {
    return val;
  }
  TORCH_INTERNAL_ASSERT(maybe_out_stack->size() == 1);
  return graph->insertConstant(maybe_out_stack->at(0), tree->range());
}

/**
 * Emit a fork expression, of the form:
 *   torch.jit.fork(forked, *args, **kwargs)
 */
std::shared_ptr<SugaredValue> to_ir::emitForkExpr(
    SourceRange loc,
    const std::shared_ptr<SugaredValue>& forked,
    at::ArrayRef<NamedValue> args,
    at::ArrayRef<NamedValue> kwargs) {
  auto g = method.graph();
  // NOLINTNEXTLINE(cppcoreguidelines-init-variables)
  Node* fork_node;
  TypePtr out_type;

  fork_node = g->insertNode(method.graph()->create(prim::forkClosure, 1))
                  ->setSourceRange(loc);

  // We create a fork by emitting a closure and setting the closure output
  // into the fork input. If a closure doesn't already exist, we create one.
  {
    WithInsertPoint insert(fork_node);
    if (ClosureValue* sv = dynamic_cast<ClosureValue*>(forked.get())) {
      Value* closure_output = sv->asValue(loc, method);
      Block* closure_block = closure_output->node()->blocks().at(0);
      TORCH_INTERNAL_ASSERT(closure_block->outputs().size() == 1);
      out_type = closure_block->outputs().at(0)->type();
      fork_node->addInput(closure_output);
    } else {
      auto emit_closure_body = [&](Block* closure_block) {
        auto fn_sugared_output = forked->call(loc, method, args, kwargs, 1);
        auto fn_simple_output = fn_sugared_output->asValue(loc, method);
        closure_block->registerOutput(fn_simple_output);
        out_type = fn_simple_output->type();
      };
      auto closure_value = emitClosure(emit_closure_body);
      fork_node->addInput(closure_value->asValue(loc, method));
    }
  }
  Value* node_output =
      fork_node->output()->setType(FutureType::create(out_type));
  return std::make_shared<SimpleValue>(node_output);
}

std::shared_ptr<SugaredValue> to_ir::emitRpcExpr(
    const Apply& apply,
    Symbol rpc_op) {
  // TODO: This is a temporary apporoach to enable calling user fucntion
  // through RPC in TorchScript,
  // Ideally, function value in JIT IR is first-class citizen and
  // The RPC C++ entry API can take c10::Function directly.
  size_t rpcMinInputs = 2;
  size_t rpcMaxInputs = 5; // NOLINT
  std::string op_name = rpc_op.toUnqualString();
  if (apply.inputs().size() < rpcMinInputs ||
      apply.inputs().size() > rpcMaxInputs) {
    throw ErrorReport(apply)
        << "Possible forms of call to " << op_name << "(..) are\n"
        << op_name
        << "(dst_worker_name, user_callable, args, kwargs, timeout)\n"
        << op_name << "(dst_worker_name, user_callable, args, kwargs)\n"
        << op_name << "(dst_worker_name, user_callable, args)\n"
        << op_name << "(dst_worker_name, user_callable)\n"
        << "Now the number of arguments is " << apply.inputs().size();
  }
  if (apply.attributes().size() != 0) {
    throw ErrorReport(apply)
        << op_name << "(dst_worker_name, user_callable, args, kwargs)"
        << "does not support kwargs yet";
  }
  // TODO: Make rpc_op(..) support taking kwargs,
  // like rpc_async(to="worker1", func=my_func, args=(), kwargs={})

  auto& input_trees = apply.inputs().tree()->trees();
  Value* dst_worker_name_value = emitExpr(Expr(input_trees[0]));
  std::shared_ptr<SugaredValue> user_callable_sugared_value =
      emitSugaredExpr(Expr(input_trees[1]), 1);
  TORCH_CHECK(
      user_callable_sugared_value->kind() == "function",
      "user_callable should be a FunctionValue, it's now a ",
      user_callable_sugared_value->kind())
  // NB: This should be done using `std::dynamic_pointer_cast`
  // and assert `user_callable_function_value != nullptr`. But somehow on
  // macos std::dynamic_pointer_cast always returns
  // `user_callable_function_value` as a `nullptr`, even if
  // `user_callable_sugared_value->kind() == "function"`.
  std::shared_ptr<FunctionValue> user_callable_function_value =
      std::static_pointer_cast<FunctionValue>(user_callable_sugared_value);
  // If `kwargs` is an empty dict, users are allowed to not pass `kwargs`.
  // If `args` and `kwargs` are an empty tuple and an empty dict,
  // respectively, users are allowed to not pass `args` and `kwargs`.

  TreeList args_kwargs_timeout_trees(
      input_trees.begin() + 2, input_trees.end());

  // Get user callable.
  const auto& callablePtrs = user_callable_function_value->callees();
  TORCH_INTERNAL_ASSERT(
      callablePtrs.size() == 1,
      "User-provided callable size should be 1. Now it's",
      callablePtrs.size())
  Function* callablePtr = callablePtrs.at(0);

  const auto& functionSchema = callablePtr->getSchema();
  const SourceRange& loc = apply.range();
  auto graphPtr = method.graph();

  // Match FunctionSchema.
  std::vector<NamedValue> args;
  std::vector<NamedValue> kwargs;
  // Get args and kwargs as `NamedValue`s.
  // Similar to getNamedValues(..) and emitAttributes(..).
  if (args_kwargs_timeout_trees.size() >= 1) {
    // Unroll args from a Var that is known to be a Tuple.
    auto& args_tree = args_kwargs_timeout_trees[0];
    auto entry_sugared_values = emitSugaredExpr(Expr(args_tree), 1)
                                    ->asTuple(args_tree->range(), method);
    args.reserve(entry_sugared_values.size());
    for (const auto& entrie_sugared_value : entry_sugared_values) {
      args.emplace_back(
          args_tree->range(),
          entrie_sugared_value->asValue(args_tree->range(), method));
    }
    // NB: Can't do schema check on kwargs, given the RPC API is
    // rpc_op(to, user_callable, args, kwargs),
    // users can construct kwargs = {"first" + "_arg" : 1}.
    // Notice the key is determined at run time.
    // We can do it at compile time, unless one day the RPC API is
    // rpc_op(to, user_callable, arg_0, arg_1, kwarg_0="foo",
    // kwarg_1="bar")
  }
  matchSchema(functionSchema, loc, *graphPtr, args, kwargs);

  // Graph insert the QualifiedName as an constant input IR Value.
  const auto& qualname = callablePtr->qualname();
  IValue userCallableQualNameIValue(qualname.qualifiedName());
  Value* userCallableQualNameValue =
      graphPtr->insertConstant(userCallableQualNameIValue, loc);

  // Graph insert the corresponding RPC node to the graph.
  Node* rpc_node =
      graphPtr->insertNode(graphPtr->create(rpc_op, 1))->setSourceRange(loc);
  {
    WithInsertPoint insert(rpc_node);
    rpc_node->addInput(dst_worker_name_value);
    rpc_node->addInput(userCallableQualNameValue);

    for (const auto& tree : args_kwargs_timeout_trees) {
      rpc_node->addInput(emitExpr(Expr(tree)));
    }
  }
  Value* rpc_node_output = rpc_node->output();

  // Set output type from FunctionSchema and corresponding rpc_op.
  const std::vector<Argument>& returns = functionSchema.returns();
  TORCH_INTERNAL_ASSERT(returns.size() == 1);
  TypePtr output_type = nullptr;
  if (rpc_op == prim::rpc_async) {
    // rpc_async returns FutureType of the functionSchema's return type
    output_type = FutureType::create(returns[0].type());
  } else if (rpc_op == prim::rpc_sync) {
    // rpc_sync returns the functionSchema's return type
    output_type = returns[0].type();
  } else if (rpc_op == prim::rpc_remote) {
    // rpc_remote returns RRefType of the functionSchema's return type
    output_type = RRefType::create(returns[0].type());
  } else {
    throw ErrorReport(apply)
        << rpc_op.toDisplayString() << " is not supported in TorchScript!'";
  }
  rpc_node_output->setType(output_type);
  return std::make_shared<SimpleValue>(rpc_node_output);
}

Value* to_ir::emitBinaryOp(const TreeRef& tree) {
  const auto& inputs = tree->trees();
  auto kind = getNodeKind(tree->kind(), inputs.size());
  auto overload = getOperatorOverload(tree->kind(), inputs.size());
  auto named_values = getNamedValues(inputs, /*maybe_unpack=*/false);
  if (tree->kind() == TK_IN) {
    // For `in` the arguments are in reverse order (the object being
    // checked is second)
    std::iter_swap(named_values.begin() + 0, named_values.begin() + 1);
  }

  // if this is adding two tuples, we deal with it here.
  // the reason is we can't specify the length of tuples
  // when registering custom aten::add.
  if (named_values[0].type()->kind() == TupleType::Kind &&
      named_values[1].type()->kind() == TupleType::Kind && kind == aten::add) {
    auto first_tuple = createTupleUnpack(named_values[0].value(*graph)).vec();
    auto second_tuple = createTupleUnpack(named_values[1].value(*graph)).vec();
    first_tuple.insert(
        first_tuple.end(), second_tuple.begin(), second_tuple.end());
    return graph->insertNode(graph->createTuple(first_tuple))->output();
  }

  return asSimple(
      makeMagic(overload, std::make_shared<BuiltinFunction>(kind, at::nullopt))
          ->call(tree->range(), method, named_values, {}, 0));
}

<<<<<<< HEAD
Value* to_ir::emitSimpleExpr(const TreeRef& tree, const TypePtr& type_hint) {
  switch (tree->kind()) {
    case TK_FLOOR_DIV:
    case '@': {
      const auto& inputs = tree->trees();
      auto kind = getNodeKind(tree->kind(), inputs.size());
      auto named_values = getNamedValues(inputs, /*maybe_unpack=*/false);
      return emitBuiltinCall(
          tree->range(), *method.graph(), kind, named_values, {});
    }
    case '%': {
      auto lhs = emitSugaredExpr(Expr(tree->tree(0)), 0)
                     ->asValue(tree->tree(0)->range(), method);
      auto const& lhs_type = lhs->type();
      if (lhs_type == StringType::get()) {
        auto values = getValues(tree->trees(), /*maybe_unpack=*/false);
        auto node = graph->create(aten::percentFormat, values, 1)
                        ->setSourceRange(tree->range());
        Value* output = graph->insertNode(node)->output();
        output->setType(StringType::get());
        return output;
      } else {
        return emitBinaryOp(tree);
=======
  Value* emitListLiteral(ListLiteral ll, TypePtr type_hint) {
    auto values = getValues(ll.inputs(), /*maybe_unpack=*/true);

    // Determine the element type of the list. If we have a type hint
    // of `List[T]`, use `T`. If the list is non-empty, find the
    // greatest common supertype of all the list elements (defaulting to
    // `Any` as a catch-all supertype). Assume `[]` is `List[Tensor]`
    TypePtr elem_type = TensorType::get();

    if (type_hint) {
      if (type_hint->kind() == TypeKind::ListType) {
        elem_type = type_hint->expectRef<ListType>().getElementType();
      } else {
        // If the type hint was not `List[T]`, throw an error
        throw ErrorReport(ll) << "Expected a List type hint but instead got "
                              << type_hint->repr_str();
      }
    }

    if (!values.empty()) {
      auto types = fmap(values, [](const Value* v) { return v->type(); });

      std::stringstream nowhere; // never used

      const TypePtr element_type_hint =
          type_hint ? type_hint->expect<ListType>()->getElementType() : nullptr;

      c10::optional<TypePtr> unified = unifyTypeList(
          types, nowhere, /*default_to_any=*/true, element_type_hint);

      if (!type_hint && *unified == AnyType::get()) {
        TORCH_WARN(
            "List consists of heterogeneous types, which means",
            " that it has been typed as `List[Any]`. To use "
            "any of the values in the List, it will be "
            "necessary to add an `assert isinstance` statement "
            "before first use to trigger type refinement. \n",
            ll.range().str());
      }

      if (type_hint && !(*unified)->isSubtypeOf(elem_type)) {
        throw ErrorReport(ll)
            << "List type annotation `" << type_hint->repr_str()
            << "` did not match the types of the given list elements,"
            << " which were unified to " << (*unified)->repr_str();
      }

      // We only want to set `elem_type` if we don't have a type hint
      // to allow for the case that `*unified` is a subtype of
      // `type_hint`
      if (!type_hint) {
        elem_type = *unified;
      }
    }

    Value* result =
        graph->insertNode(graph->createList(elem_type, values))->output();
    return result;
  }

  Value* emitSimpleExpr(
      const TreeRef& tree,
      const TypePtr& type_hint = nullptr) {
    switch (tree->kind()) {
      case TK_FLOOR_DIV:
      case '@': {
        const auto& inputs = tree->trees();
        auto kind = getNodeKind(tree->kind(), inputs.size());
        auto named_values = getNamedValues(inputs, /*maybe_unpack=*/false);
        return emitBuiltinCall(
            tree->range(), *method.graph(), kind, named_values, {});
>>>>>>> 32b37ba2
      }
    }
    case TK_IN:
    case TK_POW:
    case TK_NE:
    case TK_EQ:
    case '<':
    case '>':
    case TK_LE:
    case TK_GE:
    case '*':
    case '/':
    case '+':
    case '-':
    case '&':
    case '|':
    case '^':
    case TK_LSHIFT:
    case TK_RSHIFT:
      return emitBinaryOp(tree);
    case TK_IS:
    case TK_ISNOT:
    case TK_AND:
    case TK_OR:
    case TK_NOT: {
      return emitCondExpr(Expr(tree)).value();
    }
    case TK_UNARY_MINUS: {
      return emitUnaryOp(tree, "__neg__", aten::neg);
    }
    case '~': {
      return emitUnaryOp(tree, "__invert__", aten::bitwise_not);
    }
    case TK_STARRED: {
      throw ErrorReport(tree)
          << "Unexpected starred expansion. File a bug report";
    }
    case TK_CONST: {
      return emitConst(Const(tree));
    } break;
    case TK_TRUE: {
      return graph->insertConstant(true, tree->range());
    } break;
    case TK_FALSE: {
      return graph->insertConstant(false, tree->range());
    } break;
    case TK_NONE: {
      return graph->insertConstant(IValue(), tree->range());
    } break;
    case TK_IF_EXPR: {
      return emitTernaryIf(TernaryIf(tree), type_hint);
    } break;
    case TK_STRINGLITERAL: {
      return emitStringLiteral(StringLiteral(tree));
    } break;
    case TK_LIST_LITERAL: {
      auto ll = ListLiteral(tree);
      auto values = getValues(ll.inputs(), /*maybe_unpack=*/true);

      // determine the element type of the list
      // if we have a type hint of List[T], use T
      // if the list is non-empty use type_of(list[0])
      // otherwise assume it is List[Tensor]
      TypePtr elem_type = TensorType::get();
      if (type_hint) {
        if (type_hint->kind() == TypeKind::ListType) {
          elem_type = type_hint->expectRef<ListType>().getElementType();
        } else {
          // If the type hint was not a List[T] throw an error
          throw ErrorReport(tree)
              << "Expected a List type hint but instead got "
              << type_hint->repr_str();
        }
      } else if (!values.empty()) {
        std::stringstream ss;
        auto types = fmap(values, [](const Value* v) { return v->type(); });
        auto maybe_elem_type = unifyTypeList(types, ss);
        if (!maybe_elem_type) {
          throw ErrorReport(tree) << "Lists must contain only a single type\n"
                                  << ss.str();
        }
        elem_type = maybe_elem_type.value();
      }

      for (auto v : values) {
        std::stringstream ss;
        if (!v->type()->isSubtypeOfExt(elem_type, &ss)) {
          throw ErrorReport(tree)
              << "Lists must contain only a single type, expected: "
              << elem_type->repr_str() << " but found " << v->type()->repr_str()
              << " instead.\n"
              << ss.str();
        }
      }
      Value* result =
          graph->insertNode(graph->createList(elem_type, values))->output();
      return result;
    } break;
    case TK_TUPLE_LITERAL: {
      auto ll = TupleLiteral(tree);
      auto values = getValues(ll.inputs(), /*maybe_unpack=*/true);
      return graph->insertNode(graph->createTuple(values))->output();
    } break;
    case TK_DICT_LITERAL: {
      auto dl = DictLiteral(tree);
      auto key_trees = dl.key_inputs().tree()->trees();
      auto value_trees = dl.value_inputs().tree()->trees();
      AT_ASSERT(key_trees.size() == value_trees.size());
      std::vector<Value*> keys, values;

      for (size_t i = 0; i < key_trees.size(); ++i) {
        keys.push_back(emitExpr(Expr(key_trees[i])));
        values.push_back(emitExpr(Expr(value_trees[i])));
      }

      TypePtr key_type = nullptr;
      TypePtr value_type = nullptr;

      if (type_hint && type_hint->kind() == TypeKind::DictType) {
        auto dict_type = type_hint->expect<DictType>();
        key_type = dict_type->getKeyType();
        value_type = dict_type->getValueType();
      } else if (keys.empty()) {
        key_type = StringType::get();
        value_type = TensorType::get();
      } else {
        key_type = keys.at(0)->type();
        value_type = values.at(0)->type();
      }
<<<<<<< HEAD
      AT_ASSERT(key_type != nullptr && value_type != nullptr);

      auto checkTypeOfValues = [](const TypePtr& type,
                                  const char* what,
                                  const std::vector<Value*>& values,
                                  TreeList trees) {
        for (size_t i = 0, N = values.size(); i < N; ++i) {
          std::stringstream ss;
          if (!values[i]->type()->isSubtypeOfExt(type, &ss)) {
            throw ErrorReport(trees[i])
                << "Dict " << what
                << " must contain only a single type, expected: "
                << type->repr_str() << " but found "
                << values[i]->type()->repr_str() << " instead.\n"
                << ss.str();
          }
        }
      };
      checkTypeOfValues(key_type, "keys", keys, key_trees);
      checkTypeOfValues(value_type, "values", values, value_trees);

      return graph
          ->insertNode(graph->createDict(key_type, value_type, keys, values))
          ->output();
    } break;
    case TK_LIST_COMP: {
      auto lc = ListComp(tree);
      return emitListComprehension(lc, type_hint);
    } break;
    case TK_DICT_COMP: {
      auto dc = DictComp(tree);
      return emitDictComprehension(dc, type_hint);
    } break;
    default:
      throw ErrorReport(tree) << "Cannot emit expr for: " << tree;
=======
      case TK_CONST: {
        return emitConst(Const(tree));
      } break;
      case TK_TRUE: {
        return graph->insertConstant(true, tree->range());
      } break;
      case TK_FALSE: {
        return graph->insertConstant(false, tree->range());
      } break;
      case TK_NONE: {
        return graph->insertConstant(IValue(), tree->range());
      } break;
      case TK_IF_EXPR: {
        return emitTernaryIf(TernaryIf(tree), type_hint);
      } break;
      case TK_STRINGLITERAL: {
        return emitStringLiteral(StringLiteral(tree));
      } break;
      case TK_LIST_LITERAL: {
        auto ll = ListLiteral(tree);
        return emitListLiteral(ll, type_hint);
      } break;
      case TK_TUPLE_LITERAL: {
        auto ll = TupleLiteral(tree);
        auto values = getValues(ll.inputs(), /*maybe_unpack=*/true);
        return graph->insertNode(graph->createTuple(values))->output();
      } break;
      case TK_DICT_LITERAL: {
        auto dl = DictLiteral(tree);
        auto key_trees = dl.key_inputs().tree()->trees();
        auto value_trees = dl.value_inputs().tree()->trees();
        AT_ASSERT(key_trees.size() == value_trees.size());
        std::vector<Value*> keys, values;

        for (const auto i : c10::irange(key_trees.size())) {
          keys.push_back(emitExpr(Expr(key_trees[i])));
          values.push_back(emitExpr(Expr(value_trees[i])));
        }

        TypePtr key_type = nullptr;
        TypePtr value_type = nullptr;

        if (type_hint && type_hint->kind() == TypeKind::DictType) {
          auto dict_type = type_hint->expect<DictType>();
          key_type = dict_type->getKeyType();
          value_type = dict_type->getValueType();
        } else if (keys.empty()) {
          key_type = StringType::get();
          value_type = TensorType::get();
        } else {
          key_type = keys.at(0)->type();
          value_type = values.at(0)->type();
        }
        AT_ASSERT(key_type != nullptr && value_type != nullptr);

        for (const auto i : c10::irange(keys.size())) {
          std::stringstream ss;
          if (!keys[i]->type()->isSubtypeOfExt(key_type, &ss)) {
            throw ErrorReport(key_trees[i])
                << "Dict keys must contain "
                << "only a single type. Expected: " << key_type->repr_str()
                << " but found " << keys[i]->type()->repr_str() << " instead.\n"
                << ss.str();
          }
        }

        if (!values.empty()) {
          auto types = fmap(values, [](const Value* v) { return v->type(); });

          std::stringstream nowhere; // never used

          const TypePtr value_type_hint =
              type_hint ? type_hint->expect<DictType>()->getKeyType() : nullptr;

          c10::optional<TypePtr> unified = unifyTypeList(
              types,
              /*why_not=*/nowhere,
              /*default_to_any=*/true,
              value_type_hint);

          if (!type_hint && *unified == AnyType::get()) {
            TORCH_WARN(
                "Dict values consist of heterogeneous types, which "
                "means that they have been typed as `Any`. To use "
                "any of the values in the Dist, it will be "
                "necessary to add an `assert isinstance` statement "
                "before first use to trigger type refinement. \n",
                dl.range().str());
          }

          if (type_hint) {
            TypePtr value_type_hint =
                type_hint->expect<DictType>()->getValueType();
            for (const auto i : c10::irange(types.size())) {
              TORCH_CHECK(
                  types[i]->isSubtypeOf(value_type_hint),
                  "Type "
                  "hint for dict was",
                  type_hint->repr_str(),
                  "but the value ",
                  "at index ",
                  i,
                  " has type ",
                  types[i]->repr_str(),
                  ", which is not a valid"
                  " subtype of ",
                  value_type_hint->repr_str());
            }
          }

          // We only want to set `value_type` if we don't have a type
          // hint to allow for the case that `*unified` is a subtype of
          // the value type given by `type_hint`
          if (!type_hint) {
            value_type = *unified;
          }
        }

        return graph
            ->insertNode(graph->createDict(key_type, value_type, keys, values))
            ->output();
      } break;
      case TK_LIST_COMP: {
        auto lc = ListComp(tree);
        return emitListComprehension(lc, type_hint);
      } break;
      case TK_DICT_COMP: {
        auto dc = DictComp(tree);
        return emitDictComprehension(dc, type_hint);
      } break;
      default:
        throw ErrorReport(tree) << "Cannot emit expr for: " << tree;
    }
  }

  Value* emitConst(const Const& c) {
    if (c.isFloatingPoint())
      return materializeConstant(
          c.asFloatingPoint(), *graph, c.range(), fp_constants);
    else if (c.isComplex())
      return materializeConstant(
          c.asComplex(), *graph, c.range(), complex_constants);
    else
      return materializeConstant(
          c.asIntegral(), *graph, c.range(), integral_constants);
  }

  Value* emitStringLiteral(const StringLiteral& c) {
    return insertConstant(*graph, c.text(), c.range());
  }

  // Desugars select indexing: tensor[i] -> tensor.select(dim, i)
  Value* emitSelect(
      const SourceRange& loc,
      Value* input,
      Value* dim,
      Value* index) {
    return emitBuiltinCall(loc, *graph, aten::select, {input, dim, index}, {});
>>>>>>> 32b37ba2
  }
}

Value* to_ir::emitConst(const Const& c) {
  if (c.isFloatingPoint())
    return materializeConstant(
        c.asFloatingPoint(), *graph, c.range(), fp_constants);
  else if (c.isComplex())
    return materializeConstant(
        c.asComplex(), *graph, c.range(), complex_constants);
  else
    return materializeConstant(
        c.asIntegral(), *graph, c.range(), integral_constants);
}

Value* to_ir::emitStringLiteral(const StringLiteral& c) {
  return insertConstant(*graph, c.text(), c.range());
}

// Desugars select indexing: tensor[i] -> tensor.select(dim, i)
Value* to_ir::emitSelect(
    const SourceRange& loc,
    Value* input,
    Value* dim,
    Value* index) {
  return emitBuiltinCall(loc, *graph, aten::select, {input, dim, index}, {});
}

Value* to_ir::emitSliceOp(
    const SourceRange& loc,
    Value* sliceable,
    Value* dim,
    Value* start,
    Value* end,
    Value* step) {
  std::vector<NamedValue> args;
  args.reserve(5);
  args.emplace_back(loc, "self", sliceable);

  // XXX: If list slicing becomes more complicated or stops using
  // aten::slice, we should separate it from this function.
  if (dim) {
    AT_ASSERT(sliceable->type()->isSubtypeOf(TensorType::get()));

    args.emplace_back(dim);
  } else {
    AT_ASSERT(!sliceable->type()->isSubtypeOf(TensorType::get()));
  }

  if (sliceable->type()->cast<TupleType>()) {
    std::vector<at::optional<NamedValue>> tuple_args;
    // since we are only dealing with tuple slicing, we try to keep
    // tuple args seperate for now
    tuple_args.reserve(3);

    start ? tuple_args.emplace_back(start)
          : tuple_args.emplace_back(c10::nullopt);
    end ? tuple_args.emplace_back(end) : tuple_args.emplace_back(c10::nullopt);
    step ? tuple_args.emplace_back(step)
         : tuple_args.emplace_back(c10::nullopt);

    return emitTupleSlice(loc, args[0], tuple_args);
  }

  // handling cases like x[0:2]. x[0:2:] is already handled from python
  if (!step) {
    step = graph->insertConstant(1, loc);
  }

  args.emplace_back(loc, "start", start);
  args.emplace_back(loc, "end", end);
  args.emplace_back(loc, "step", step);
  return emitBuiltinCall(loc, *graph, aten::slice, args, {});
}

// Desugars slice indexing: tensor[begin:end] -> tensor.slice(dim, begin, end,
// 1)
Value* to_ir::emitSlice(
    const SourceRange& loc,
    Value* input,
    Value* dim, // Only used for tensor slicing
    const SliceExpr& slice) {
  Value* start = nullptr;
  Value* end = nullptr;
  Value* step = nullptr;
  if (slice.start().present()) {
    start = emitExpr(Expr(slice.start().get()));
  }
  if (slice.end().present()) {
    end = emitExpr(Expr(slice.end().get()));
  }
  if (slice.step().present()) {
    step = emitExpr(Expr(slice.step().get()));
  }
  return emitSliceOp(loc, input, dim, start, end, step);
}

Value* to_ir::emitUnsqueeze(
    const SourceRange& loc,
    Value* input,
    Value* dim_val) {
  return emitBuiltinCall(loc, *graph, aten::unsqueeze, {input, dim_val}, {});
}

Value* to_ir::emitIndex(
    const SourceRange& loc,
    Value* input,
    at::ArrayRef<Value*> indices) {
  // NB: the index of aten::index should be a type of List[Optional[Tensor]],
  // this is to support the case like t[:, :, 1] where : here indicates a
  // None/undefined tensor(optional tensor)
  auto* index =
      graph->insertNode(graph->createList(OptionalType::ofTensor(), indices))
          ->output();
  return emitBuiltinCall(loc, *graph, aten::index, {input, index}, {});
}

// Emits multidimensional slicing with int and slice indices.
// Returns:
// - Value*: the input after it has been indexed by int and slice indices.
// - vector<Value*>: A list of tensor Value* indices that have not been
// applied yet.
//   Should be NULL at indices where sliceable (post-slicing) isn't indexed by
//   a tensor.
std::pair<Value*, std::vector<Value*>> to_ir::emitIntAndSliceIndexing(
    const SourceRange& loc,
    Value* sliceable,
    const List<Expr>& subscript_exprs) {
  // Overall, to handle indexing (other than Tensors), we need to handle a
  // couple different things. For example, for x[1:3, None, 4], each of these
  // different index types (slice, None, and integer) result in different
  // number of dimensions. Slicing doesn't change the number of dimensions,
  // None adds a dimension, and integer removes a dimension. As these indexing
  // operations are applied left to right, the actual index that it's being
  // applied to depends on the previous operations. Ellipses indexing throws
  // another wrinkle. Ellipses selects any remaining unspecified dimensions.
  // Thus, for indexes following an ellipses, the actual index an indexing
  // operation is being applied to depends on the operations to the right.
  // Thus, we do two passes, one from left to right up until the ellipses, and
  // one from right to left.

  std::vector<Value*> tensor_indices;

  auto insert_value_for_dim = [&](int64_t dim) {
    return graph->insertConstant(dim, loc);
  };
  std::vector<int64_t> dims(subscript_exprs.size());
  std::vector<c10::optional<Value*>> exprs(
      subscript_exprs.size(), c10::nullopt);

  auto handle_indexing = [&](const Expr& subscript_expr,
                             int expr_idx,
                             int64_t dim,
                             bool is_reverse = false) {
    dims[expr_idx] = dim;

    // Slice expression case, does not represent a single index.
    if (subscript_expr.kind() == TK_SLICE_EXPR) {
      if (is_reverse) {
        return dim - 1;
      } else {
        return dim + 1;
      }
    }

    // Slice object case, does not represent a single index.
    auto subscript_sv = emitSugaredExpr(subscript_expr, 1);
    if (dynamic_cast<SliceValue*>(subscript_sv.get())) {
      if (is_reverse) {
        return dim - 1;
      } else {
        return dim + 1;
      }
    }

    TypePtr type_hint;
    if (subscript_expr.kind() == TK_NONE) {
      type_hint = NoneType::get();
    }
    auto index = emitExpr(subscript_expr, type_hint);

    // Accept list as subscript but convert it to a Tensor
    // since it's equivalent to indexing with Tensor.
    // The list can be a list literal or list variable.
    // Advanced indexing using list:
    // @torch.jit.script
    // def f(x):
    //   return x[[0, 1, 5]]  # or
    //   return x[[0, 1], [0, 1]]  # or
    //   return x[[[0, 1], [0, 1]], [[0, 1], [0, 1]]]  # or
    //   ls = [0, 1]
    //   return x[ls]
    // Statements above are equivalent to advanced indexing using Tensor:
    // @torch.jit.script
    // def f(x):
    //   return x[torch.tensor([0, 1, 5])]  # or
    //   return x[torch.tensor([0, 1]), torch.tensor([0, 1])]  # or
    //   return x[torch.tensor([[0, 1], [0, 1]]),
    //            torch.tensor([[0, 1], [0, 1]])]  # or
    //   ls = [0, 1]
    //   return x[torch.tensor(ls)]
    if (index->type()->kind() == c10::TypeKind::ListType) {
      // Always create index tensor as LongTensor.
      // This is to match Pytorch eager frontend behavior which accepts
      // indexing with float list.
      index = graph->insert(
          aten::tensor, {index}, {NamedValue("dtype", c10::kLong)});
    }

    exprs[expr_idx] = index;
    if (index->type()->isSubtypeOf(NoneType::get())) {
      if (is_reverse) {
        return dim;
      } else {
        return dim + 1;
      }
    } else if (index->type() == IntType::get()) {
      if (is_reverse) {
        return dim - 1;
      } else {
        return dim;
      }
    } else if (index->type()->isSubtypeOf(OptionalType::ofTensor())) {
      if (is_reverse) {
        throw ErrorReport(loc)
            << "Ellipses followed by tensor indexing is currently not supported";
      } else {
        return dim + 1;
      }
    } else {
      throw ErrorReport(loc)
          << "Unsupported operation: indexing tensor with unsupported index type '"
          << index->type()->repr_str()
          << "'. Only ints, slices, lists and tensors are supported";
    }
  };

  size_t idx = 0;
  int64_t dim = 0;
  for (; idx < subscript_exprs.size(); idx++) {
    auto subscript_expr = subscript_exprs[idx];
    if (subscript_expr.kind() == TK_DOTS) {
      break;
    }
    dim = handle_indexing(subscript_expr, idx, dim, /*is_reverse=*/false);
  }
  int64_t rdim = -1;
  for (size_t rev_idx = subscript_exprs.size() - 1; rev_idx > idx; rev_idx--) {
    auto subscript_expr = subscript_exprs[rev_idx];
    if (subscript_expr.kind() == TK_DOTS) {
      throw ErrorReport(loc)
          << "An index can only have a single ellipsis ('...')";
    }
    rdim = handle_indexing(subscript_expr, rev_idx, rdim, /*is_reverse=*/true);
  }
  for (const auto i : c10::irange(exprs.size())) {
    if (!exprs[i].has_value()) {
      if (subscript_exprs[i].kind() == TK_SLICE_EXPR) {
        sliceable = emitSlice(
            loc,
            sliceable,
            insert_value_for_dim(dims[i]),
            SliceExpr(subscript_exprs[i]));
        continue;
      }

      if (subscript_exprs[i].kind() == TK_DOTS) {
        continue;
      }

      auto subscript_sv = emitSugaredExpr(subscript_exprs[i], 1);
      if (const auto slice_value =
              dynamic_cast<SliceValue*>(subscript_sv.get())) {
        sliceable = emitSliceOp(
            loc,
            sliceable,
            insert_value_for_dim(dims[i]),
            slice_value->start(),
            slice_value->stop(),
            slice_value->step());
      }

      continue;
    }
    auto expr = exprs[i].value();
    if (expr->type()->isSubtypeOf(NoneType::get())) {
      sliceable = emitUnsqueeze(loc, sliceable, insert_value_for_dim(dims[i]));
    } else if (expr->type() == IntType::get()) {
      sliceable =
          emitSelect(loc, sliceable, insert_value_for_dim(dims[i]), expr);
    } else if (expr->type()->isSubtypeOf(OptionalType::ofTensor())) {
      tensor_indices.resize(dims[i] + 1);
      tensor_indices[dims[i]] = expr;
    } else {
      TORCH_INTERNAL_ASSERT(
          false, "Trying to process index type that we don't support.");
    }
  }
  // at::index takes in a List[Optional[Tensor]] where some dims can be None.
  // create None node with optional tensor output type and pass to at::index.
  for (auto& index : tensor_indices) {
    if (index == nullptr) {
      index = graph->insertNode(graph->createNone())->output();
    }
  }
  return std::make_pair(sliceable, tensor_indices);
}

// Desugars multidim slicing into slice/select/index/unsqueeze calls.
//
// XXX: Errors in user code are not elegantly reported.
// Let's say someone were to do the following:
//   @torch.jit.script
//   def fn(x):
//       return x[0, 1]
//   fn(torch.randn(5))
// Because we desugar this into two aten::select ops, the error message
// complains about aten::select failing rather than there "not being
// enough dimensions to index".
//
// The strategy is to slice and select the tensor for int and slices first
// in one pass and then apply at::index on the result of the
// slicing/selecting. Call the tensor after we've applied slice / select the
// `sliced`. tensor_indices should have the same size as sliced.dim():
// - tensor_indices[i] = NULL if we should not index `sliced` at dim i
// - tensor_indices[i] = t if we should index `sliced` at dim i with tensor t.
Value* to_ir::emitMultidimSlicing(
    const SourceRange& loc,
    Value* sliceable,
    const List<Expr>& subscript_exprs) {
  if (!sliceable->type()->isSubtypeOf(TensorType::get())) {
    throw ErrorReport(loc)
        << "Unsupported operation: attempted to use multidimensional "
        << "indexing on a non-tensor type";
  }

  std::vector<Value*> tensor_indices;
  std::tie(sliceable, tensor_indices) =
      emitIntAndSliceIndexing(loc, sliceable, subscript_exprs);

  if (tensor_indices.empty()) {
    // XXX: Might need to at::alias this when we support mutability
    return sliceable;
  }

  return emitIndex(loc, sliceable, tensor_indices);
}

// Desugars slice syntactic sugar tensor[begin:end] -> tensor.slice(begin,
// end).
Value* to_ir::emitBasicSlice(
    const SourceRange& loc,
    Value* sliceable,
    const List<Expr>& subscript_exprs) {
  AT_ASSERT(subscript_exprs.size() == 1);
  AT_ASSERT(subscript_exprs[0].kind() == TK_SLICE_EXPR);
  auto slice_exp = SliceExpr(subscript_exprs[0]);
  Value* maybe_dim = nullptr;
  if (sliceable->type()->isSubtypeOf(TensorType::get())) {
    // If the sliceable object is a tensor, specify a default dimension
    maybe_dim = graph->insertConstant(0, loc);
  }
  return emitSlice(loc, sliceable, maybe_dim, slice_exp);
}

// When a list is marked const in a module, it gets converted to a tuple.
// The result is indexing into a Tuple which contains only one type
// is quite common. since indexing will likely be done in a for loop,
// we do not want to invoke the overhead of converting the tuple to a list
// each iter.
Value* to_ir::emitTupleIndex(
    const SourceRange& loc,
    Value* tuple_val,
    Value* idx_val) {
  auto tuple_typ = tuple_val->type()->cast<TupleType>();
  auto elems = tuple_typ->elements();
  TypePtr output_type;
  if (idx_val->type() != IntType::get()) {
    throw ErrorReport(loc) << "tuple index must be an integer";
  }
  auto idx = toIValue(idx_val);
  if (!idx) {
    if (elems.size() == 0 ||
        !convertibleToList(tuple_typ, ListType::create(elems[0]))) {
      throw ErrorReport(loc)
          << "Cannot index into a " << tuple_typ->repr_str()
          << " with a non-integer literal because we cannot resolve the output type";
    }
    output_type = elems[0];
  } else {
    auto adj_index = getAdjTupleIndex(
        loc, tuple_typ, idx->toInt(), /*allow_out_of_bounds*/ false);
    output_type = elems[adj_index];
  }
  return graph
      ->insertNode(graph->createTupleIndex(tuple_val, idx_val, output_type))
      ->output();
}

Value* to_ir::emitTupleSlice(
    const SourceRange& loc,
    const NamedValue& tuple_val,
    const std::vector<at::optional<NamedValue>>& tuple_args) {
  auto tuple_type = tuple_val.value(*graph)->type()->expect<TupleType>();
  int64_t tuple_len = tuple_type->elements().size();
  auto beg_val = tuple_args[0];
  auto end_val = tuple_args[1];
  auto step = tuple_args[2];

  int64_t step_size = 1;
  if (step) {
    auto val = toIValue(step->value(*graph));
    TORCH_CHECK(val->isInt(), "Step size should always be an integer");
    step_size = val->to<int64_t>();
  }

  int64_t beg = std::numeric_limits<int64_t>::max();
  if (beg_val) {
    beg = getAdjTupleIndex(
        loc, tuple_type, getSliceInd(beg_val->value(*graph), loc), true);
  }

  int64_t end = std::numeric_limits<int64_t>::max();
  if (end_val) {
    end = getAdjTupleIndex(
        loc, tuple_type, getSliceInd(end_val->value(*graph), loc), true);
  }

  int64_t num_values = slice_indices_adjust(tuple_len, &beg, &end, step_size);

  return graph
      ->insertNode(graph->createTupleSlice(
          tuple_val.value(*graph), beg, step_size, num_values))
      ->output();
}

std::shared_ptr<SugaredValue> to_ir::emitSubscript(
    const Subscript& subscript,
    TypePtr type_hint) {
  const SugaredValuePtr sv = emitSugaredExpr(subscript.value(), 1);
  const List<Expr>& subscript_exprs = subscript.subscript_exprs();
  const SourceRange& range = subscript.range();
  const SourceRange& val_range = subscript.value().range();
  if (subscript_exprs.size() != 1) {
    return std::make_shared<SimpleValue>(emitMultidimSlicing(
        range, sv->asValue(val_range, method), subscript_exprs));
  }
  if (subscript_exprs[0].kind() == TK_SLICE_EXPR) {
    // TODO @wconstab refactor using Symbol instead of string compare
    if (sv->kind() == "module") {
      // Slicing isn't currently implemented for Sequential/ModuleList,
      // but is implemented for Tuples, so a quick workaround is to
      // convert to a tuple of Modules for slicing support.
      auto s_tuple_val =
          sv->asTupleValue(val_range, method)->asValue(val_range, method);
      const SliceExpr& slice = SliceExpr(subscript_exprs[0]);
      std::vector<at::optional<NamedValue>> tuple_args;
      tuple_args.reserve(3);
      if (slice.start().present()) {
        auto begin =
            NamedValue(val_range, "begin", emitExpr(Expr(slice.start().get())));
        tuple_args.emplace_back(begin);
      } else {
        tuple_args.emplace_back(c10::nullopt);
      }

      if (slice.end().present()) {
        auto end =
            NamedValue(val_range, "end", emitExpr(Expr(slice.end().get())));
        tuple_args.emplace_back(end);
      } else {
        tuple_args.emplace_back(c10::nullopt);
      }

      if (slice.step().present()) {
        auto step =
            NamedValue(val_range, "step", emitExpr(Expr(slice.step().get())));
        tuple_args.emplace_back(step);
      } else {
        tuple_args.emplace_back(c10::nullopt);
      }
      auto tupleSliceValue = emitTupleSlice(val_range, s_tuple_val, tuple_args);
      return std::make_shared<SimpleValue>(tupleSliceValue);
    } else {
      return std::make_shared<SimpleValue>(emitBasicSlice(
          range, sv->asValue(val_range, method), subscript_exprs));
    }
  } else {
    AT_ASSERT(subscript_exprs.size() == 1);
    Value* sliceable = sv->asValue(val_range, method);

    // In case of subscript expression being a Python Slice object.
    auto subscript_sv = emitSugaredExpr(subscript_exprs[0], 1);
    if (const auto slice_value =
            dynamic_cast<SliceValue*>(subscript_sv.get())) {
      Value* dim = nullptr;
      // aten::slice.tensor needs an additional `dim` input.
      if (sliceable->type()->isSubtypeOf(TensorType::get())) {
        dim = method.graph()->insertConstant(0, val_range);
      }

      Value* sliced = emitSliceOp(
          val_range,
          sliceable,
          dim,
          slice_value->start(),
          slice_value->stop(),
          slice_value->step());
      return std::make_shared<SimpleValue>(sliced);
    }

    // subscript is not a slice object, then it must be convertible to
    // a normal value.
    // Desugars gather syntactic sugar foo[i]
    Value* idx = subscript_sv->asValue(val_range, method);
    if (sliceable->type()->cast<TupleType>()) {
      return std::make_shared<SimpleValue>(
          emitTupleIndex(range, sv->asValue(val_range, method), idx));
    } else if (sliceable->type()->isSubtypeOf(TensorType::get())) {
      return std::make_shared<SimpleValue>(
          emitMultidimSlicing(range, sliceable, subscript_exprs));
    } else {
      return sv->getitem(range, method, idx, std::move(type_hint));
    }
  }
}

CompilationUnit::CompilationUnit(const std::string& source)
    : CompilationUnit() {
  // calles the define with native resolver to generate the graph for functions
  define(c10::nullopt, source, nativeResolver(), nullptr);
}

// This pair represents a pair of functions (getter and setter) obtained from
// compiling a Property.
struct CompilationUnit::PropertyPair
    : public std::pair<std::unique_ptr<Function>, std::unique_ptr<Function>> {
  PropertyPair(
      std::unique_ptr<Function> getter,
      std::unique_ptr<Function> setter) {
    TORCH_INTERNAL_ASSERT(getter, "Property pair must have defined getter")
    this->first = std::move(getter);
    this->second = std::move(setter);
  }

  std::unique_ptr<Function>& getGetter() {
    return this->first;
  }

  std::unique_ptr<Function>& getSetter() {
    return this->second;
  }
};

CompilationUnit::PropertyPair CompilationUnit::define_property(
    const c10::optional<c10::QualifiedName>& prefix,
    const Property& prop,
    const ResolverPtr& resolver,
    const Self* self,
    const std::unordered_map<std::string, Function*>& function_table,
    bool shouldMangle) const {
  // self must be defined because properties are features of classes and
  // modules.
  TORCH_INTERNAL_ASSERT(self);

  // Compile the getter function.
  std::unique_ptr<Function> getter_fn = define(
      prefix, prop.getter(), resolver, self, function_table, shouldMangle);

  // Compile the setter function if it exists.
  std::unique_ptr<Function> setter_fn = nullptr;
  if (prop.setter().present()) {
    setter_fn = define(
        prefix,
        prop.setter().get(),
        resolver,
        self,
        function_table,
        shouldMangle);
  }

  // Add the property to the class type definition.
  self->getClassType()->addProperty(
      prop.name().name(), getter_fn.get(), setter_fn.get());

  return PropertyPair(std::move(getter_fn), std::move(setter_fn));
}

std::unique_ptr<Function> CompilationUnit::define(
    const c10::optional<QualifiedName>& prefix,
    const Def& def,
    const ResolverPtr& resolver,
    const Self* self,
    const std::unordered_map<std::string, Function*>& function_table,
    bool shouldMangle,
    CompilationUnit::FunctionType type) const {
  TORCH_INTERNAL_ASSERT(resolver);
  auto _resolver = resolver;
  if (!self) {
    // if self is defined, then these are methods and do not go into the
    // global namespace otherwise, they get defined together so we add them to
    // the function table so the methods can see each other
    _resolver =
        std::make_shared<FunctionResolver>(resolver.get(), function_table);
  }
  auto creator = [def, _resolver, self](Function& method) {
    // Store the function name so that it can be referenced if there is an error
    // while compiling this function
    std::string call_name = method.qualname().name();
    if (self) {
      auto atoms = method.qualname().atoms();
      // There should be at least a ClassName.method_name
      TORCH_INTERNAL_ASSERT(atoms.size() >= 2);
      call_name = atoms.at(atoms.size() - 2) + "." + atoms.at(atoms.size() - 1);
    }
    ErrorReport::CallStack call(call_name, def.range());
    to_ir(def, _resolver, self, method);
  };
  auto name = prefix ? QualifiedName(*prefix, def.name().name())
                     : QualifiedName(def.name().name());
  if (shouldMangle) {
    // If `shouldMangle` is set, we should generate a unique name for this
    // function if there is already an existing one.
    if (auto fn = find_function(name)) {
      name = mangle(name);
    }
  }
  auto fn = torch::make_unique<GraphFunction>(
      std::move(name), std::make_shared<Graph>(), creator);
  if (self) {
    // Register this as a method on `self`'s type
    if (type == CompilationUnit::FunctionType::Hook) {
      self->getClassType()->addForwardHook(fn.get());
    } else if (type == CompilationUnit::FunctionType::PreHook) {
      self->getClassType()->addForwardPreHook(fn.get());
    } else {
      self->getClassType()->addMethod(fn.get());
    }
  }
  return fn;
}

std::vector<Function*> CompilationUnit::define(
    const c10::optional<c10::QualifiedName>& prefix,
    const std::vector<Property>& properties,
    const std::vector<ResolverPtr>& propResolvers,
    const std::vector<Def>& definitions,
    const std::vector<ResolverPtr>& defResolvers,
    const Self* self,
    bool shouldMangle) {
  TORCH_INTERNAL_ASSERT(definitions.size() == defResolvers.size());
  TORCH_INTERNAL_ASSERT(properties.size() == propResolvers.size());
  std::vector<Function*> functions;
  std::unordered_map<std::string, Function*> function_table;

  // Records fn in function_table, functions and with register_function.
  // This is done several times below, so this lambda helps avoid repeating
  // code.
  auto record_function = [&](std::unique_ptr<Function> fn) {
    function_table[fn->name()] = fn.get();
    functions.emplace_back(fn.get());
    this->register_function(std::move(fn));
  };

  for (const auto i : c10::irange(properties.size())) {
    PropertyPair property_fns = define_property(
        prefix,
        properties[i],
        propResolvers[i],
        self,
        function_table,
        shouldMangle);

    auto& getter_fn = property_fns.getGetter();
    auto& setter_fn = property_fns.getSetter();

    record_function(std::move(getter_fn));

    if (setter_fn) {
      record_function(std::move(setter_fn));
    }
  }

  for (const auto i : c10::irange(definitions.size())) {
    auto fn = define(
        prefix,
        definitions[i],
        defResolvers[i],
        self,
        function_table,
        shouldMangle,
        CompilationUnit::FunctionType::Method);

    record_function(std::move(fn));
  }

  // We need to compile `__init__` first, since it can determine what attributes
  // are available to other methods. So reorder the definitions accordingly.
  for (auto& kv : function_table) {
    if (kv.first == "__init__") {
      kv.second->ensure_defined();
    }
  }

  for (Function* function : functions) {
    function->ensure_defined();
  }

  return functions;
}

void CompilationUnit::define_hooks(
    const c10::optional<c10::QualifiedName>& prefix,
    const std::vector<Def>& hookDefs,
    const std::vector<ResolverPtr>& hookResolvers,
    const std::vector<Def>& preHookDefs,
    const std::vector<ResolverPtr>& preHookResolvers,
    const Self* self,
    bool shouldMangle) {
  TORCH_INTERNAL_ASSERT(hookDefs.size() == hookResolvers.size());
  TORCH_INTERNAL_ASSERT(preHookDefs.size() == preHookResolvers.size());
  std::vector<Function*> functions;
  std::unordered_map<std::string, Function*> function_table;

  // check hook for name collisions and redefinition
  auto check_collisions = [&](const Def& hook) -> Function* {
    auto name = prefix ? QualifiedName(*prefix, hook.name().name()).name()
                       : QualifiedName(hook.name().name()).name();
    // check if hook is already defined for this module
    auto found_hook = function_table.find(name);
    auto existing_hook =
        found_hook != function_table.end() ? found_hook->second : nullptr;
    // check if hook name is already defined on module as method
    if (existing_hook == nullptr) {
      TORCH_CHECK(
          self->getClassType()->findMethod(name) == nullptr &&
              self->getClassType()->findHook(name) == nullptr,
          "Can't define hook: ",
          name,
          " on class: ",
          self->getClassType()->repr_str(),
          " because a method or hook with that name already exists.");
    }
    return existing_hook;
  };

  // build_schema for checking
  auto build_schema = [&](const Def& hook_def,
                          const ResolverPtr& hook_res) -> FunctionSchema {
    ScriptTypeParser typeParser(hook_res);
    FunctionSchema schema =
        typeParser.parseSchemaFromDef(hook_def, true /* skip_self*/);
    // need to add self as the first because we skipped it
    std::vector<Argument> arguments;
    arguments.emplace_back(Argument(
        hook_def.decl().params()[0].ident().name(), self->getClassType()));
    arguments.insert(
        arguments.end(), schema.arguments().begin(), schema.arguments().end());
    return schema.cloneWithArguments(arguments);
  };

  // define hooks
  for (const auto i : c10::irange(hookDefs.size())) {
    // check to see if already defined this hook
    auto existing_fn = check_collisions(hookDefs[i]);
    if (existing_fn != nullptr) {
      // add it to class type again so it's called
      self->getClassType()->addForwardHook(existing_fn);
      continue;
    }
    // define hook
    auto fn = define(
        prefix,
        hookDefs[i],
        hookResolvers[i],
        self,
        function_table,
        shouldMangle,
        CompilationUnit::FunctionType::Hook);

    function_table[fn->name()] = fn.get();
    functions.emplace_back(fn.get());
    this->register_function(std::move(fn));
    self->getClassType()->checkForwardHookSchema(
        i, build_schema(hookDefs[i], hookResolvers[i]));
    functions.back()->ensure_defined();
  }

  // define pre_hooks
  for (const auto i : c10::irange(preHookDefs.size())) {
    // check to see if already defined this hook
    auto existing_fn = check_collisions(preHookDefs[i]);
    if (existing_fn != nullptr) {
      // add it to class type again so it's called
      self->getClassType()->addForwardPreHook(existing_fn);
      continue;
    }
    // define pre_hook
    auto fn = define(
        prefix,
        preHookDefs[i],
        preHookResolvers[i],
        self,
        function_table,
        shouldMangle,
        CompilationUnit::FunctionType::PreHook);

    function_table[fn->name()] = fn.get();
    functions.emplace_back(fn.get());
    this->register_function(std::move(fn));
    self->getClassType()->checkForwardPreHookSchema(
        i, build_schema(preHookDefs[i], preHookResolvers[i]));
    functions.back()->ensure_defined();
  }
}

std::vector<Function*> CompilationUnit::define(
    const c10::optional<QualifiedName>& prefix,
    const std::string& source,
    const ResolverPtr& resolver,
    const Self* self) {
  Parser p(std::make_shared<Source>(source, "<string>", 1));
  std::vector<Def> definitions;
  std::vector<ResolverPtr> resolvers;
  while (p.lexer().cur().kind != TK_EOF) {
    auto def = Def(p.parseFunction(/*is_method=*/bool(self)));
    definitions.push_back(def);
    resolvers.push_back(resolver);
  }
  return define(
      prefix,
      /*properties=*/{},
      /*propResolvers=*/{},
      definitions,
      resolvers,
      self);
}

<<<<<<< HEAD
=======
void runCleanupPasses(std::shared_ptr<Graph>& to_clean) {
  liftClosures(to_clean);
  inlineForkedClosures(to_clean);
  if (getInlineEverythingMode()) {
    Inline(*to_clean);
  }

  // remove any uses of tuples that we inserted that are not needed
  LowerSimpleTuples(to_clean);

  // full constant propagation runs ops with mutable inputs if it can
  // prove that the inputs are not mutated anywhere in the graph.
  // if a mutating node is removed in the graph (e.g. constant prop inlined a
  // a constant if) then the next time constant prop is run it might be able
  // to run nodes it was not able to previously, and the graph may change
  // (jitter) So we run only constant prop w immutable types here bc
  // successive runs of immutable constant prop does not change the graph
  ConstantPropagationImmutableTypes(to_clean);

  // Constant Pooling pass must be after ConstantPropogation, which can create
  // new constants that needs to be pooled.
  ConstantPooling(to_clean);

  // For jitter
  CanonicalizeOutputs(to_clean);

  // Annotate aten::warns so that each has its unique ID. This enables us to
  // mimic Python behavior of only emitting each warning only once.
  AnnotateWarns(to_clean);
}

// we consider _N where N is a number, to be a non-meaningful name
// and do not record it as a unique name. This allows python printing to
// be able to export and import more consistently named graphs
bool meaningfulName(const std::string& name) {
  if (name.size() == 0)
    return false;
  if (name[0] == '$')
    return false;
  if (name[0] != '_')
    return true;
  for (const auto i : c10::irange(1, name.size())) {
    if (!isdigit(name[i]))
      return true;
  }
  return false;
}

>>>>>>> 32b37ba2
void CompilationUnit::define_interface(
    const c10::QualifiedName& qualifiedName,
    const ClassDef& classDef,
    ResolverPtr rcb,
    bool is_module) {
  ScriptTypeParser typeParser(std::move(rcb));
  InterfaceTypePtr iface =
      InterfaceType::create(c10::QualifiedName(qualifiedName), is_module);
  for (const Stmt& stmt : classDef.body()) {
    if (stmt.kind() != TK_DEF) {
      throw ErrorReport(stmt)
          << "interface declartions can only contain method definitions";
    }
    auto method_def = Def(stmt);
    if (!method_def.decl().return_type().present()) {
      throw ErrorReport(method_def)
          << "interface declarations must have a return type annotated.";
    }
    FunctionSchema schema =
        typeParser.parseSchemaFromDef(method_def, /* skip_self*/ true);
    // need to add self as the first because we skipped it
    std::vector<Argument> arguments;
    arguments.emplace_back(
        Argument(method_def.decl().params()[0].ident().name(), iface));
    arguments.insert(
        arguments.end(), schema.arguments().begin(), schema.arguments().end());
    iface->addMethod(schema.cloneWithArguments(std::move(arguments)));
    // we need to make sure everything but the last element is just string
    // literals (aka comments) unless there is "pass" in between
    auto stmts_size = method_def.statements().size();
    for (size_t i = 0; i < stmts_size - 1; i++) {
      auto cur_statement = method_def.statements()[i];
      if (cur_statement.kind() == TK_EXPR_STMT) {
        auto expr = ExprStmt(cur_statement).expr();
        if (expr.kind() != TK_STRINGLITERAL) {
          throw ErrorReport(method_def.range())
              << "interfaces declarations should only contain a single 'pass' statement.";
        }
      }
      // if we see a "pass", we just stop there
      if (cur_statement.kind() == TK_PASS) {
        this->register_type(iface);
        return;
      }
    }

    if (method_def.statements()[stmts_size - 1].kind() != TK_PASS) {
      throw ErrorReport(method_def.range())
          << "interfaces declarations should contain 'pass' statement.";
    }
  }
  this->register_type(iface);
}

} // namespace jit
} // namespace torch<|MERGE_RESOLUTION|>--- conflicted
+++ resolved
@@ -174,7 +174,7 @@
 }
 std::shared_ptr<Environment> to_ir::popFrame(bool ends_def) {
   auto old_frame = environment_stack;
-  environment_stack = environment_stack->getNext();
+  environment_stack = environment_stack->next;
   if (ends_def) {
     def_stack_.pop_back();
   }
@@ -669,13 +669,50 @@
   pushFrame(comprehension_block);
   WithInsertPoint guard(comprehension_block);
   auto emit_body = [&]() {
-    auto comprehension_out = emitExpr(lc.elt());
+    Value* out = emitExpr(lc.elt());
+
+    // If we didn't have a type annotation, the type of the list would
+    // be set to `Tensor`. We don't want to unify this default type
+    // with the actual elements in the list, so let the type begin as
+    // the first element in the list
     if (!type_set) {
-      list_value->setType(ListType::create(comprehension_out->type()));
+      list_value->setType(ListType::create(out->type()));
       type_set = true;
     }
+
+    ListTypePtr lt = list_value->type()->expect<ListType>();
+
+    const TypePtr element_type_hint =
+        type_hint ? type_hint->expect<ListType>()->getElementType() : nullptr;
+
+    auto unified = unifyTypes(
+        lt->getElementType(),
+        out->type(),
+        /*default_to_any=*/true,
+        element_type_hint);
+
+    if (lt->getElementType() != AnyType::get() && *unified == AnyType::get()) {
+      TORCH_WARN(
+          "List consists of heterogeneous types, which means",
+          " that it has been typed as `List[Any]`. To use "
+          "any of the values in the List, it will be "
+          "necessary to add an `assert isinstance` statement "
+          "before first use to trigger type refinement. The first ",
+          "non-matching element was typed as ",
+          out->type()->repr_str(),
+          ", while the elements before it "
+          "were ",
+          lt->getElementType()->repr_str(),
+          "\n",
+          lc.range().str());
+    }
+
+    if (!type_hint) {
+      list_value->setType(ListType::create(*unified));
+    }
+
     NamedValue self = NamedValue(loc, "self", list_value);
-    NamedValue input = NamedValue(loc, "", comprehension_out);
+    NamedValue input = NamedValue(loc, "", out);
     emitBuiltinCall(loc, *graph, aten::append, {input}, {}, self);
   };
   emitFor(targets_list, itrs, loc, emit_body);
@@ -715,10 +752,87 @@
   auto emit_body = [&]() {
     auto k = emitExpr(dc.key());
     auto v = emitExpr(dc.value());
+
+    // Make sure that any key and value types are subtypes of the
+    // annotatated key/value types
+    if (type_hint) {
+      DictTypePtr dict_type_hint = type_hint->expect<DictType>();
+
+      std::stringstream ss;
+      std::stringstream err;
+
+      bool is_key_subtype =
+          k->type()->isSubtypeOfExt(dict_type_hint->getKeyType(), &ss);
+
+      if (!is_key_subtype) {
+        err << "Dict type annotation `" << dict_type_hint->repr_str()
+            << "` did not match the "
+            << "type of an actual key type `" << k->type()->repr_str() << "`\n"
+            << ss.str();
+      }
+
+      ss.str(std::string());
+      bool is_value_subtype =
+          v->type()->isSubtypeOfExt(dict_type_hint->getValueType(), &ss);
+
+      if (!is_value_subtype) {
+        err << "Dict type annotation `" << dict_type_hint->repr_str()
+            << "` did not match the "
+            << "type of an actual value type `" << v->type()->repr_str()
+            << "`\n"
+            << ss.str();
+      }
+
+      if (!is_key_subtype || !is_value_subtype) {
+        throw ErrorReport(dc) << err.str();
+      }
+    }
+
+    // If we didn't have a type annotation, the type of the dict would
+    // be set to `(str, Tensor)`. We don't want to unify this default
+    // type with the actual elements in the dict, so let the type
+    // begin as the first element in the dict
     if (!type_set) {
       dict_value->setType(DictType::create(k->type(), v->type()));
       type_set = true;
     }
+
+    DictTypePtr dt = dict_value->type()->expect<DictType>();
+
+    const TypePtr value_type_hint =
+        type_hint ? type_hint->expect<DictType>()->getKeyType() : nullptr;
+
+    c10::optional<TypePtr> unified = unifyTypes(
+        dt->getValueType(),
+        v->type(),
+        /*default_to_any=*/true,
+        value_type_hint);
+
+    // Warn the user if we inferred the type of the values to be `Any`
+    // even though the annotation was something else
+    if (dt->getValueType() != AnyType::get() && *unified == AnyType::get()) {
+      TORCH_WARN(
+          "Dict consists of heterogeneous types, which means",
+          " that it has been typed as `Dict[str, Any]`. To use "
+          "any of the values in the Dict, it will be "
+          "necessary to add an `assert isinstance` statement "
+          "before first use to trigger type refinement. The first ",
+          "non-matching element was typed as ",
+          v->type()->repr_str(),
+          ", while the elements before it "
+          "were ",
+          dt->getValueType()->repr_str(),
+          "\n",
+          dc.range().str());
+    }
+
+    // We only want to set `dict_value` if we don't have a type hint
+    // to allow for the case that `*unified` is a subtype of
+    // the value type given by `type_hint`
+    if (!type_hint) {
+      dict_value->setType(DictType::create(k->type(), *unified));
+    }
+
     NamedValue self = NamedValue(loc, "self", dict_value);
     NamedValue input_k = NamedValue(loc, "", k);
     NamedValue input_v = NamedValue(loc, "", v);
@@ -1272,1354 +1386,11 @@
     if (exitSchema.arguments().size() != 4) {
       throw ErrorReport(e.range()) << "__exit__ must have four arguments";
     } else {
-<<<<<<< HEAD
       for (unsigned i = 1; i < 4; ++i) {
         if (exitSchema.arguments().at(i).type() != AnyType::get()) {
           throw ErrorReport(e.range())
               << "argument " << i
               << " of __exit__ must have Any type; TorchScript does not currently support passing exception type, value, or traceback to the __exit__ function.";
-=======
-      // if we haven't seen any return statements, but the graph block exits
-      // (the function always throws) then we accept the declared return type if
-      // it exists or set it to none
-      if (def_stack_.back().merged_return_type_ == nullptr) {
-        def_stack_.back().merged_return_type_ =
-            decl_ret != nullptr ? decl_ret : NoneType::get();
-      }
-    }
-  }
-
-  FunctionSchema emitDef(const Def& def, const Self* self, Block* block) {
-    auto schema = typeParser_.parseSchemaFromDef(def, bool(self));
-    // TODO need guards on init returning none
-    if (schema.returns().size() == 1) {
-      def_stack_.back().declared_return_type_ = schema.returns().at(0).type();
-    }
-    std::vector<Argument> arguments =
-        emitFormalArguments(def, self, schema, block);
-
-    // body
-    auto stmts_list = def.statements();
-    emitStatements(stmts_list.begin(), stmts_list.end());
-    handleMaybeNoReturn(def, block);
-    std::vector<Argument> returns = {emitOutput(def.range(), schema, block)};
-    return {def.name().name(), "", std::move(arguments), std::move(returns)};
-  }
-
-  // see [setstate type]
-  static TypePtr getTypeForSetStateArg(const Def& def, const Self* self) {
-    TORCH_CHECK(self, "Expected __setstate__ to have a `self` argument");
-    auto getstate = self->getClassType()->findMethod("__getstate__");
-    if (!getstate) {
-      throw ErrorReport(def.range())
-          << "`__setstate__` defined but not `__getstate__`. "
-          << "You must have both defined on a ScriptModule "
-          << "to customize serialization.\n"
-          << "Did you forget to use `@torch.jit.export`?";
-    }
-    getstate->ensure_defined();
-    return self->getClassType()
-        ->getMethod("__getstate__")
-        .getSchema()
-        .returns()
-        .at(0)
-        .type();
-  }
-
-  // see [setstate type]
-  static bool shouldDeriveSetStateType(
-      const Def& def,
-      const FunctionSchema& schema) {
-    const bool noTypeAnnotations = std::all_of(
-        schema.arguments().begin(),
-        schema.arguments().end(),
-        [](const Argument& arg) { return arg.is_inferred_type(); });
-
-    bool shouldInfer = def.name().name() == "__setstate__" && noTypeAnnotations;
-    if (!shouldInfer) {
-      return false;
-    }
-
-    // Do some additional basic validation that the __setstate__ func is
-    // well-formed
-    TORCH_INTERNAL_ASSERT(def.name().name() == "__setstate__");
-    const auto numDeclParams = def.decl().params().size();
-    if (numDeclParams != 2) {
-      throw ErrorReport(def.range())
-          << "Expected 2 arguments for `__setstate__`, got: " << numDeclParams;
-    }
-    return true;
-  }
-
-  std::vector<Argument> emitFormalArguments(
-      const Def& def,
-      const Self* self,
-      const FunctionSchema& schema,
-      Block* block) {
-    std::vector<Argument> arguments; // for schema
-    // inputs
-    auto it = def.decl().params().begin();
-    auto end = def.decl().params().end();
-    auto expected_annotation_size = def.decl().params().size();
-    if (self) {
-      expected_annotation_size--;
-    }
-    if (schema.arguments().size() != expected_annotation_size) {
-      throw ErrorReport(def.decl().params().range())
-          << "Number of type annotations for"
-          << " function parameters (" << schema.arguments().size() << ")"
-          << " does not match the number of parameters on the function ("
-          << expected_annotation_size << ")!";
-    }
-
-    if (self) {
-      AT_ASSERT(it != end);
-      const auto& name = (*it).ident().name();
-      Value* new_input = block->addInput()->setDebugName(name);
-      environment_stack->setSugaredVar(
-          (*it).ident().range(),
-          name,
-          self->makeSugared(new_input),
-          /*annotated_type=*/nullptr);
-      arguments.emplace_back(name, new_input->type());
-      ++it;
-    }
-
-    // [setstate type]
-    // __setstate__ is special, because if the user leaves it un-annotated we
-    // will derive the type for `state` from the output type of __getstate__.
-    // This is necessary so that we can allow submodules to appear in `state`.
-    bool shouldDeriveType = shouldDeriveSetStateType(def, schema);
-    size_t arg_annotation_idx = 0;
-    for (; it != end; ++it) {
-      auto& name = (*it).ident().name();
-      // Add the input to the graph
-      Value* new_input = block->addInput();
-      if (meaningfulName(name)) {
-        new_input->setDebugName(name);
-      }
-      // Record the type for the schema and set the Type on the Value*
-      auto arg = schema.arguments().at(arg_annotation_idx++);
-      if (shouldDeriveType) {
-        TORCH_INTERNAL_ASSERT(schema.arguments().size() == 1);
-        const auto& inferredStateType = getTypeForSetStateArg(def, self);
-        arg = arg.cloneWithType(inferredStateType);
-      }
-
-      arguments.push_back(arg);
-      new_input->setType(arguments.back().type());
-
-      // NB: set type of new_input before setVar call so the Store is
-      // typed appropriately
-      environment_stack->setVar((*it).ident().range(), name, new_input);
-    }
-    return arguments;
-  }
-
-  Argument emitOutput(
-      const SourceRange& range,
-      const FunctionSchema& schema,
-      Block* block) {
-    // handleMaybeNoReturn ensures that merged_return_type_ is always set
-    auto ret_type = def_stack_.back().merged_return_type_;
-    TORCH_INTERNAL_ASSERT(ret_type);
-
-    // in the ConvertToSSA pass, prim::ReturnStmts are lowered so that the
-    // correct return value is set. Until then, we have a correctly-typed
-    // placeholder return value. This is needed so that closures & graphs
-    // are correctly typed.
-    auto placeholder_return =
-        graph->insertNode(graph->createUninitialized(ret_type))->output();
-    block->registerOutput(placeholder_return);
-    return Argument("", def_stack_.back().merged_return_type_);
-  }
-
-  void emitStatements(const List<Stmt>& statements) {
-    return emitStatements(statements.begin(), statements.end());
-  }
-
-  // XXX: Right now closures are not generically implemented and are only used
-  // as an intermediate form for special tasks, like defining gradients or
-  // forked functions.
-  //
-  // There are several unfinished aspects that make them unusable generally
-  // 1. We do not have a type, ivalue, operator to represent prim::Closure, so
-  // closure_node has type None
-  // 2. There is no export logic for it yet, so it cannot be
-  // exported/python_printed
-  // 3. There is nothing preventing the assignment of already existing variables
-  // inside the closures
-  //    the changes to those variables will just get forgotten.
-  // 4. There is no parsing support in frontend.py, this is intentional since it
-  //    prevents people from accidentally using this feature.
-  //
-  // This function leaves in the graph something like:
-  //
-  //   %2 : None = prim::Closure()
-  //     block0():
-  //       %1 : Tensor = prim::DoSomething(%0)
-  //       -> (%1)
-  //
-  // A separate pass is required to erase this closure and replace it with
-  // something actually executable (see liftClosure and inlineForkedClosure).
-  std::shared_ptr<ClosureValue> emitClosure(
-      const std::function<void(Block*)>& emit_body) {
-    Node* closure_node = graph->insertNode(graph->create(prim::Closure, 1));
-    // it is not a real thing yet, so just say the type is None
-    closure_node->output()->setType(NoneType::get());
-    Block* block = closure_node->addBlock();
-    WithLoopStatus loop_guard(&loop_status_, LoopStatus::NOT_IN_LOOP);
-    {
-      WithInsertPoint guard(block);
-      pushFrame(block, /*starts_def=*/true);
-      emit_body(block);
-      popFrame(/*ends_def=*/true);
-    }
-    return std::make_shared<ClosureValue>(closure_node->output());
-  }
-
-  void emitClosure(const Def& def) {
-    // invoked once the closure block is set as the environment
-    auto emit_body = [&](Block* closure_block) {
-      emitDef(
-          def,
-          nullptr,
-          closure_block); // ignore schema return, we just wont use it for now
-                          // since we never create a Method for the closure
-    };
-    auto closure_value = emitClosure(emit_body);
-    environment_stack->setSugaredVar(
-        def.name().range(),
-        def.name().name(),
-        closure_value,
-        /*annotated_type=*/nullptr);
-  }
-
-  void checkBreakContinue(
-      const SourceRange& loc,
-      const std::string& stmt_name) {
-    if (loop_status_ == LoopStatus::NOT_IN_LOOP) {
-      throw ErrorReport(loc) << "SyntaxError: '" << stmt_name << "'"
-                             << " outside loop";
-    } else if (loop_status_ == LoopStatus::IN_UNROLLED_LOOP) {
-      throw ErrorReport(loc)
-          << "Because we emit iteration over modulelists or tuples as "
-             "unrolled loops, we do not support break or continue inside the body of these loops";
-    }
-  }
-
-  void emitBreak(const Break& stmt) {
-    checkBreakContinue(stmt.range(), "break");
-    auto break_node =
-        graph->create(prim::BreakStmt, {}, 0)->setSourceRange(stmt.range());
-    graph->insertNode(break_node);
-  }
-
-  void emitContinue(const Continue& stmt) {
-    checkBreakContinue(stmt.range(), "continue");
-    auto continue_node =
-        graph->create(prim::ContinueStmt, {}, 0)->setSourceRange(stmt.range());
-    graph->insertNode(continue_node);
-  }
-
-  void emitDelete(const Delete& stmt) {
-    for (const auto& target : stmt.targets()) {
-      if (target.kind() == TK_SUBSCRIPT) {
-        Subscript subscript(target);
-        const List<Expr>& subscript_exprs = subscript.subscript_exprs();
-        if (subscript_exprs[0].kind() == TK_SLICE_EXPR) {
-          throw ErrorReport(target.range())
-              << "del statements only support deletion at a single index, "
-                 "slicing is not supported"
-                 " (see https://github.com/pytorch/pytorch/issues/31430)";
-        }
-        const SugaredValuePtr sv = emitSugaredExpr(subscript.value(), 1);
-        const SourceRange& val_range = subscript.value().range();
-        Value* idx = emitExpr(subscript_exprs[0]);
-        Value* val = sv->asValue(val_range, method);
-
-        // If val is a class instance, this is a method call to a type-specific
-        // implementation of del defined in a __delitem__ method.
-        if (auto cls = val->type()->cast<ClassType>()) {
-          if (!cls->findMethod("__delitem__")) {
-            throw ErrorReport(target.range())
-                << "Class does not define __delitem__";
-          }
-
-          // Use MethodValue to call the method to handle recursion.
-          MethodValue(val, "__delitem__")
-              .call(stmt.range(), method, {idx}, {}, 0);
-        } else {
-          auto node = graph->create(aten::Delete, {val, idx}, 0)
-                          ->setSourceRange(target.range());
-          graph->insertNode(node);
-        }
-      } else if (target.kind() == TK_VAR) {
-        Var var(target);
-        environment_stack->removeVar(var.name(), /*check_if_removed=*/true);
-      } else {
-        throw ErrorReport(target.range())
-            << "del statements are only supported for deleting"
-               " list and dict items and variables";
-      }
-    }
-  }
-
-  void emitReturn(const Return& stmt) {
-    TypePtr result_type = def_stack_.back().declared_return_type_;
-    Value* result = emitExpr(stmt.expr(), result_type);
-    // result type is annotated, every return must convert to that type
-    if (result_type) {
-      // this guard skips implicit conversion from None -> Tensor for the return
-      // type. otherwise forgetting a return a function returning a tensor will
-      // cause a None to be converted to a tensor.
-      if (!(result_type->isSubtypeOf(TensorType::get()) &&
-            result->type()->isSubtypeOf(NoneType::get()))) {
-        result = tryConvertToType(
-            stmt.range(),
-            *graph,
-            result_type,
-            result,
-            /*allow_conversions=*/true);
-      }
-
-      if (!result->type()->isSubtypeOf(result_type)) {
-        throw ErrorReport(stmt.range())
-            << "Return value was annotated as having type "
-            << result_type->repr_str() << " but is actually of type "
-            << result->type()->repr_str();
-      }
-    } else {
-      result_type = def_stack_.back().merged_return_type_;
-      if (!result_type) {
-        result_type = result->type();
-      }
-      auto merged_result_type = unifyTypes(result_type, result->type());
-      if (!merged_result_type) {
-        throw ErrorReport(stmt.range())
-            << "Previous return statement returned a value of type "
-            << result_type->repr_str()
-            << " but this return statement returns a value of type "
-            << result->type()->repr_str();
-      }
-      result_type = merged_result_type.value();
-    }
-    AT_ASSERT(result_type);
-
-    def_stack_.back().merged_return_type_ = result_type;
-
-    // If the annotated return type is Any and the result type is not Any,
-    // cast the result to Any to facilitate type unification between return
-    // statements on different code paths (e.g. different branches of an if,
-    // body and containing scope of a loop).
-    if (result_type == AnyType::get() && result->type() != AnyType::get()) {
-      result = graph->insertUncheckedCast(result, result_type);
-    }
-
-    graph->insertNode(graph->create(prim::ReturnStmt, {result}, 0));
-    exit_blocks.insert(environment_stack->block());
-  }
-
-  void emitStatements(
-      List<Stmt>::const_iterator begin,
-      List<Stmt>::const_iterator end) {
-    for (; begin != end; ++begin) {
-      auto stmt = *begin;
-      ErrorReport::CallStack::update_pending_range(stmt.range());
-      switch (stmt.kind()) {
-        case TK_IF:
-          emitIf(If(stmt));
-          break;
-        case TK_WHILE:
-          emitWhile(While(stmt));
-          break;
-        case TK_FOR:
-          emitFor(For(stmt));
-          break;
-        case TK_ASSIGN:
-          emitAssignment(Assign(stmt));
-          break;
-        case TK_AUG_ASSIGN:
-          emitAugAssignment(AugAssign(stmt));
-          break;
-        case TK_EXPR_STMT: {
-          auto expr = ExprStmt(stmt).expr();
-          emitSugaredExpr(expr, 0);
-        } break;
-        case TK_RAISE:
-          emitRaise(Raise(stmt));
-          break;
-        case TK_ASSERT:
-          emitAssert(Assert(stmt));
-          break;
-        case TK_RETURN: {
-          emitReturn(Return(stmt));
-        } break;
-        case TK_CONTINUE: {
-          emitContinue(Continue(stmt));
-        } break;
-        case TK_BREAK: {
-          emitBreak(Break(stmt));
-        } break;
-        case TK_PASS:
-          // Emit nothing for pass
-          break;
-        case TK_DEF:
-          emitClosure(Def(stmt));
-          break;
-        case TK_DELETE:
-          emitDelete(Delete(stmt));
-          break;
-        case TK_WITH:
-          emitWith(With(stmt));
-          break;
-        default:
-          throw ErrorReport(stmt)
-              << "Unrecognized statement kind " << kindToString(stmt.kind());
-      }
-      // Found an exit statement in this block. The remaining statements aren't
-      // reachable so we don't emit them.
-      if (exit_blocks.count(environment_stack->block()))
-        return;
-    }
-  }
-
-  RefinementSet findIsNoneRefinements(
-      const Expr& lhs,
-      Value* lhs_value,
-      const Expr& rhs,
-      Value* rhs_value,
-      int tok) {
-    if (rhs.kind() != TK_NONE && lhs.kind() == TK_NONE) {
-      // make 'None is var' into 'var is None'
-      return findIsNoneRefinements(rhs, rhs_value, lhs, lhs_value, tok);
-    }
-    if (rhs.kind() != TK_NONE || lhs.kind() != TK_VAR) {
-      return {};
-    }
-    // statement must be var {is, is not} None
-    auto name = Var(lhs).name().name();
-    // XXX - while it should in theory be possible to specialize
-    // the `x is None` to know x has type NoneType, we have previously not
-    // done this. Unfortunately, doing this will make the type None
-    // propagate further in all loaded models. The handling of
-    // unwrap_optional will fail in these cases since export did
-    // not expect that the input would be none and an unannotated None.
-    // To enable this, we need to (1) implement a real casting operator
-    // annotated(T, X) that stays in the graph and does the cast
-    // and (2) only enable this OPTIONAL_NONE when loading newer
-    // graphs because it is incompatible with older graphs.
-    // Refinement none(name, RefinementKind::OPTIONAL_NONE);
-    if (auto optional_type = lhs_value->type()->cast<OptionalType>()) {
-      Refinement present(name, optional_type->getElementType());
-      if (tok == TK_IS) {
-        return RefinementSet({}, {present});
-      } else { // TK_ISNOT
-        return RefinementSet({present}, {});
-      }
-    }
-    return RefinementSet();
-  }
-
-  CondValue emitCondExpr(const Expr& expr) {
-    switch (expr.kind()) {
-      case TK_AND:
-      case TK_OR: {
-        auto binop = BinOp(expr);
-        return emitShortCircuitLogical(
-            binop.range(), binop.lhs(), binop.rhs(), expr.kind() == TK_OR);
-      }
-      case TK_NOT: {
-        CondValue v = emitCondExpr(Expr(expr.tree()->trees()[0]));
-        Value* result = emitBuiltinCall(
-            expr.range(), *graph, aten::__not__, {v.value()}, {});
-        c10::optional<bool> static_if;
-        if (v.staticIf()) {
-          static_if = !*v.staticIf();
-        }
-        return CondValue(result, v.refinements().Not(), static_if);
-      } break;
-      case TK_IS:
-      case TK_ISNOT: {
-        // meta programming on AST for is/is not cases and emit branches base on
-        auto cond_op = BinOp(expr);
-        Value* lhs_val = emitExpr(cond_op.lhs());
-        Value* rhs_val = emitExpr(cond_op.rhs());
-
-        auto lhs_none = canBeNone(lhs_val);
-        auto rhs_none = canBeNone(rhs_val);
-
-        // Dispatch logic (A: ALWAYS, N: NEVER, M: MAYBE):
-        //
-        // AA, -> statically IS always holds, IS_NOT never holds
-        // AN , NA-> statically IS_NOT always holds, IS never holds
-        // MA, MM, MN, NM, NN, AM -> cannot prove anything statically
-        bool its_is = expr.kind() == TK_IS;
-        if (lhs_none == ALWAYS && rhs_none == ALWAYS) {
-          return CondValue(*graph, expr.range(), its_is, {});
-        } else if (
-            (lhs_none == ALWAYS && rhs_none == NEVER) ||
-            (lhs_none == NEVER && rhs_none == ALWAYS)) {
-          // lhs_val/rhs_val with A/M: only emit never_none_branch
-          return CondValue(*graph, expr.range(), !its_is, {});
-        } else {
-          auto kind = getNodeKind(expr.kind(), expr.get()->trees().size());
-          Value* cond_value = emitBuiltinCall(
-              expr.get()->range(),
-              *method.graph(),
-              kind,
-              {lhs_val, rhs_val},
-              {});
-          auto refinements = RefinementSet(findIsNoneRefinements(
-              cond_op.lhs(), lhs_val, cond_op.rhs(), rhs_val, expr.kind()));
-          return CondValue(cond_value, refinements, c10::nullopt);
-        }
-      } break;
-      default: {
-        if (expr.kind() == TK_APPLY) {
-          auto apply = Apply(expr);
-          auto callee = Apply(expr).callee();
-          if (callee.kind() == TK_VAR) {
-            if (Var(callee).name().name() == "isinstance") {
-              checkApplyNumInputs(apply, 2);
-              return emitIsInstance(apply.inputs()[0], apply.inputs()[1]);
-            }
-            if (Var(callee).name().name() == "hasattr") {
-              checkApplyNumInputs(apply, 2);
-              return emitHasAttr(apply.inputs()[0], apply.inputs()[1]);
-            }
-          }
-          auto sv = emitSugaredExpr(apply.callee(), 1);
-          auto loc = apply.callee().range();
-          if (auto special_form = dynamic_cast<SpecialFormValue*>(sv.get())) {
-            if (special_form->form() == prim::isinstance) {
-              checkApplyNumInputs(apply, 2);
-              return emitIsInstance(apply.inputs()[0], apply.inputs()[1]);
-            }
-          }
-        }
-        auto expr_out = emitToBool(expr.range(), emitExpr(expr));
-        c10::optional<bool> static_if = c10::nullopt;
-        auto kind = expr_out->node()->kind();
-        if (kind == aten::is_scripting) {
-          static_if = true;
-        } else if (kind == aten::has_torch_function) {
-          static_if = false;
-        }
-        // MetaCompile on boolean literals and constants
-        if (auto maybe_ivalue = toIValue(expr_out)) {
-          static_if = maybe_ivalue->toBool();
-        }
-        return CondValue(expr_out, RefinementSet({}), static_if);
-      } break;
-    }
-  }
-
-  std::shared_ptr<Environment> emitSingleIfBranch(
-      Block* b,
-      const List<Stmt>& branch,
-      const RefinementSet& refinements) {
-    pushFrame(b);
-    WithInsertPoint guard(b);
-    insertRefinements(branch.range(), refinements);
-    emitStatements(branch);
-    return popFrame();
-  }
-
-  Node* create(Symbol kind, const SourceRange& loc, size_t n_outputs) {
-    return graph->create(kind, n_outputs)->setSourceRange(loc);
-  }
-
-  Value* emitTernaryIf(
-      const TernaryIf& expr,
-      const TypePtr& type_hint = nullptr) {
-    CondValue cond_value = emitCondExpr(expr.cond());
-    // If the cond expr is a static value, then we metacompile the `if`
-    // statemement and only emit true or false branch
-    if (cond_value.staticIf()) {
-      if (*cond_value.staticIf()) {
-        return emitExpr(expr.true_expr(), type_hint);
-      } else {
-        return emitExpr(expr.false_expr(), type_hint);
-      }
-    }
-    auto true_expr = [&] { return emitExpr(expr.true_expr(), type_hint); };
-    auto false_expr = [&] { return emitExpr(expr.false_expr(), type_hint); };
-    return emitIfExpr(expr.range(), cond_value, true_expr, false_expr);
-  }
-
-  Value* emitListComprehension(const ListComp& lc, const TypePtr& type_hint) {
-    const auto loc = lc.range();
-    const auto targets_list = List<Expr>::create(lc.range(), {lc.target()});
-    const auto itrs = List<Expr>::create(lc.range(), {lc.iter()});
-    // If there is no type hint, and this is emitted over an iterable that is
-    // unrolled and of length 0, then we emit a List of tensors
-    Value* list_value = graph->insertNode(graph->create(prim::ListConstruct, 1))
-                            ->output()
-                            ->setType(ListType::ofTensors());
-    bool type_set = false;
-    if (type_hint) {
-      if (!type_hint->cast<ListType>()) {
-        throw ErrorReport(loc)
-            << "Expected list type annotation for list comprehension"
-               ", found "
-            << type_hint->repr_str();
-      }
-      list_value->setType(type_hint);
-      type_set = true;
-    }
-
-    // comprehension introduces its own scope. no variable assigned
-    // leaks into the rest of the graph
-    Node* n =
-        graph->insertNode(create(prim::ComprehensionScope, lc.range(), 0));
-    auto* comprehension_block = n->addBlock();
-    pushFrame(comprehension_block);
-    WithInsertPoint guard(comprehension_block);
-    auto emit_body = [&]() {
-      Value* out = emitExpr(lc.elt());
-
-      // If we didn't have a type annotation, the type of the list would
-      // be set to `Tensor`. We don't want to unify this default type
-      // with the actual elements in the list, so let the type begin as
-      // the first element in the list
-      if (!type_set) {
-        list_value->setType(ListType::create(out->type()));
-        type_set = true;
-      }
-
-      ListTypePtr lt = list_value->type()->expect<ListType>();
-
-      const TypePtr element_type_hint =
-          type_hint ? type_hint->expect<ListType>()->getElementType() : nullptr;
-
-      auto unified = unifyTypes(
-          lt->getElementType(),
-          out->type(),
-          /*default_to_any=*/true,
-          element_type_hint);
-
-      if (lt->getElementType() != AnyType::get() &&
-          *unified == AnyType::get()) {
-        TORCH_WARN(
-            "List consists of heterogeneous types, which means",
-            " that it has been typed as `List[Any]`. To use "
-            "any of the values in the List, it will be "
-            "necessary to add an `assert isinstance` statement "
-            "before first use to trigger type refinement. The first ",
-            "non-matching element was typed as ",
-            out->type()->repr_str(),
-            ", while the elements before it "
-            "were ",
-            lt->getElementType()->repr_str(),
-            "\n",
-            lc.range().str());
-      }
-
-      if (!type_hint) {
-        list_value->setType(ListType::create(*unified));
-      }
-
-      NamedValue self = NamedValue(loc, "self", list_value);
-      NamedValue input = NamedValue(loc, "", out);
-      emitBuiltinCall(loc, *graph, aten::append, {input}, {}, self);
-    };
-    emitFor(targets_list, itrs, loc, emit_body);
-    popFrame();
-    return list_value;
-  }
-
-  Value* emitDictComprehension(const DictComp& dc, const TypePtr& type_hint) {
-    const auto loc = dc.range();
-    const auto targets_list = List<Expr>::create(dc.range(), {dc.target()});
-    const auto itrs = List<Expr>::create(dc.range(), {dc.iter()});
-
-    Value* dict_value =
-        graph->insertNode(graph->create(prim::DictConstruct, 1))->output();
-    // Set the default type to be Dict[Str, Tensor]
-    dict_value->setType(DictType::create(StringType::get(), TensorType::get()));
-    bool type_set = false;
-    if (type_hint) {
-      if (!type_hint->cast<DictType>()) {
-        throw ErrorReport(loc)
-            << "Expected Dict type annotation for dict comprehension"
-               ", found "
-            << type_hint->repr_str();
-      }
-      dict_value->setType(type_hint);
-      type_set = true;
-    }
-
-    // A dict comprehension introduces its own scope. No variable assigned
-    // may leak into the rest of the graph
-    Node* n =
-        graph->insertNode(create(prim::ComprehensionScope, dc.range(), 0));
-    auto* comprehension_block = n->addBlock();
-    pushFrame(comprehension_block);
-    WithInsertPoint guard(comprehension_block);
-    auto emit_body = [&]() {
-      auto k = emitExpr(dc.key());
-      auto v = emitExpr(dc.value());
-
-      // Make sure that any key and value types are subtypes of the
-      // annotatated key/value types
-      if (type_hint) {
-        DictTypePtr dict_type_hint = type_hint->expect<DictType>();
-
-        std::stringstream ss;
-        std::stringstream err;
-
-        bool is_key_subtype =
-            k->type()->isSubtypeOfExt(dict_type_hint->getKeyType(), &ss);
-
-        if (!is_key_subtype) {
-          err << "Dict type annotation `" << dict_type_hint->repr_str()
-              << "` did not match the "
-              << "type of an actual key type `" << k->type()->repr_str()
-              << "`\n"
-              << ss.str();
-        }
-
-        ss.str(std::string());
-        bool is_value_subtype =
-            v->type()->isSubtypeOfExt(dict_type_hint->getValueType(), &ss);
-
-        if (!is_value_subtype) {
-          err << "Dict type annotation `" << dict_type_hint->repr_str()
-              << "` did not match the "
-              << "type of an actual value type `" << v->type()->repr_str()
-              << "`\n"
-              << ss.str();
-        }
-
-        if (!is_key_subtype || !is_value_subtype) {
-          throw ErrorReport(dc) << err.str();
-        }
-      }
-
-      // If we didn't have a type annotation, the type of the dict would
-      // be set to `(str, Tensor)`. We don't want to unify this default
-      // type with the actual elements in the dict, so let the type
-      // begin as the first element in the dict
-      if (!type_set) {
-        dict_value->setType(DictType::create(k->type(), v->type()));
-        type_set = true;
-      }
-
-      DictTypePtr dt = dict_value->type()->expect<DictType>();
-
-      const TypePtr value_type_hint =
-          type_hint ? type_hint->expect<DictType>()->getKeyType() : nullptr;
-
-      c10::optional<TypePtr> unified = unifyTypes(
-          dt->getValueType(),
-          v->type(),
-          /*default_to_any=*/true,
-          value_type_hint);
-
-      // Warn the user if we inferred the type of the values to be `Any`
-      // even though the annotation was something else
-      if (dt->getValueType() != AnyType::get() && *unified == AnyType::get()) {
-        TORCH_WARN(
-            "Dict consists of heterogeneous types, which means",
-            " that it has been typed as `Dict[str, Any]`. To use "
-            "any of the values in the Dict, it will be "
-            "necessary to add an `assert isinstance` statement "
-            "before first use to trigger type refinement. The first ",
-            "non-matching element was typed as ",
-            v->type()->repr_str(),
-            ", while the elements before it "
-            "were ",
-            dt->getValueType()->repr_str(),
-            "\n",
-            dc.range().str());
-      }
-
-      // We only want to set `dict_value` if we don't have a type hint
-      // to allow for the case that `*unified` is a subtype of
-      // the value type given by `type_hint`
-      if (!type_hint) {
-        dict_value->setType(DictType::create(k->type(), *unified));
-      }
-
-      NamedValue self = NamedValue(loc, "self", dict_value);
-      NamedValue input_k = NamedValue(loc, "", k);
-      NamedValue input_v = NamedValue(loc, "", v);
-      emitBuiltinCall(
-          loc, *graph, aten::_set_item, {self, input_k, input_v}, {});
-    };
-    emitFor(targets_list, itrs, loc, emit_body);
-    popFrame();
-    return dict_value;
-  }
-
-  // Insert subtyping refinements
-  void insertRefinements(const SourceRange& loc, const RefinementSet& ref) {
-    for (const Refinement& r : ref.activeRefinements()) {
-      Value* v = environment_stack->getVar(r.identifier(), loc);
-      Value* new_v = graph->insertUncheckedCast(v, r.type());
-      environment_stack->setVar(loc, r.identifier(), new_v);
-    }
-  }
-
-  CondValue emitShortCircuitLogical(
-      const SourceRange& loc,
-      const Expr& first_expr,
-      const Expr& second_expr,
-      bool is_or) {
-    CondValue lhs = emitCondExpr(first_expr);
-    // if the continue expr in the short circuit is not evaluated,
-    // than the const expression is False if the short circuit
-    // is an `and` and True if the short circuit is an `or`.
-    // `False and expr` -> False, `True or expr` -> True
-    //
-    // inserting it as a constant makes optimization easier
-
-    // if it's an OR the first expr is emitted in the true branch
-    // and the second expr in the false branch, if it's an AND the opposite
-    auto get_const_expr = [&] { return graph->insertConstant(is_or, loc); };
-
-    c10::optional<CondValue> rhs;
-    auto get_continue_expr = [&] {
-      rhs = emitCondExpr(second_expr);
-      return rhs->value();
-    };
-
-    // if this is an OR, eval second expression if first expr is False
-    // If this is an AND, eval second expression if first expr is True
-    // NOLINTNEXTLINE(cppcoreguidelines-init-variables)
-    Value* new_result;
-    c10::optional<RefinementSet> refinements;
-    c10::optional<bool> static_if;
-    if (is_or) {
-      new_result = emitIfExpr(loc, lhs, get_const_expr, get_continue_expr);
-      refinements = lhs.refinements().Or(rhs->refinements());
-      if ((lhs.staticIf() && *lhs.staticIf()) ||
-          (rhs->staticIf() && *rhs->staticIf())) {
-        static_if = true;
-      } else if (lhs.staticIf() && rhs->staticIf()) {
-        static_if = *lhs.staticIf() || *rhs->staticIf();
-      }
-    } else {
-      new_result = emitIfExpr(loc, lhs, get_continue_expr, get_const_expr);
-      refinements = lhs.refinements().And(rhs->refinements());
-      if (((lhs.staticIf() && !*lhs.staticIf()) ||
-           (rhs->staticIf() && !*rhs->staticIf()))) {
-        static_if = false;
-      } else if (lhs.staticIf() && rhs->staticIf()) {
-        static_if = *lhs.staticIf() && *rhs->staticIf();
-      }
-    }
-    return CondValue(new_result, std::move(*refinements), static_if);
-  }
-
-  Value* emitIfExpr(
-      const SourceRange& range,
-      const CondValue& cond_value,
-      const std::function<Value*()>& true_expr,
-      const std::function<Value*()>& false_expr) {
-    Node* n = graph->insertNode(create(prim::If, range, 0));
-    n->addInput(cond_value.value());
-    auto* true_block = n->addBlock();
-    auto* false_block = n->addBlock();
-
-    auto emit_if_expr = [this, &range](
-                            Block* b,
-                            const RefinementSet& refinements,
-                            const std::function<Value*()>& expr_value) {
-      pushFrame(b);
-      WithInsertPoint guard(b);
-      insertRefinements(range, refinements);
-      Value* out_val = expr_value();
-      b->registerOutput(out_val);
-      popFrame();
-    };
-
-    emit_if_expr(true_block, cond_value.refinements(), true_expr);
-    emit_if_expr(false_block, cond_value.refinements().Not(), false_expr);
-
-    auto true_type = true_block->outputs().at(0)->type();
-    auto false_type = false_block->outputs().at(0)->type();
-    auto unified = unifyTypes(true_type, false_type);
-    if (!unified) {
-      throw ErrorReport(range)
-          << "if-expression's true branch has type " << true_type->repr_str()
-          << " but false branch has type " << false_type->repr_str();
-    }
-
-    // Add op outputs
-    auto expr_value = n->addOutput()->setType(*unified); // Resulting value
-
-    return expr_value;
-  }
-  Value* emitToBool(const SourceRange& loc, Value* v) {
-    // NOLINTNEXTLINE(cppcoreguidelines-init-variables)
-    Value* out;
-    try {
-      auto bool_cast = environment_stack->getSugaredVar("bool", loc);
-      out = asSimple(bool_cast->call(loc, method, {v}, {}, 0));
-    } catch (...) {
-      throw ErrorReport(loc) << "Could not cast value of type "
-                             << v->type()->repr_str() << " to bool";
-    }
-    // cast value not response for checking output type
-    if (!out->type()->isSubtypeOf(BoolType::get())) {
-      throw ErrorReport(loc)
-          << "expected a bool expression for condition but found "
-          << out->type()->repr_str();
-    }
-    return out;
-  }
-
-  void emitIfElseBlocks(
-      const SourceRange& loc,
-      const CondValue& cond_value,
-      const List<Stmt>& trueBranch,
-      const List<Stmt>& falseBranch) {
-    // this is a static if statement: that is, it contains a subset
-    // of operators where we are willing to specialize the if statement
-    // to be only the true or false branch when the condition is statically
-    // known. This is used to meta-program modules, for instance, when a
-    // submodule is absent, an is None check can be used to ensure the
-    // accesses to the None check, which would error, are not compiled.
-    if (cond_value.staticIf()) {
-      if (*cond_value.staticIf()) {
-        insertRefinements(loc, cond_value.refinements());
-        emitStatements(trueBranch);
-      } else {
-        insertRefinements(loc, cond_value.refinements().Not());
-        emitStatements(falseBranch);
-      }
-      return;
-    }
-
-    Node* n = graph->insertNode(create(prim::If, loc, 0));
-    n->addInput(cond_value.value());
-    auto* true_block = n->addBlock();
-    auto* false_block = n->addBlock();
-
-    // Emit both blocks once to get the union of all mutated values
-    auto save_true =
-        emitSingleIfBranch(true_block, trueBranch, cond_value.refinements());
-    auto save_false = emitSingleIfBranch(
-        false_block, falseBranch, cond_value.refinements().Not());
-
-    bool true_exits = exit_blocks.count(true_block);
-    bool false_exits = exit_blocks.count(false_block);
-    if (true_exits && false_exits) {
-      exit_blocks.insert(n->owningBlock());
-    }
-
-    // In python, every variable assigned in an if statement escapes
-    // the scope of the if statement (all variables are scoped to the function).
-    // Script is a subset of python: we consider variables to be in scope
-    // as long as there is a definition of the variable along all paths
-    // through the if statement
-    // ----
-    // if ...:
-    //   a =
-    // else:
-    //   ...
-    // ... = a  # error, a is not defined along all paths
-    // ----
-    // if ...:
-    //   a =
-    // else:
-    //   a =
-    // ... = a # OK, a is defined along all paths
-    // ----
-    // a = ...
-    // if ...:
-    //   a =
-    // ... = a # OK, a is defined along all paths
-    // if ...:
-    //   a =
-    // else:
-    //   return
-    // ... = a # OK, a is always defined
-
-    // ordered set, because we want deterministic graph output
-    std::set<std::string> mutated_variables;
-
-    // When we access either the true or false environment,
-    // we need to set the insertion point so the prim::Load is inserted
-    // into the right block.
-    // if var is only defined in one branch save error in case it's used later
-    for (auto& v : save_true->definedVariables()) {
-      {
-        WithInsertPoint insert(false_block);
-        if (save_false->findInAnyFrame(v) || false_exits) {
-          mutated_variables.insert(v);
-        } else {
-          ErrorReport error(loc);
-          environment_stack->setVariableTypeError(v, [=]() -> std::string {
-            error << v << " is not defined in the false branch";
-            return error.what();
-          });
-        }
-      }
-    }
-    for (auto& v : save_false->definedVariables()) {
-      {
-        WithInsertPoint insert(true_block);
-        if (save_true->findInAnyFrame(v) || true_exits) {
-          mutated_variables.insert(v);
-        } else {
-          ErrorReport error(loc);
-          environment_stack->setVariableTypeError(v, [=]() -> std::string {
-            error << v << " is not defined in the true branch";
-            return error.what();
-          });
-        }
-      }
-    }
-
-    // Register outputs in each block
-    for (const auto& x : mutated_variables) {
-      // NOLINTNEXTLINE(cppcoreguidelines-init-variables)
-      Value* tv;
-      // NOLINTNEXTLINE(cppcoreguidelines-init-variables)
-      Value* fv;
-
-      {
-        WithInsertPoint insert(true_block);
-        if (!true_exits) {
-          tv = save_true->getVar(x, loc);
-        }
-      }
-      {
-        WithInsertPoint insert(false_block);
-        if (!false_exits) {
-          fv = save_false->getVar(x, loc);
-        }
-      }
-
-      // if both branches exit don't emit any variables
-      // if one branch exits then we allow the all variables in the other branch
-      // to escape scope since they are well-defined
-      if (true_exits && false_exits) {
-        continue;
-      } else if (true_exits) {
-        tv = graph->createUninitialized(fv->type())
-                 ->insertBefore(true_block->return_node())
-                 ->output();
-        graph->createStore(x, tv)->insertBefore(true_block->return_node());
-      } else if (false_exits) {
-        fv = graph->createUninitialized(tv->type())
-                 ->insertBefore(false_block->return_node())
-                 ->output();
-        graph->createStore(x, fv)->insertBefore(false_block->return_node());
-      }
-
-      auto unified = unifyTypes(tv->type(), fv->type());
-
-      // attempt to unify the types. we allow variables to be set to different
-      // types in each branch as long as that variable is not already in scope,
-      // or if that variable does not get used later. here, we save the error
-      // so that the error message will be more informative in the case that is
-      // used later. When a is accessed in (a + 1), the error will get printed
-      // if cond:
-      //    a = 1
-      // else:
-      //    a = tensor
-      // b = a + 1
-      //
-      if (!unified) {
-        ErrorReport error(loc);
-        error << "Type mismatch: " << x << " is set to type "
-              << tv->type()->repr_str() << " in the true branch"
-              << " and type " << fv->type()->repr_str()
-              << " in the false branch";
-        if (save_true->findInParentFrame(x) ||
-            save_false->findInParentFrame(x)) {
-          throw error;
-        } else {
-          environment_stack->setVariableTypeError(
-              x, [=]() -> std::string { return error.what(); });
-          continue;
-        }
-      }
-      environment_stack->setType(x, *unified);
-    }
-  }
-
-  CondValue emitHasAttr(const Expr& objExpr, const Expr& attrExpr) {
-    auto obj = emitSugaredExpr(objExpr, 1);
-    if (attrExpr.kind() != TK_STRINGLITERAL) {
-      throw ErrorReport(attrExpr)
-          << "hasattr's second argument must be a string literal";
-    }
-    const std::string& name = StringLiteral(attrExpr).text();
-    const bool hasAttr = obj->hasAttr(objExpr.range(), method, name);
-    return CondValue(*graph, objExpr.range(), hasAttr, {});
-  }
-
-  CondValue emitIsInstance(const Expr& obj, const Expr& classinfo) {
-    // turn (float, (int, tuple)) into a flat list of types and type kind
-    // category checks: tuple_check = true, types = {float, int}
-    struct GatheredTypes {
-      GatheredTypes(ScriptTypeParser parser) : typeParser_(std::move(parser)) {}
-      void gather(const Expr& classinfo) {
-        if (classinfo.kind() == TK_TUPLE_LITERAL) {
-          for (Expr e : TupleLiteral(classinfo).inputs()) {
-            gather(e);
-          }
-          return;
-        }
-        TypePtr type = typeParser_.parseTypeFromExpr(classinfo);
-        types.emplace_back(type);
-      }
-      bool staticallyTrue(const TypePtr& actual_type) {
-        // is this isinstance check statically true?
-        for (const TypePtr& typ : types) {
-          if (actual_type->isSubtypeOf(typ)) {
-            return true;
-          }
-        }
-        return false;
-      }
-      bool maybeOfKind(TypeKind kind, const TypePtr& actual_type) {
-        if (actual_type->kind() == AnyType::Kind) {
-          return true;
-        }
-        if (auto op = actual_type->cast<OptionalType>()) {
-          return op->getElementType()->kind() == kind;
-        }
-        return false;
-      }
-      bool staticallyFalse(const TypePtr& actual_type) {
-        for (const TypePtr& typ : types) {
-          if (typ->isSubtypeOf(actual_type)) {
-            return false;
-          }
-          if ((typ->isSubtypeOf(AnyListType::get()) &&
-               maybeOfKind(ListType::Kind, actual_type)) ||
-              (typ->isSubtypeOf(AnyTupleType::get()) &&
-               maybeOfKind(TupleType::Kind, actual_type))) {
-            return false;
-          }
-        }
-        return true;
-      }
-      ScriptTypeParser typeParser_;
-      std::vector<TypePtr> types;
-    };
-    GatheredTypes gathered(typeParser_);
-    gathered.gather(classinfo);
-    auto val = emitExpr(obj);
-    RefinementSet refinement;
-    if (gathered.types.size() == 1 &&
-        gathered.types.at(0)->isSubtypeOf(val->type()) &&
-        obj.kind() == TK_VAR) {
-      std::string ident = Var(obj).name().name();
-      Refinement isinstance(std::move(ident), gathered.types.at(0));
-      refinement = RefinementSet({isinstance}, {});
-    }
-
-    if (gathered.staticallyTrue(val->type())) {
-      return CondValue(*graph, obj.range(), true, std::move(refinement));
-    }
-    if (gathered.staticallyFalse(val->type())) {
-      return CondValue(*graph, obj.range(), false, std::move(refinement));
-    }
-    // check maybe true/false at runtime, need an actual op
-    Value* result =
-        graph->insertNode(graph->createIsInstance(val, gathered.types))
-            ->output();
-    return CondValue(result, std::move(refinement), c10::nullopt);
-  }
-
-  void emitIf(const If& stmt) {
-    Expr cond = stmt.cond();
-    CondValue cond_value = emitCondExpr(cond);
-    emitIfElseBlocks(
-        stmt.range(), cond_value, stmt.trueBranch(), stmt.falseBranch());
-  }
-
-  // *********************** Loop Operators ************************************
-  // Emits a loop operator with the form:
-  // Loop(max_trip_count)
-  // block0(loop_counter) {
-  //   <body>
-  // }
-  // block1 {
-  //   <loop condition>
-  //   -> (condition)
-  // }
-  // For loops will have an empty loop condition block with condition set to
-  // true. In the convert to ssa pass, the loop condition will correctly
-  // inlined. and inputs and outputs added so that the loop conforms to the
-  // semantics specified at
-  // https://github.com/onnx/onnx/blob/master/docs/Operators.md#Loop
-  void emitLoopCommon(
-      const SourceRange& range,
-      const std::function<void()>& emit_body,
-      const SugaredValuePtr& iter_val,
-      c10::optional<List<Expr>> targets,
-      c10::optional<Expr> cond) {
-    Value* max_trip_count_val = nullptr;
-    if (iter_val != nullptr) {
-      max_trip_count_val = iter_val->len(range, method);
-    } else {
-      max_trip_count_val = materializeConstant(
-          std::numeric_limits<int64_t>::max(),
-          *graph,
-          range,
-          integral_constants);
-    }
-
-    Node* n = graph->insertNode(create(prim::Loop, range, 0));
-    auto* body_block = n->addBlock();
-    {
-      Block* condition_block = n->addBlock();
-      pushFrame(condition_block);
-      // NOLINTNEXTLINE(cppcoreguidelines-init-variables)
-      Value* out;
-      if (cond) {
-        WithInsertPoint insert(condition_block);
-        out = emitToBool(cond.value().range(), emitExpr(cond.value()));
-      } else {
-        WithInsertPoint insert(n);
-        out = graph->insertConstant(true, range);
-      }
-      condition_block->registerOutput(out);
-      popFrame();
-    }
-    n->addInput(max_trip_count_val);
-
-    WithLoopStatus loop_guard(&loop_status_, LoopStatus::IN_LOOP);
-    Value* trip_count =
-        body_block->addInput()->setType(IntType::get()); // Iteration num
-    {
-      pushFrame(body_block);
-      WithInsertPoint guard(body_block);
-
-      // if the FOR iters and targets are present, emit FOR target assignments
-      if (iter_val != nullptr && targets) {
-        Value* cur_elem = iter_val->getitem(range, method, trip_count)
-                              ->asValue(range, method);
-        SugaredValuePtr sv = std::make_shared<SimpleValue>(cur_elem);
-        List<Expr> target_exprs = targets.value();
-        validateAssignLhsExpr(target_exprs, range);
-
-        // if target exprs are more than 1, it means iteration unpacking on LHS
-        // we create Tuple literal to wrap those target exprs for assignments
-        if (target_exprs.size() > 1) {
-          Expr tl = TupleLiteral::create(range, target_exprs);
-          target_exprs = List<Expr>::create(range, {tl});
-        }
-        emitExprsAssign(target_exprs, {sv}, range, /*n_binders=*/1);
-      }
-      emit_body();
-      popFrame();
-    }
-  }
-
-  void emitUnrolledLoop(
-      const SourceRange& loc,
-      const std::function<void()>& emit_body,
-      const SugaredValuePtr& iterable,
-      const List<Expr>& targets) {
-    auto static_len = iterable->staticLen();
-    TORCH_INTERNAL_ASSERT(
-        static_len, "Unrolled loop iter should have static length");
-    int64_t len = *static_len;
-    WithLoopStatus loop_guard(&loop_status_, LoopStatus::IN_UNROLLED_LOOP);
-    // In order to support ModuleLists which return different types,
-    // as with an nn.Sequential which has a module that returns a Dict and then
-    // a module which returns a Tensor,
-    // we do not push a new environment frame because if we did all intermediary
-    // values would have to subtype the input type.
-    for (const auto i : c10::irange(len)) {
-      auto index =
-          materializeConstant(i, *method.graph(), loc, integral_constants);
-      auto sugared_value = iterable->getitem(loc, method, index);
-      emitExprsAssign(
-          targets, {sugared_value}, targets.range(), /*n_binders=*/1);
-      emit_body();
-    }
-  }
-
-  void emitFor(
-      const List<Expr>& targets,
-      const List<Expr>& itrs,
-      const SourceRange& loc,
-      const std::function<void()>& emit_body) {
-    if (itrs.size() != 1) {
-      throw ErrorReport(loc) << "List of iterables is not supported currently";
-    }
-
-    // Emit loop information for builtinFunction values like range(), zip(),
-    // enumerate() or SimpleValue like List, Tensor, Dict, etc.
-    SugaredValuePtr sv = emitSugaredExpr(itrs[0], 1);
-    SugaredValuePtr iterable = sv->iter(loc, method);
-
-    // We unroll the loop for iterables that contain ModuleLists so that we can
-    // compile Heterogenous module lists.
-    if (!iterable->shouldEmitUnrolled()) {
-      emitLoopCommon(loc, emit_body, iterable, targets, {});
-    } else {
-      emitUnrolledLoop(loc, emit_body, iterable, targets);
-    }
-  }
-
-  void emitFor(const For& stmt) {
-    auto emit_body = [&]() { emitStatements(stmt.body()); };
-    emitFor(stmt.targets(), stmt.itrs(), stmt.range(), emit_body);
-  }
-
-  void emitWhile(const While& stmt) {
-    auto cond = stmt.cond();
-    auto emit_body = [&]() { emitStatements(stmt.body()); };
-    emitLoopCommon(stmt.range(), emit_body, nullptr, {}, cond);
-  }
-
-  void emitWith(const With& stmt) {
-    auto targets = stmt.targets();
-    // Keep a stack of entered objects so they can be exited
-    // in the right order.
-    std::stack<Value*> entered;
-
-    for (const auto& target : targets) {
-      Expr e = target.target();
-
-      auto* rhs = emitExpr(e);
-      auto* n = graph->insertNode(graph->create(prim::Enter, {rhs}));
-      entered.push(rhs);
-
-      if (rhs->type()->kind() != TypeKind::ClassType) {
-        throw ErrorReport(e.range())
-            << "With item expression must return an object";
-      }
-
-      auto rhsClass = rhs->type()->expect<ClassType>();
-      auto* enterMethod = rhsClass->findMethod("__enter__");
-      auto* exitMethod = rhsClass->findMethod("__exit__");
-
-      if (!enterMethod || !exitMethod) {
-        throw ErrorReport(e.range())
-            << "Object returned by with item expression does not define __enter__ and __exit__ methods";
-      }
-
-      // Check the schema of __enter__.
-      auto& enterSchema = enterMethod->getSchema();
-      if (enterSchema.arguments().size() != 1) {
-        throw ErrorReport(e.range())
-            << "__enter__ must have only one argument and one return value";
-      }
-
-      // Check the schema of __exit__.
-      auto& exitSchema = exitMethod->getSchema();
-      if (exitSchema.arguments().size() != 4) {
-        throw ErrorReport(e.range()) << "__exit__ must have four arguments";
-      } else {
-        for (unsigned i = 1; i < 4; ++i) {
-          if (exitSchema.arguments().at(i).type() != AnyType::get()) {
-            throw ErrorReport(e.range())
-                << "argument " << i
-                << " of __exit__ must have Any type; TorchScript does not currently support passing exception type, value, or traceback to the __exit__ function.";
-          }
->>>>>>> 32b37ba2
         }
       }
     }
@@ -3271,7 +2042,7 @@
       return std::make_shared<SimpleValue>(v);
     } break;
     case prim::GetAttr: {
-      checkApplyNumInputs(apply, 2);
+      checkApplyNumInputsRange(apply, 2, 3);
       auto obj = emitSugaredExpr(apply.inputs()[0], 1);
       auto selector = apply.inputs()[1];
       if (selector.kind() != TK_STRINGLITERAL) {
@@ -3279,8 +2050,19 @@
             << "getattr's second argument must be a string literal";
       }
       const std::string& name = StringLiteral(selector).text();
-      return obj->attr(apply.range(), method, name);
-    }
+      if (apply.inputs().size() == 2) {
+        return obj->attr(apply.range(), method, name);
+      } else {
+        // 3 inputs form of getattr, the third argument is the default value
+        // to return when attribute is not found
+        if (obj->hasAttr(apply.range(), method, name)) {
+          return obj->attr(apply.range(), method, name);
+        } else {
+          // attribute not found, just default val (3rd arg)
+          return emitSugaredExpr(apply.inputs()[2], 1);
+        }
+      }
+    } break;
     case prim::Uninitialized: {
       checkApplyNumInputs(apply, 1);
       TypePtr type = typeParser_.parseTypeFromExpr(apply.inputs()[0]);
@@ -3298,43 +2080,10 @@
       return std::make_shared<SimpleValue>(
           graph->insertNode(graph->createTuple(inp_values))->output());
     }
-<<<<<<< HEAD
     case prim::isinstance: {
       checkApplyNumInputs(apply, 2);
       auto result = emitIsInstance(apply.inputs()[0], apply.inputs()[1]);
       return std::make_shared<SimpleValue>(result.value());
-=======
-  }
-
-  void checkApplyNumInputsRange(
-      Apply& apply,
-      size_t min_expected_inputs,
-      size_t max_expected_inputs) {
-    const SourceRange& loc = apply.range();
-    size_t position_arg_size = apply.inputs().size();
-    if (position_arg_size < min_expected_inputs ||
-        position_arg_size > max_expected_inputs) {
-      throw ErrorReport(loc)
-          << Var(apply.callee()).name().name()
-          << " expected to have number of arguments between "
-          << min_expected_inputs << " and " << max_expected_inputs
-          << " but found " << position_arg_size;
-    }
-    if (apply.attributes().size() > 0) {
-      throw ErrorReport(loc)
-          << Var(apply.callee()).name().name() << " takes no keyword arguments";
-    }
-  }
-
-  std::shared_ptr<SugaredValue> emitApplyExpr(
-      Apply& apply,
-      size_t n_binders,
-      const TypePtr& type_hint = nullptr) {
-    auto sv = emitSugaredExpr(apply.callee(), 1);
-    auto loc = apply.callee().range();
-    if (auto special_form = dynamic_cast<SpecialFormValue*>(sv.get())) {
-      return emitApplySpecialForm(special_form->form(), apply, type_hint);
->>>>>>> 32b37ba2
     }
     case prim::tolist: {
       auto select = Select(apply.callee());
@@ -3398,73 +2147,8 @@
             << "enumerate expected at least 1 arguments, got 0";
       }
 
-<<<<<<< HEAD
       if (input_size == 2) {
         start_index = emitSugaredExpr(inputs[1], 1)->asValue(loc, method);
-=======
-        return std::make_shared<SimpleValue>(expr);
-      }
-      case prim::rpc_async:
-      case prim::rpc_sync:
-      case prim::rpc_remote: {
-        return emitRpcExpr(apply, form);
-      }
-      case prim::unchecked_cast: {
-        checkApplyNumInputs(apply, 2);
-        TypePtr type = typeParser_.parseTypeFromExpr(apply.inputs()[0]);
-        Value* v = emitExpr(apply.inputs()[1]);
-        // avoid generating nested unchecked_casts because they are already
-        // inserted during serialization
-        if (v->node()->kind() != prim::unchecked_cast || *v->type() != *type) {
-          v = graph->insertUncheckedCast(v, type);
-        }
-        return std::make_shared<SimpleValue>(v);
-      } break;
-      case prim::GetAttr: {
-        checkApplyNumInputsRange(apply, 2, 3);
-        auto obj = emitSugaredExpr(apply.inputs()[0], 1);
-        auto selector = apply.inputs()[1];
-        if (selector.kind() != TK_STRINGLITERAL) {
-          throw ErrorReport(apply)
-              << "getattr's second argument must be a string literal";
-        }
-        const std::string& name = StringLiteral(selector).text();
-
-        if (apply.inputs().size() == 2) {
-          return obj->attr(apply.range(), method, name);
-        } else {
-          // 3 inputs form of getattr, the third argument is the default value
-          // to return when attribute is not found
-          if (obj->hasAttr(apply.range(), method, name)) {
-            return obj->attr(apply.range(), method, name);
-          } else {
-            // attribute not found, just default val (3rd arg)
-            return emitSugaredExpr(apply.inputs()[2], 1);
-          }
-        }
-      } break;
-      case prim::Uninitialized: {
-        checkApplyNumInputs(apply, 1);
-        TypePtr type = typeParser_.parseTypeFromExpr(apply.inputs()[0]);
-        auto out = graph->insertNode(graph->createUninitialized(type))
-                       ->setSourceRange(apply.range());
-        return std::make_shared<SimpleValue>(out->output());
-      }
-      case prim::TupleConstruct: {
-        checkApplyNumInputs(apply, 1);
-        auto arg = emitSugaredExpr(apply.inputs()[0], 1);
-        auto inputs = arg->asTuple(apply.range(), method);
-        auto inp_values = fmap(inputs, [&](const SugaredValuePtr& sv) {
-          return sv->asValue(apply.range(), method);
-        });
-        return std::make_shared<SimpleValue>(
-            graph->insertNode(graph->createTuple(inp_values))->output());
-      }
-      case prim::isinstance: {
-        checkApplyNumInputs(apply, 2);
-        auto result = emitIsInstance(apply.inputs()[0], apply.inputs()[1]);
-        return std::make_shared<SimpleValue>(result.value());
->>>>>>> 32b37ba2
       }
 
       if (input_size > 2) {
@@ -4004,7 +2688,66 @@
           ->call(tree->range(), method, named_values, {}, 0));
 }
 
-<<<<<<< HEAD
+Value* to_ir::emitListLiteral(ListLiteral ll, TypePtr type_hint) {
+  auto values = getValues(ll.inputs(), /*maybe_unpack=*/true);
+
+  // Determine the element type of the list. If we have a type hint
+  // of `List[T]`, use `T`. If the list is non-empty, find the
+  // greatest common supertype of all the list elements (defaulting to
+  // `Any` as a catch-all supertype). Assume `[]` is `List[Tensor]`
+  TypePtr elem_type = TensorType::get();
+
+  if (type_hint) {
+    if (type_hint->kind() == TypeKind::ListType) {
+      elem_type = type_hint->expectRef<ListType>().getElementType();
+    } else {
+      // If the type hint was not `List[T]`, throw an error
+      throw ErrorReport(ll) << "Expected a List type hint but instead got "
+                            << type_hint->repr_str();
+    }
+  }
+
+  if (!values.empty()) {
+    auto types = fmap(values, [](const Value* v) { return v->type(); });
+
+    std::stringstream nowhere; // never used
+
+    const TypePtr element_type_hint =
+        type_hint ? type_hint->expect<ListType>()->getElementType() : nullptr;
+
+    c10::optional<TypePtr> unified = unifyTypeList(
+        types, nowhere, /*default_to_any=*/true, element_type_hint);
+
+    if (!type_hint && *unified == AnyType::get()) {
+      TORCH_WARN(
+          "List consists of heterogeneous types, which means",
+          " that it has been typed as `List[Any]`. To use "
+          "any of the values in the List, it will be "
+          "necessary to add an `assert isinstance` statement "
+          "before first use to trigger type refinement. \n",
+          ll.range().str());
+    }
+
+    if (type_hint && !(*unified)->isSubtypeOf(elem_type)) {
+      throw ErrorReport(ll)
+          << "List type annotation `" << type_hint->repr_str()
+          << "` did not match the types of the given list elements,"
+          << " which were unified to " << (*unified)->repr_str();
+    }
+
+    // We only want to set `elem_type` if we don't have a type hint
+    // to allow for the case that `*unified` is a subtype of
+    // `type_hint`
+    if (!type_hint) {
+      elem_type = *unified;
+    }
+  }
+
+  Value* result =
+      graph->insertNode(graph->createList(elem_type, values))->output();
+  return result;
+}
+
 Value* to_ir::emitSimpleExpr(const TreeRef& tree, const TypePtr& type_hint) {
   switch (tree->kind()) {
     case TK_FLOOR_DIV:
@@ -4028,79 +2771,6 @@
         return output;
       } else {
         return emitBinaryOp(tree);
-=======
-  Value* emitListLiteral(ListLiteral ll, TypePtr type_hint) {
-    auto values = getValues(ll.inputs(), /*maybe_unpack=*/true);
-
-    // Determine the element type of the list. If we have a type hint
-    // of `List[T]`, use `T`. If the list is non-empty, find the
-    // greatest common supertype of all the list elements (defaulting to
-    // `Any` as a catch-all supertype). Assume `[]` is `List[Tensor]`
-    TypePtr elem_type = TensorType::get();
-
-    if (type_hint) {
-      if (type_hint->kind() == TypeKind::ListType) {
-        elem_type = type_hint->expectRef<ListType>().getElementType();
-      } else {
-        // If the type hint was not `List[T]`, throw an error
-        throw ErrorReport(ll) << "Expected a List type hint but instead got "
-                              << type_hint->repr_str();
-      }
-    }
-
-    if (!values.empty()) {
-      auto types = fmap(values, [](const Value* v) { return v->type(); });
-
-      std::stringstream nowhere; // never used
-
-      const TypePtr element_type_hint =
-          type_hint ? type_hint->expect<ListType>()->getElementType() : nullptr;
-
-      c10::optional<TypePtr> unified = unifyTypeList(
-          types, nowhere, /*default_to_any=*/true, element_type_hint);
-
-      if (!type_hint && *unified == AnyType::get()) {
-        TORCH_WARN(
-            "List consists of heterogeneous types, which means",
-            " that it has been typed as `List[Any]`. To use "
-            "any of the values in the List, it will be "
-            "necessary to add an `assert isinstance` statement "
-            "before first use to trigger type refinement. \n",
-            ll.range().str());
-      }
-
-      if (type_hint && !(*unified)->isSubtypeOf(elem_type)) {
-        throw ErrorReport(ll)
-            << "List type annotation `" << type_hint->repr_str()
-            << "` did not match the types of the given list elements,"
-            << " which were unified to " << (*unified)->repr_str();
-      }
-
-      // We only want to set `elem_type` if we don't have a type hint
-      // to allow for the case that `*unified` is a subtype of
-      // `type_hint`
-      if (!type_hint) {
-        elem_type = *unified;
-      }
-    }
-
-    Value* result =
-        graph->insertNode(graph->createList(elem_type, values))->output();
-    return result;
-  }
-
-  Value* emitSimpleExpr(
-      const TreeRef& tree,
-      const TypePtr& type_hint = nullptr) {
-    switch (tree->kind()) {
-      case TK_FLOOR_DIV:
-      case '@': {
-        const auto& inputs = tree->trees();
-        auto kind = getNodeKind(tree->kind(), inputs.size());
-        auto named_values = getNamedValues(inputs, /*maybe_unpack=*/false);
-        return emitBuiltinCall(
-            tree->range(), *method.graph(), kind, named_values, {});
->>>>>>> 32b37ba2
       }
     }
     case TK_IN:
@@ -4158,46 +2828,7 @@
     } break;
     case TK_LIST_LITERAL: {
       auto ll = ListLiteral(tree);
-      auto values = getValues(ll.inputs(), /*maybe_unpack=*/true);
-
-      // determine the element type of the list
-      // if we have a type hint of List[T], use T
-      // if the list is non-empty use type_of(list[0])
-      // otherwise assume it is List[Tensor]
-      TypePtr elem_type = TensorType::get();
-      if (type_hint) {
-        if (type_hint->kind() == TypeKind::ListType) {
-          elem_type = type_hint->expectRef<ListType>().getElementType();
-        } else {
-          // If the type hint was not a List[T] throw an error
-          throw ErrorReport(tree)
-              << "Expected a List type hint but instead got "
-              << type_hint->repr_str();
-        }
-      } else if (!values.empty()) {
-        std::stringstream ss;
-        auto types = fmap(values, [](const Value* v) { return v->type(); });
-        auto maybe_elem_type = unifyTypeList(types, ss);
-        if (!maybe_elem_type) {
-          throw ErrorReport(tree) << "Lists must contain only a single type\n"
-                                  << ss.str();
-        }
-        elem_type = maybe_elem_type.value();
-      }
-
-      for (auto v : values) {
-        std::stringstream ss;
-        if (!v->type()->isSubtypeOfExt(elem_type, &ss)) {
-          throw ErrorReport(tree)
-              << "Lists must contain only a single type, expected: "
-              << elem_type->repr_str() << " but found " << v->type()->repr_str()
-              << " instead.\n"
-              << ss.str();
-        }
-      }
-      Value* result =
-          graph->insertNode(graph->createList(elem_type, values))->output();
-      return result;
+      return emitListLiteral(ll, type_hint);
     } break;
     case TK_TUPLE_LITERAL: {
       auto ll = TupleLiteral(tree);
@@ -4211,7 +2842,7 @@
       AT_ASSERT(key_trees.size() == value_trees.size());
       std::vector<Value*> keys, values;
 
-      for (size_t i = 0; i < key_trees.size(); ++i) {
+      for (const auto i : c10::irange(key_trees.size())) {
         keys.push_back(emitExpr(Expr(key_trees[i])));
         values.push_back(emitExpr(Expr(value_trees[i])));
       }
@@ -4230,27 +2861,70 @@
         key_type = keys.at(0)->type();
         value_type = values.at(0)->type();
       }
-<<<<<<< HEAD
       AT_ASSERT(key_type != nullptr && value_type != nullptr);
 
-      auto checkTypeOfValues = [](const TypePtr& type,
-                                  const char* what,
-                                  const std::vector<Value*>& values,
-                                  TreeList trees) {
-        for (size_t i = 0, N = values.size(); i < N; ++i) {
-          std::stringstream ss;
-          if (!values[i]->type()->isSubtypeOfExt(type, &ss)) {
-            throw ErrorReport(trees[i])
-                << "Dict " << what
-                << " must contain only a single type, expected: "
-                << type->repr_str() << " but found "
-                << values[i]->type()->repr_str() << " instead.\n"
-                << ss.str();
+      for (const auto i : c10::irange(keys.size())) {
+        std::stringstream ss;
+        if (!keys[i]->type()->isSubtypeOfExt(key_type, &ss)) {
+          throw ErrorReport(key_trees[i])
+              << "Dict keys must contain "
+              << "only a single type. Expected: " << key_type->repr_str()
+              << " but found " << keys[i]->type()->repr_str() << " instead.\n"
+              << ss.str();
+        }
+      }
+
+      if (!values.empty()) {
+        auto types = fmap(values, [](const Value* v) { return v->type(); });
+
+        std::stringstream nowhere; // never used
+
+        const TypePtr value_type_hint =
+            type_hint ? type_hint->expect<DictType>()->getKeyType() : nullptr;
+
+        c10::optional<TypePtr> unified = unifyTypeList(
+            types,
+            /*why_not=*/nowhere,
+            /*default_to_any=*/true,
+            value_type_hint);
+
+        if (!type_hint && *unified == AnyType::get()) {
+          TORCH_WARN(
+              "Dict values consist of heterogeneous types, which "
+              "means that they have been typed as `Any`. To use "
+              "any of the values in the Dist, it will be "
+              "necessary to add an `assert isinstance` statement "
+              "before first use to trigger type refinement. \n",
+              dl.range().str());
+        }
+
+        if (type_hint) {
+          TypePtr value_type_hint =
+              type_hint->expect<DictType>()->getValueType();
+          for (const auto i : c10::irange(types.size())) {
+            TORCH_CHECK(
+                types[i]->isSubtypeOf(value_type_hint),
+                "Type "
+                "hint for dict was",
+                type_hint->repr_str(),
+                "but the value ",
+                "at index ",
+                i,
+                " has type ",
+                types[i]->repr_str(),
+                ", which is not a valid"
+                " subtype of ",
+                value_type_hint->repr_str());
           }
         }
-      };
-      checkTypeOfValues(key_type, "keys", keys, key_trees);
-      checkTypeOfValues(value_type, "values", values, value_trees);
+
+        // We only want to set `value_type` if we don't have a type
+        // hint to allow for the case that `*unified` is a subtype of
+        // the value type given by `type_hint`
+        if (!type_hint) {
+          value_type = *unified;
+        }
+      }
 
       return graph
           ->insertNode(graph->createDict(key_type, value_type, keys, values))
@@ -4266,166 +2940,6 @@
     } break;
     default:
       throw ErrorReport(tree) << "Cannot emit expr for: " << tree;
-=======
-      case TK_CONST: {
-        return emitConst(Const(tree));
-      } break;
-      case TK_TRUE: {
-        return graph->insertConstant(true, tree->range());
-      } break;
-      case TK_FALSE: {
-        return graph->insertConstant(false, tree->range());
-      } break;
-      case TK_NONE: {
-        return graph->insertConstant(IValue(), tree->range());
-      } break;
-      case TK_IF_EXPR: {
-        return emitTernaryIf(TernaryIf(tree), type_hint);
-      } break;
-      case TK_STRINGLITERAL: {
-        return emitStringLiteral(StringLiteral(tree));
-      } break;
-      case TK_LIST_LITERAL: {
-        auto ll = ListLiteral(tree);
-        return emitListLiteral(ll, type_hint);
-      } break;
-      case TK_TUPLE_LITERAL: {
-        auto ll = TupleLiteral(tree);
-        auto values = getValues(ll.inputs(), /*maybe_unpack=*/true);
-        return graph->insertNode(graph->createTuple(values))->output();
-      } break;
-      case TK_DICT_LITERAL: {
-        auto dl = DictLiteral(tree);
-        auto key_trees = dl.key_inputs().tree()->trees();
-        auto value_trees = dl.value_inputs().tree()->trees();
-        AT_ASSERT(key_trees.size() == value_trees.size());
-        std::vector<Value*> keys, values;
-
-        for (const auto i : c10::irange(key_trees.size())) {
-          keys.push_back(emitExpr(Expr(key_trees[i])));
-          values.push_back(emitExpr(Expr(value_trees[i])));
-        }
-
-        TypePtr key_type = nullptr;
-        TypePtr value_type = nullptr;
-
-        if (type_hint && type_hint->kind() == TypeKind::DictType) {
-          auto dict_type = type_hint->expect<DictType>();
-          key_type = dict_type->getKeyType();
-          value_type = dict_type->getValueType();
-        } else if (keys.empty()) {
-          key_type = StringType::get();
-          value_type = TensorType::get();
-        } else {
-          key_type = keys.at(0)->type();
-          value_type = values.at(0)->type();
-        }
-        AT_ASSERT(key_type != nullptr && value_type != nullptr);
-
-        for (const auto i : c10::irange(keys.size())) {
-          std::stringstream ss;
-          if (!keys[i]->type()->isSubtypeOfExt(key_type, &ss)) {
-            throw ErrorReport(key_trees[i])
-                << "Dict keys must contain "
-                << "only a single type. Expected: " << key_type->repr_str()
-                << " but found " << keys[i]->type()->repr_str() << " instead.\n"
-                << ss.str();
-          }
-        }
-
-        if (!values.empty()) {
-          auto types = fmap(values, [](const Value* v) { return v->type(); });
-
-          std::stringstream nowhere; // never used
-
-          const TypePtr value_type_hint =
-              type_hint ? type_hint->expect<DictType>()->getKeyType() : nullptr;
-
-          c10::optional<TypePtr> unified = unifyTypeList(
-              types,
-              /*why_not=*/nowhere,
-              /*default_to_any=*/true,
-              value_type_hint);
-
-          if (!type_hint && *unified == AnyType::get()) {
-            TORCH_WARN(
-                "Dict values consist of heterogeneous types, which "
-                "means that they have been typed as `Any`. To use "
-                "any of the values in the Dist, it will be "
-                "necessary to add an `assert isinstance` statement "
-                "before first use to trigger type refinement. \n",
-                dl.range().str());
-          }
-
-          if (type_hint) {
-            TypePtr value_type_hint =
-                type_hint->expect<DictType>()->getValueType();
-            for (const auto i : c10::irange(types.size())) {
-              TORCH_CHECK(
-                  types[i]->isSubtypeOf(value_type_hint),
-                  "Type "
-                  "hint for dict was",
-                  type_hint->repr_str(),
-                  "but the value ",
-                  "at index ",
-                  i,
-                  " has type ",
-                  types[i]->repr_str(),
-                  ", which is not a valid"
-                  " subtype of ",
-                  value_type_hint->repr_str());
-            }
-          }
-
-          // We only want to set `value_type` if we don't have a type
-          // hint to allow for the case that `*unified` is a subtype of
-          // the value type given by `type_hint`
-          if (!type_hint) {
-            value_type = *unified;
-          }
-        }
-
-        return graph
-            ->insertNode(graph->createDict(key_type, value_type, keys, values))
-            ->output();
-      } break;
-      case TK_LIST_COMP: {
-        auto lc = ListComp(tree);
-        return emitListComprehension(lc, type_hint);
-      } break;
-      case TK_DICT_COMP: {
-        auto dc = DictComp(tree);
-        return emitDictComprehension(dc, type_hint);
-      } break;
-      default:
-        throw ErrorReport(tree) << "Cannot emit expr for: " << tree;
-    }
-  }
-
-  Value* emitConst(const Const& c) {
-    if (c.isFloatingPoint())
-      return materializeConstant(
-          c.asFloatingPoint(), *graph, c.range(), fp_constants);
-    else if (c.isComplex())
-      return materializeConstant(
-          c.asComplex(), *graph, c.range(), complex_constants);
-    else
-      return materializeConstant(
-          c.asIntegral(), *graph, c.range(), integral_constants);
-  }
-
-  Value* emitStringLiteral(const StringLiteral& c) {
-    return insertConstant(*graph, c.text(), c.range());
-  }
-
-  // Desugars select indexing: tensor[i] -> tensor.select(dim, i)
-  Value* emitSelect(
-      const SourceRange& loc,
-      Value* input,
-      Value* dim,
-      Value* index) {
-    return emitBuiltinCall(loc, *graph, aten::select, {input, dim, index}, {});
->>>>>>> 32b37ba2
   }
 }
 
@@ -5264,57 +3778,6 @@
       self);
 }
 
-<<<<<<< HEAD
-=======
-void runCleanupPasses(std::shared_ptr<Graph>& to_clean) {
-  liftClosures(to_clean);
-  inlineForkedClosures(to_clean);
-  if (getInlineEverythingMode()) {
-    Inline(*to_clean);
-  }
-
-  // remove any uses of tuples that we inserted that are not needed
-  LowerSimpleTuples(to_clean);
-
-  // full constant propagation runs ops with mutable inputs if it can
-  // prove that the inputs are not mutated anywhere in the graph.
-  // if a mutating node is removed in the graph (e.g. constant prop inlined a
-  // a constant if) then the next time constant prop is run it might be able
-  // to run nodes it was not able to previously, and the graph may change
-  // (jitter) So we run only constant prop w immutable types here bc
-  // successive runs of immutable constant prop does not change the graph
-  ConstantPropagationImmutableTypes(to_clean);
-
-  // Constant Pooling pass must be after ConstantPropogation, which can create
-  // new constants that needs to be pooled.
-  ConstantPooling(to_clean);
-
-  // For jitter
-  CanonicalizeOutputs(to_clean);
-
-  // Annotate aten::warns so that each has its unique ID. This enables us to
-  // mimic Python behavior of only emitting each warning only once.
-  AnnotateWarns(to_clean);
-}
-
-// we consider _N where N is a number, to be a non-meaningful name
-// and do not record it as a unique name. This allows python printing to
-// be able to export and import more consistently named graphs
-bool meaningfulName(const std::string& name) {
-  if (name.size() == 0)
-    return false;
-  if (name[0] == '$')
-    return false;
-  if (name[0] != '_')
-    return true;
-  for (const auto i : c10::irange(1, name.size())) {
-    if (!isdigit(name[i]))
-      return true;
-  }
-  return false;
-}
-
->>>>>>> 32b37ba2
 void CompilationUnit::define_interface(
     const c10::QualifiedName& qualifiedName,
     const ClassDef& classDef,
