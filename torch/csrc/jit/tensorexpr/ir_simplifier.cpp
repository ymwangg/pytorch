#include <torch/csrc/jit/jit_log.h>
#include <torch/csrc/jit/tensorexpr/ir_printer.h>
#include <torch/csrc/jit/tensorexpr/ir_simplifier.h>

namespace torch {
namespace jit {
namespace tensorexpr {

// Simple recursive GCD.
template <typename T>
T gcd(T a, T b) {
  if (b == 0) {
    return a;
  }
  return gcd(b, a % b);
}

// Helper for determining if an Expr is a multi-lane primitive (e.g. Broadcast
// or Ramp).
bool isMultilanePrimitive(ExprPtr e) {
  return to<Broadcast>(e) || to<Ramp>(e);
}

SimplifierHashType Term::hashVars() const {
  SimplifierHashType hash;
  for (auto v : variables_) {
    hash = hasher_.hash_combine(hash, hasher_.hash(v));
  }

  return hash;
}

void Term::sort() {
  // order of ops important for float
  if (dtype().is_floating_point()) {
    throw std::logic_error("reordering FP ops");
  }
  std::sort(variables_.begin(), variables_.end(), [&](ExprPtr a, ExprPtr b) {
    return hasher_.hash(a) < hasher_.hash(b);
  });
}

SimplifierHashType Polynomial::hashVars() const {
  SimplifierHashType hash;
  for (auto v : variables_) {
    hash = hasher_.hash_combine(hash, hasher_.hash(v));
  }
  return hash;
}

void Polynomial::sort() {
  if (dtype().is_floating_point()) {
    throw std::logic_error("reordering FP ops");
  }
  std::sort(variables_.begin(), variables_.end(), [&](ExprPtr a, ExprPtr b) {
    return hasher_.hash(a) < hasher_.hash(b);
  });
}

void MaxTerm::uniquefy() {
  std::sort(variables_.begin(), variables_.end(), [&](ExprPtr a, ExprPtr b) {
    return hasher_.hash(a) < hasher_.hash(b);
  });
  auto it = std::unique(
      variables_.begin(), variables_.end(), [&](ExprPtr a, ExprPtr b) {
        return hasher_.hash(a) == hasher_.hash(b);
      });
  variables_.resize(std::distance(variables_.begin(), it));
}

void MinTerm::uniquefy() {
  std::sort(variables_.begin(), variables_.end(), [&](ExprPtr a, ExprPtr b) {
    return hasher_.hash(a) < hasher_.hash(b);
  });
  auto it = std::unique(
      variables_.begin(), variables_.end(), [&](ExprPtr a, ExprPtr b) {
        return hasher_.hash(a) == hasher_.hash(b);
      });
  variables_.resize(std::distance(variables_.begin(), it));
}

// Handles optimization cases for Broadcast/Ramp +/- Broadcast/Ramp
template <class Op>
ExprPtr combineMultilane(ExprPtr lhs, ExprPtr rhs) {
  if (BroadcastPtr bc = to<Broadcast>(lhs)) {
    if (BroadcastPtr bcother = to<Broadcast>(rhs)) {
      if (bc->lanes() != bcother->lanes()) {
        throw malformed_input("multilane lane mismatch");
      }

      ExprPtr ret = alloc<Broadcast>(
          alloc<Op>(bc->value(), bcother->value()), bc->lanes());
      return ret;
    }

    if (RampPtr r = to<Ramp>(rhs)) {
      if (bc->lanes() != r->lanes()) {
        throw malformed_input("multilane lane mismatch");
      }

      ExprPtr ret = alloc<Ramp>(
          alloc<Op>(bc->value(), r->base()), r->stride(), r->lanes());
      return ret;
    }
  } else if (RampPtr ramp = to<Ramp>(lhs)) {
    if (RampPtr rother = to<Ramp>(rhs)) {
      if (ramp->lanes() != rother->lanes()) {
        throw malformed_input("multilane lane mismatch");
      }

      ExprPtr ret = alloc<Ramp>(
          alloc<Op>(ramp->base(), rother->base()),
          alloc<Op>(ramp->stride(), rother->stride()),
          ramp->lanes());
      return ret;
    }

    if (BroadcastPtr bc = to<Broadcast>(rhs)) {
      if (ramp->lanes() != bc->lanes()) {
        throw malformed_input("multilane lane mismatch");
      }
      ExprPtr ret = alloc<Ramp>(
          alloc<Op>(ramp->base(), bc->value()), ramp->stride(), ramp->lanes());
      return ret;
    }
  }

  return nullptr;
}

// Handles optimization cases for Broadcast/Ramp * Broadcast/Ramp
ExprPtr mulMultilane(ExprPtr lhs, ExprPtr rhs) {
  if (BroadcastPtr bc = to<Broadcast>(lhs)) {
    if (BroadcastPtr bcother = to<Broadcast>(rhs)) {
      if (bc->lanes() != bcother->lanes()) {
        throw malformed_input("multilane lane mismatch");
      }

      ExprPtr ret = alloc<Broadcast>(
          alloc<Mul>(bc->value(), bcother->value()), bc->lanes());
      return ret;
    }

    if (RampPtr r = to<Ramp>(rhs)) {
      if (bc->lanes() != r->lanes()) {
        throw malformed_input("multilane lane mismatch");
      }

      ExprPtr ret = alloc<Ramp>(
          alloc<Mul>(bc->value(), r->base()),
          alloc<Mul>(bc->value(), r->stride()),
          r->lanes());
      return ret;
    }
  } else if (RampPtr ramp = to<Ramp>(lhs)) {
    if (RampPtr r = to<Ramp>(rhs)) {
      if (ramp->lanes() != r->lanes()) {
        throw malformed_input("multilane lane mismatch");
      }

      ExprPtr ret = alloc<Ramp>(
          alloc<Mul>(ramp->base(), r->base()),
          alloc<Mul>(ramp->stride(), r->stride()),
          r->lanes());
      return ret;
    }

    if (BroadcastPtr bc = to<Broadcast>(rhs)) {
      if (ramp->lanes() != bc->lanes()) {
        throw malformed_input("multilane lane mismatch");
      }

      ExprPtr ret = alloc<Ramp>(
          alloc<Mul>(bc->value(), ramp->base()),
          alloc<Mul>(bc->value(), ramp->stride()),
          ramp->lanes());
      return ret;
    }
  }

  return nullptr;
}

void PolynomialTransformer::addOrUpdateTerm(
    std::unordered_map<SimplifierHashType, TermPtr>& varmap,
    TermPtr term) {
  SimplifierHashType hash = term->hashVars();
  auto insertRes = varmap.emplace(hash, term);
  if (insertRes.second == false) {
    TermPtr lt = insertRes.first->second;
    ExprPtr termScalar = evaluateOp(alloc<Add>(lt->scalar(), term->scalar()));

    // If the term is canceled out, remove from the map.
    if (immediateEquals(termScalar, 0)) {
      varmap.erase(hash);
      return;
    }

    varmap[hash] = alloc<Term>(hasher_, termScalar, lt->variables());
  }
}

ExprPtr PolynomialTransformer::addPolynomials(
    PolynomialPtr lhs,
    PolynomialPtr rhs) {
  // simplify common components
  // The key here is the variable hash, not the term's hash since we do want
  // to combine terms that have the same vars but different scalar components.
  std::unordered_map<SimplifierHashType, TermPtr> varmap;

  for (auto lt : lhs->variables()) {
    addOrUpdateTerm(varmap, lt);
  }
  for (auto rt : rhs->variables()) {
    addOrUpdateTerm(varmap, rt);
  }

  ExprPtr newScalar = evaluateOp(alloc<Add>(lhs->scalar(), rhs->scalar()));
  return alloc<Polynomial>(hasher_, newScalar, varmap);
}

// Insert a new Term into the provided polynomial. If the new term has common
// variables to an existing term it is combined.
ExprPtr PolynomialTransformer::insertTerm(PolynomialPtr poly, TermPtr term) {
  SimplifierHashType tHash = term->hashVars();
  std::vector<TermPtr> newVars;

  bool found = false;
  for (auto v : poly->variables()) {
    if (v->hashVars() == tHash) {
      ExprPtr newScalar = evaluateOp(alloc<Add>(term->scalar(), v->scalar()));
      found = true;
      // Skip this term if we cancelled it out.
      if (immediateEquals(newScalar, 0)) {
        continue;
      }
      auto term = alloc<Term>(hasher_, newScalar, v->variables());
      newVars.push_back(term);
    } else {
      newVars.push_back(v);
    }
  }

  if (!found) {
    newVars.push_back(term);
  }

  if (newVars.empty()) {
    return poly->scalar();
  }

  auto Poly = alloc<Polynomial>(hasher_, poly->scalar(), newVars);
  return Poly;
}

ExprPtr PolynomialTransformer::mutate(AddPtr v) {
  ExprPtr lhs_new = v->lhs()->accept_mutator(this);
  ExprPtr rhs_new = v->rhs()->accept_mutator(this);

  // Constant Folding.
  if (lhs_new->isConstant() && rhs_new->isConstant()) {
    ExprPtr result = evaluateOp(alloc<Add>(lhs_new, rhs_new));
    return result;
  }

  // Multilane folding.
  if (isMultilanePrimitive(lhs_new)) {
    if (auto ret = combineMultilane<Add>(lhs_new, rhs_new)) {
      return ret->accept_mutator(this);
    }
  }

  ExprPtr scalar = nullptr;
  ExprPtr variable = nullptr;
  if (lhs_new->isConstant()) {
    scalar = evaluateOp(lhs_new);
    variable = rhs_new;
  } else if (rhs_new->isConstant()) {
    scalar = evaluateOp(rhs_new);
    variable = lhs_new;
  }

  // If there is a scalar, and it's zero: short circuit and return the other
  // side.
  if (scalar && immediateEquals(scalar, 0)) {
    auto c = alloc<Cast>(v->dtype(), variable);
    return c->accept_mutator(this);
  }

  // If this is a floating point Add then order of operations is important, we
  // dont want to combine ops.
  if (lhs_new->dtype().is_floating_point() ||
      rhs_new->dtype().is_floating_point()) {
    return alloc<Add>(lhs_new, rhs_new);
  }

  PolynomialPtr lhsPoly = to<Polynomial>(lhs_new);
  PolynomialPtr rhsPoly = to<Polynomial>(rhs_new);

  if (lhsPoly && rhsPoly) {
    return addPolynomials(lhsPoly, rhsPoly);
  }

  TermPtr lhsTerm = to<Term>(lhs_new);
  TermPtr rhsTerm = to<Term>(rhs_new);

  if (lhsPoly && rhsTerm) {
    return insertTerm(lhsPoly, rhsTerm);
  }

  if (rhsPoly && lhsTerm) {
    return insertTerm(rhsPoly, lhsTerm);
  }

  if (lhsTerm && rhsTerm) {
    // If the terms refer to the same variables: combine them.
    if (lhsTerm->hashVars() == rhsTerm->hashVars()) {
      ExprPtr newScalar =
          evaluateOp(alloc<Add>(lhsTerm->scalar(), rhsTerm->scalar()));

      // If the terms cancelled out, return zero.
      if (immediateEquals(newScalar, 0)) {
        return newScalar->accept_mutator(this);
      }

      return alloc<Term>(hasher_, newScalar, lhsTerm->variables());
    }

    // Otherwise this is a new polynomial with no scalar and two variable
    // terms.
    return alloc<Polynomial>(
        hasher_, getImmediateByType(v->dtype(), 0), lhsTerm, rhsTerm);
  }

  // Adds are commutative.
  PolynomialPtr poly = lhsPoly ? lhsPoly : rhsPoly;

  // Add to Polynomial->scalar().
  if (scalar && poly) {
    ExprPtr newScalar = evaluateOp(alloc<Add>(scalar, poly->scalar()));
    return alloc<Polynomial>(hasher_, newScalar, poly->variables());
  }

  // Simple Polynomial with a scalar and Term.
  TermPtr term = lhsTerm ? lhsTerm : rhsTerm;
  if (scalar && term) {
    return alloc<Polynomial>(hasher_, scalar, term);
  }

  // Simple Term with a scalar and variable type.
  if (scalar) {
    return alloc<Polynomial>(
        hasher_,
        scalar,
        alloc<Term>(hasher_, getImmediateByType(v->dtype(), 1), variable));
  }

  // If LHS is neither Term not Polynomial, wrap it in a Term.
  if (!lhsTerm && !lhsPoly) {
    lhsTerm = alloc<Term>(hasher_, getImmediateByType(v->dtype(), 1), lhs_new);
  }

  // Same for RHS.
  if (!rhsTerm && !rhsPoly) {
    rhsTerm = alloc<Term>(hasher_, getImmediateByType(v->dtype(), 1), rhs_new);
  }

  // If we now have a poly and a term, we can insert.
  if (poly) {
    return insertTerm(poly, lhsTerm ? lhsTerm : rhsTerm);
  }

  if (lhsTerm->hashVars() == rhsTerm->hashVars()) {
    return alloc<Term>(
        hasher_,
        evaluateOp(alloc<Add>(lhsTerm->scalar(), rhsTerm->scalar())),
        lhsTerm->variables());
  }

  // If all else fails we have a new Polynomial with two new variable Terms.
  return alloc<Polynomial>(
      hasher_, getImmediateByType(v->dtype(), 0), lhsTerm, rhsTerm);
}

ExprPtr PolynomialTransformer::subTerms(
    TermPtr lhs,
    TermPtr rhs,
    bool negated) {
  // If RHS not already negated, negate it.
  if (!negated) {
    ExprPtr minusOne = getImmediateByType(rhs->dtype(), -1);
    ExprPtr negateScalar = evaluateOp(alloc<Mul>(minusOne, rhs->scalar()));
    rhs = alloc<Term>(hasher_, negateScalar, rhs->variables());
  }

  if (lhs->hashVars() == rhs->hashVars()) {
    ExprPtr newScalar = evaluateOp(alloc<Add>(lhs->scalar(), rhs->scalar()));

    // If the terms cancel out, return zero.
    if (immediateEquals(newScalar, 0)) {
      return newScalar;
    }

    return alloc<Term>(hasher_, newScalar, lhs->variables());
  }

  return alloc<Polynomial>(
      hasher_,
      getImmediateByType(promoteTypes(lhs->dtype(), rhs->dtype()), 0),
      lhs,
      rhs);
}

// Subtract the RHS Polynomial from the LHS Polynomial, cancelling out where
// possible.
ExprPtr PolynomialTransformer::subPolynomials(
    PolynomialPtr lhs,
    PolynomialPtr rhs) {
  // simplify common components
  // The key here is the variable hash, not the term's hash since we do want
  // to combine terms that have the same vars but different scalar components.
  std::unordered_map<SimplifierHashType, TermPtr> varmap;

  for (auto lt : lhs->variables()) {
    addOrUpdateTerm(varmap, lt);
  }

  for (auto rt : rhs->variables()) {
    // Polynomials add their terms, so negate the RHS's Terms.
    ExprPtr negated = evaluateOp(
        alloc<Mul>(getImmediateByType(rt->dtype(), -1), rt->scalar()));
    TermPtr newRHS = alloc<Term>(hasher_, negated, rt->variables());
    addOrUpdateTerm(varmap, newRHS);
  }

  ExprPtr newScalar = evaluateOp(alloc<Sub>(lhs->scalar(), rhs->scalar()));

  // No vars means this cancelled out to a scalar, return it unwrapped.
  if (varmap.empty()) {
    return newScalar;
  }

  // If there is no scalar and zero or one terms, don't wrap.
  if (immediateEquals(newScalar, 0)) {
    if (varmap.empty()) {
      return nullptr;
    }
    if (varmap.size() == 1) {
      return varmap.begin()->second;
    }
  }

  // Wrap new variables in a Polynomial.
  return alloc<Polynomial>(hasher_, newScalar, varmap);
}

ExprPtr PolynomialTransformer::mutate(SubPtr v) {
  ExprPtr lhs_new = v->lhs()->accept_mutator(this);
  ExprPtr rhs_new = v->rhs()->accept_mutator(this);

  // Constant Folding.
  if (lhs_new->isConstant() && rhs_new->isConstant()) {
    ExprPtr result = evaluateOp(alloc<Sub>(lhs_new, rhs_new));
    return result;
  }

  // Multilane folding.
  if (isMultilanePrimitive(lhs_new)) {
    if (auto ret = combineMultilane<Sub>(lhs_new, rhs_new)) {
      // NOLINTNEXTLINE(clang-analyzer-cplusplus.NewDeleteLeaks)
      return ret->accept_mutator(this);
    }
  }

  if (rhs_new->isConstant() && immediateEquals(rhs_new, 0)) {
    auto c = alloc<Cast>(v->dtype(), lhs_new);
    // NOLINTNEXTLINE(clang-analyzer-cplusplus.NewDeleteLeaks)
    return c->accept_mutator(this);
  }

  // If this is a floating point Sub then order of operations is important, we
  // dont want to combine ops.
  if (lhs_new->dtype().is_floating_point() ||
      rhs_new->dtype().is_floating_point()) {
    return alloc<Sub>(lhs_new, rhs_new);
  }

  PolynomialPtr lhsPoly = to<Polynomial>(lhs_new);
  PolynomialPtr rhsPoly = to<Polynomial>(rhs_new);

  if (lhsPoly && rhsPoly) {
    auto ret = subPolynomials(lhsPoly, rhsPoly);
    if (!ret) {
      // Cancelled out completely.
      return getImmediateByType(v->dtype(), 0);
    }
    return ret;
  }

  TermPtr lhsTerm = to<Term>(lhs_new);
  TermPtr rhsTerm = to<Term>(rhs_new);

  // Polynomial - Term.
  if (lhsPoly && rhsTerm) {
    // Negate the term.
    ExprPtr negate = evaluateOp(alloc<Mul>(
        getImmediateByType(rhsTerm->dtype(), -1), rhsTerm->scalar()));
    TermPtr newTerm = alloc<Term>(hasher_, negate, rhsTerm->variables());
    return insertTerm(lhsPoly, newTerm);
  }

  // Term - Polynomial.
  if (rhsPoly && lhsTerm) {
    // Negate every part of the Polynomial.
    ExprPtr minusOne = getImmediateByType(lhsTerm->dtype(), -1);
    ExprPtr negateScalar = evaluateOp(alloc<Mul>(minusOne, rhsPoly->scalar()));

    std::vector<TermPtr> variables;
    for (auto t : rhsPoly->variables()) {
      ExprPtr negate = evaluateOp(alloc<Mul>(minusOne, t->scalar()));
      variables.push_back(alloc<Term>(hasher_, negate, t->variables()));
    }

    PolynomialPtr newPoly = alloc<Polynomial>(hasher_, negateScalar, variables);
    return insertTerm(newPoly, lhsTerm);
  }

  if (lhsTerm && rhsTerm) {
    return subTerms(lhsTerm, rhsTerm, false);
  }

  bool lhsScalar = lhs_new->isConstant();
  bool rhsScalar = rhs_new->isConstant();

  if (lhsPoly && rhsScalar) {
    // Easy path, just sub the scalar component.
    ExprPtr newScalar = evaluateOp(alloc<Sub>(lhsPoly->scalar(), rhs_new));
    return alloc<Polynomial>(hasher_, newScalar, lhsPoly->variables());
  }

  if (lhsScalar && rhsPoly) {
    // Sub the scalar component.
    ExprPtr newScalar = evaluateOp(alloc<Sub>(lhs_new, rhsPoly->scalar()));

    // Negate each term in the Polynomial RHS.
    ExprPtr minusOne = getImmediateByType(rhsPoly->dtype(), -1);
    std::vector<TermPtr> variables;
    for (auto t : rhsPoly->variables()) {
      ExprPtr negate = evaluateOp(alloc<Mul>(minusOne, t->scalar()));
      variables.push_back(alloc<Term>(hasher_, negate, t->variables()));
    }

    return alloc<Polynomial>(hasher_, newScalar, variables);
  }

  if (lhsTerm && rhsScalar) {
    // Negate the constant.
    ExprPtr negate = evaluateOp(
        alloc<Mul>(getImmediateByType(rhs_new->dtype(), -1), rhs_new));
    return alloc<Polynomial>(hasher_, negate, lhsTerm);
  }

  if (lhsScalar && rhsTerm) {
    // Negate the RHS Term.
    ExprPtr negate = evaluateOp(alloc<Mul>(
        getImmediateByType(rhsTerm->scalar()->dtype(), -1), rhsTerm->scalar()));

    return alloc<Polynomial>(
        hasher_, lhs_new, alloc<Term>(hasher_, negate, rhsTerm->variables()));
  }

  // simple term with a scalar and variable type.
  if (lhsScalar) {
    // Create a negated term.
    return alloc<Polynomial>(
        hasher_,
        lhs_new,
        alloc<Term>(hasher_, getImmediateByType(v->dtype(), -1), rhs_new));
  }

  if (rhsScalar) {
    // Negate the scalar.
    ExprPtr negate = evaluateOp(
        alloc<Mul>(getImmediateByType(rhs_new->dtype(), -1), rhs_new));
    return alloc<Polynomial>(
        hasher_,
        negate,
        alloc<Term>(hasher_, getImmediateByType(v->dtype(), 1), lhs_new));
  }

  // no scalar...
  if (!lhsTerm && !lhsPoly) {
    lhsTerm = alloc<Term>(hasher_, getImmediateByType(v->dtype(), 1), lhs_new);
  }

  bool createdRHSnegated = false;
  if (!rhsTerm && !rhsPoly) {
    rhsTerm = alloc<Term>(hasher_, getImmediateByType(v->dtype(), -1), rhs_new);
    createdRHSnegated = true;
  }

  if (lhsTerm && rhsTerm) {
    return subTerms(lhsTerm, rhsTerm, createdRHSnegated);
  }

  // Insert wrapped Term into LHS Polynomial.
  if (lhsPoly) {
    CHECK(rhsTerm);
    return insertTerm(lhsPoly, rhsTerm);
  }

  // Insert wrapper Term into negated RHS Poly.
  if (rhsPoly) {
    CHECK(lhsTerm);
    ExprPtr minusOne = getImmediateByType(rhsPoly->dtype(), -1);
    ExprPtr newScalar = evaluateOp(alloc<Mul>(minusOne, rhsPoly->scalar()));

    // Negate each term in the Polynomial RHS.
    std::vector<TermPtr> variables;
    for (auto t : rhsPoly->variables()) {
      ExprPtr negate = evaluateOp(alloc<Mul>(minusOne, t->scalar()));
      variables.push_back(alloc<Term>(hasher_, negate, t->variables()));
    }

    auto poly = alloc<Polynomial>(hasher_, newScalar, variables);
    return insertTerm(poly, lhsTerm);
  }

  return alloc<Polynomial>(
      hasher_, getImmediateByType(v->dtype(), 0), lhsTerm, rhsTerm);
}

// Multiply two terms together, usually creating a new term with the variable
// lists concatenated.
TermPtr PolynomialTransformer::mulTerms(TermPtr lhs, TermPtr rhs) {
  ExprPtr scalar = evaluateOp(alloc<Mul>(lhs->scalar(), rhs->scalar()));
  if (immediateEquals(scalar, 0)) {
    return nullptr;
  }

  // Can reorder here since floating point ops don't get put into Terms.
  std::vector<ExprPtr> variables;
  std::vector<ExprPtr> multilaneVariables;
  // For now don't handle exponents.
  for (auto c : lhs->variables()) {
    if (isMultilanePrimitive(c)) {
      multilaneVariables.push_back(c);
    } else {
      variables.push_back(c);
    }
  }
  for (auto c : rhs->variables()) {
    if (isMultilanePrimitive(c)) {
      multilaneVariables.push_back(c);
    } else {
      variables.push_back(c);
    }
  }

  // Merge all the multilane vars:
  ExprPtr lastNode{nullptr};
  for (auto node : multilaneVariables) {
    if (lastNode == nullptr) {
      lastNode = node;
    } else {
      if (auto next = mulMultilane(lastNode, node)) {
        lastNode = next->accept_mutator(this);
      } else {
        variables.push_back(lastNode);
        lastNode = node;
      }
    }
  }
  if (lastNode) {
    variables.push_back(lastNode);
  }

  return alloc<Term>(hasher_, scalar, variables);
}

// Multiply a Polynomial by a Term.
ExprPtr PolynomialTransformer::polyByTerm(PolynomialPtr poly, TermPtr term) {
  // poly * term
  //    = (poly_terms + poly_scalar) * term
  //    = poly_terms * term + poly_scalar * term

  // First, multiply all variables (terms) in the polynomial by the input
  // term.
  std::vector<TermPtr> newTerms;
  for (auto var : poly->variables()) {
    TermPtr newTerm = mulTerms(var, term);
    if (newTerm) {
      newTerms.push_back(newTerm);
    }
  }

  // If the scalar in poly is not 0, it must be multiplied by term.
  // If there are no variables in term, this becomes the scalar in the result
  // polynomial. If there are variables in term, this becomes a new term in
  // the result polynomial.
  if (!immediateEquals(poly->scalar(), 0)) {
    ExprPtr scalar = evaluateOp(alloc<Mul>(poly->scalar(), term->scalar()));
    if (term->variables().empty()) {
      return alloc<Polynomial>(hasher_, scalar, newTerms);
    }
    newTerms.push_back(alloc<Term>(hasher_, scalar, term->variables()));
  }

  // The only case when the result polynomial has a scalar is when the input
  // term does not have any variables and the input polynomial has a non-zero
  // scalar. That case is handled above. So, at this point, we do not have any
  // scalars in the result polynomial.
  return alloc<Polynomial>(hasher_, std::move(newTerms));
}

// Does multiplying these two expressions make a Rounding Off operation.
// e.g. LHS = (x/y),  RHS = y => (x / y) * y => RoundOff(x, y).
ExprPtr PolynomialTransformer::isRoundOff(ExprPtr lhs, ExprPtr rhs) {
  DivPtr div{nullptr};
  ExprPtr other{nullptr};

  if ((div = to<Div>(lhs))) {
    other = rhs;
  } else if ((div = to<Div>(rhs))) {
    other = lhs;
  } else {
    return nullptr;
  }

  ExprPtr denom = div->rhs();

  if (TermPtr denomTerm = to<Term>(denom)) {
    if (immediateEquals(denomTerm->scalar(), 1) &&
        denomTerm->variables().size() == 1) {
      denom = denomTerm->variables()[0];
    }
  }

  if (hasher_.hash(denom) == hasher_.hash(other)) {
    // If the denominator is equal to the other, then yes it's a RoundOff.
    return alloc<RoundOff>(div->lhs(), div->rhs());
  }

  if (denom->isConstant() && other->isConstant()) {
    if (immediateEquals(denom, 0) || immediateEquals(other, 0)) {
      return nullptr;
    }
    // If they are both scalar we may be able to find a common factor.
    if (immediateEquals(evaluateOp(alloc<Mod>(other, denom)), 0)) {
      ExprPtr scalar = evaluateOp(alloc<Div>(other, denom));
      ExprPtr newDenom = evaluateOp(alloc<Div>(other, scalar));
      return alloc<Term>(
          hasher_, scalar, alloc<RoundOff>(div->lhs(), newDenom));
    }
  }

  return nullptr;
}

// Inserts a new component into a term, looking for opportunities to simplify.
ExprPtr PolynomialTransformer::insertIntoTerm(TermPtr term, ExprPtr expr) {
  std::vector<ExprPtr> vars;

  // Search for RoundOffs.
  bool merged{false};
  for (auto component : term->variables()) {
    if (auto roundoff = isRoundOff(component, expr)) {
      vars.push_back(roundoff);
      merged = true;
    } else {
      vars.push_back(component);
    }
  }

  if (!merged) {
    vars.push_back(expr);
  }

  if (vars.size() == 1 && immediateEquals(term->scalar(), 1)) {
    return vars[0];
  }

  return alloc<Term>(hasher_, term->scalar(), vars);
}

ExprPtr PolynomialTransformer::mutate(MulPtr v) {
  ExprPtr lhs_new = v->lhs()->accept_mutator(this);
  ExprPtr rhs_new = v->rhs()->accept_mutator(this);

  // Constant Folding.
  if (lhs_new->isConstant() && rhs_new->isConstant()) {
    return evaluateOp(alloc<Mul>(lhs_new, rhs_new));
  }

  // Multilane folding.
  if (isMultilanePrimitive(lhs_new)) {
    if (auto ret = mulMultilane(lhs_new, rhs_new)) {
      // NOLINTNEXTLINE(clang-analyzer-cplusplus.NewDeleteLeaks)
      return ret->accept_mutator(this);
    }
  }

  // Order doesn't matter.
  ExprPtr scalar = nullptr;
  ExprPtr variable = nullptr;
  if (lhs_new->isConstant()) {
    scalar = lhs_new;
    variable = rhs_new;
  } else if (rhs_new->isConstant()) {
    scalar = rhs_new;
    variable = lhs_new;
  }

  // Handle special case mul by 1 since thats safe for floating point, even if
  // it's Nan/Inf.
  if (scalar && immediateEquals(scalar, 1)) {
    auto c = alloc<Cast>(v->dtype(), variable);
    // NOLINTNEXTLINE(clang-analyzer-cplusplus.NewDeleteLeaks)
    return c->accept_mutator(this);
  }

  // If this is a floating point Mul then order of operations is important, we
  // dont want to combine ops.
  if (lhs_new->dtype().is_floating_point() ||
      rhs_new->dtype().is_floating_point()) {
    return alloc<Mul>(lhs_new, rhs_new);
  }

  // Handle special case mul by 0.
  if (scalar && immediateEquals(scalar, 0)) {
    return getImmediateByType(v->dtype(), 0);
  }

  // Catch cases of rounding (Div(A/B) * B).
  if (auto ret = isRoundOff(lhs_new, rhs_new)) {
    return ret;
  } else if (auto ret = isRoundOff(v->lhs(), v->rhs())) {
    // We can break the Round + Mod pattern via factorization of the Div, so
    // check whether it would have worked on the unsimplified tree. If so, we
    // need to simplify again.
    return ret->accept_mutator(this);
  }

  PolynomialPtr lhsPoly = to<Polynomial>(lhs_new);
  PolynomialPtr rhsPoly = to<Polynomial>(rhs_new);

  if (lhsPoly && rhsPoly) {
    // This expands to more terms that we can't generally fix without variable
    // factorization, it's more efficient to just leave these as Muls.
    return alloc<Mul>(lhsPoly, rhsPoly);
  }

  TermPtr lhsTerm = to<Term>(lhs_new);
  TermPtr rhsTerm = to<Term>(rhs_new);

  if (lhsPoly && rhsTerm) {
    return polyByTerm(lhsPoly, rhsTerm);
  }

  if (rhsPoly && lhsTerm) {
    return polyByTerm(rhsPoly, lhsTerm);
  }

  if (lhsTerm && rhsTerm) {
    return mulTerms(lhsTerm, rhsTerm);
  }

  if (scalar && lhsTerm) {
    ExprPtr newScalar = evaluateOp(alloc<Mul>(scalar, lhsTerm->scalar()));
    return alloc<Term>(hasher_, newScalar, lhsTerm->variables());
  }

  if (scalar && rhsTerm) {
    ExprPtr newScalar = evaluateOp(alloc<Mul>(scalar, rhsTerm->scalar()));
    return alloc<Term>(hasher_, newScalar, rhsTerm->variables());
  }

  // If this is a scalar * a Polynomial, push the scalar term down.
  // We can wrap the scalar with a Term and use polyByTerm.
  if (scalar && lhsPoly) {
    return polyByTerm(lhsPoly, alloc<Term>(hasher_, scalar));
  }
  if (scalar && rhsPoly) {
    return polyByTerm(rhsPoly, alloc<Term>(hasher_, scalar));
  }

  // simple term with a scalar and variable type.
  if (scalar) {
    return alloc<Term>(hasher_, scalar, variable);
  }

  // Multiplying Polynomial by variable can be wrapped in a term and handled
  // by polyByTerm also.
  if (lhsPoly) {
    auto term =
        alloc<Term>(hasher_, getImmediateByType(rhs_new->dtype(), 1), rhs_new);
    return polyByTerm(lhsPoly, term);
  }
  if (rhsPoly) {
    auto term =
        alloc<Term>(hasher_, getImmediateByType(lhs_new->dtype(), 1), lhs_new);
    return polyByTerm(rhsPoly, term);
  }

  // Multiplying Term by a variable is equivalent to adding the variable to
  // the term's list of vars.
  if (lhsTerm) {
    return insertIntoTerm(lhsTerm, rhs_new);
  }
  if (rhsTerm) {
    return insertIntoTerm(rhsTerm, lhs_new);
  }

  // Two variables, create a new Term.
  return alloc<Term>(
      hasher_, getImmediateByType(v->dtype(), 1), lhs_new, rhs_new);
}

ExprPtr factorizeDivision(ExprPtr lhs_new, ExprPtr rhs_new) {
  if (!lhs_new || !rhs_new) {
    return nullptr;
  }

  ExprPtr leftScalar = lhs_new->isConstant() ? lhs_new : nullptr;
  ExprPtr rightScalar = rhs_new->isConstant() ? rhs_new : nullptr;

  auto lhsTerm = to<Term>(lhs_new);
  auto rhsTerm = to<Term>(rhs_new);
  if (lhsTerm) {
    leftScalar = lhsTerm->scalar();
  }

  if (rhsTerm) {
    rightScalar = rhsTerm->scalar();
  }

  if (!leftScalar || !rightScalar) {
    return nullptr;
  }

  long left = immediateAs<long>(leftScalar);
  long right = immediateAs<long>(rightScalar);

  long GCD = gcd<long>(left, right);
  if (GCD <= 1) {
    return nullptr;
  }

  leftScalar = evaluateOp(
      alloc<Div>(leftScalar, getImmediateByType(leftScalar->dtype(), GCD)));
  rightScalar = evaluateOp(
      alloc<Div>(rightScalar, getImmediateByType(rightScalar->dtype(), GCD)));

  if (lhsTerm) {
    lhs_new = alloc<Term>(lhsTerm->hasher(), leftScalar, lhsTerm->variables());
  } else {
    lhs_new = leftScalar;
  }

  if (rhsTerm) {
    rhs_new = alloc<Term>(rhsTerm->hasher(), rightScalar, rhsTerm->variables());
  } else {
    rhs_new = rightScalar;
  }

  return alloc<Div>(lhs_new, rhs_new);
}

ExprPtr PolynomialTransformer::mutate(DivPtr v) {
  ExprPtr lhs_new = v->lhs()->accept_mutator(this);
  ExprPtr rhs_new = v->rhs()->accept_mutator(this);

  // Constant Folding.
  if (lhs_new->isConstant() && rhs_new->isConstant()) {
    return evaluateOp(alloc<Div>(lhs_new, rhs_new));
  }

  // If this is a floating point Div then order of operations is important, we
  // dont want to combine ops.
  if (lhs_new->dtype().is_floating_point() ||
      rhs_new->dtype().is_floating_point()) {
    return alloc<Div>(lhs_new, rhs_new);
  }

  // If the numerator is zero, so is the result.
  if (lhs_new->isConstant() && immediateEquals(lhs_new, 0)) {
    // NOLINTNEXTLINE(clang-analyzer-cplusplus.NewDeleteLeaks)
    return lhs_new;
  }

  // If the denominator is one, return numerator.
  if (rhs_new->isConstant() && immediateEquals(rhs_new, 1)) {
    return lhs_new;
  }

  // If numberator and denominator are equal the result is 1.
  // Unless the demoninator could be zero.
  // if (hasher_.hash(lhs_new) == hasher_.hash(rhs_new)) {
  //   return getImmediateByType(v->dtype(), 1);
  // }

  if (auto ret = factorizeDivision(lhs_new, rhs_new)) {
    // NOLINTNEXTLINE(clang-analyzer-cplusplus.NewDeleteLeaks)
    return ret->accept_mutator(this);
  }

  return alloc<Div>(lhs_new, rhs_new);
}

ExprPtr PolynomialTransformer::mutate(ModPtr v) {
  ExprPtr lhs_new = v->lhs()->accept_mutator(this);
  ExprPtr rhs_new = v->rhs()->accept_mutator(this);

  // Constant Folding.
  if (lhs_new->isConstant() && rhs_new->isConstant()) {
    return evaluateOp(alloc<Mod>(lhs_new, rhs_new));
  }

  // 0 % x => 0.
  if (lhs_new->isConstant() && immediateEquals(lhs_new, 0)) {
    // NOLINTNEXTLINE(clang-analyzer-cplusplus.NewDeleteLeaks)
    return lhs_new;
  }

  // x % 1 == 0.
  if (rhs_new->isConstant() && immediateEquals(rhs_new, 1)) {
    // NOLINTNEXTLINE(clang-analyzer-cplusplus.NewDeleteLeaks)
    return getImmediateByType(v->dtype(), 0);
  }

  // x % x => 0.
  if (hasher_.hash(lhs_new) == hasher_.hash(rhs_new)) {
    return getImmediateByType(v->dtype(), 0);
  }

  TermPtr lhsTerm = to<Term>(lhs_new);
  if (!lhsTerm) {
    PolynomialPtr lhsPoly = to<Polynomial>(lhs_new);
    if (lhsPoly) {
      // Can still optimize this out if we can factorize the polynomial.
      lhsTerm = factorizePolynomial(lhsPoly);
    }
  }

  if (lhsTerm) {
    // ((C1 * C2) * x) % C1 => 0.
    if (rhs_new->isConstant() &&
        immediateEquals(
            evaluateOp(alloc<Mod>(lhsTerm->scalar(), rhs_new)), 0)) {
      return getImmediateByType(v->dtype(), 0);
    }

    // (x * y * z) % x => 0.
    for (auto component : lhsTerm->variables()) {
      if (hasher_.hash(component) == hasher_.hash(rhs_new)) {
        return getImmediateByType(v->dtype(), 0);
      }
    }

    // (6 * x * y) % (3 * x * y) => 0.
    // also, (x * y * z) % (z * y) => 0.
    // This requires all variable terms found in the RHS to be present in the
    // LHS.
    TermPtr rhsTerm = to<Term>(rhs_new);
    if (rhsTerm) {
      auto& lVars = lhsTerm->variables();
      auto& rVars = rhsTerm->variables();
      size_t rLeft = rVars.size();

      auto rIt = rVars.begin();

      for (auto lIt = lVars.begin(); lIt != lVars.end() && !rVars.empty();
           ++lIt) {
        auto lHash = hasher_.hash(*lIt);
        for (; rIt != rVars.end(); ++rIt) {
          auto rHash = hasher_.hash(*rIt);
          if (lHash == rHash) {
            --rLeft;
            break;
          } else if (lHash < rHash) {
            break;
          }
        }
      }

      if (rLeft == 0 &&
          immediateEquals(
              evaluateOp(alloc<Mod>(lhsTerm->scalar(), rhsTerm->scalar())),
              0)) {
        return getImmediateByType(v->dtype(), 0);
      }
    }
  }

  return alloc<Mod>(lhs_new, rhs_new);
}

namespace {

// Combines two MinTerm / MaxTerm expressions into one.
// The first type on the template refers to the op, as in Min or Max and the
// second type refers to the corresponding term, as in MinTerm or MaxTerm.
template <class Op, class OpTerm>
ExprPtr combineMinMaxTerms(
    ExprPtr lhs,
    ExprPtr rhs,
    bool propagate_nans,
    HashProvider& hasher) {
  auto combine_scalars = [&](ExprPtr c1, ExprPtr c2) -> ExprPtr {
    if (c1 && c2) {
      return evaluateOp(alloc<Op>(c1, c2, propagate_nans));
    }
    if (c1) {
      return c1;
    }
    return c2;
  };

  auto combine_opterms = [&](NodePtr<OpTerm> m1, NodePtr<OpTerm> m2) {
    ExprPtr scalar = combine_scalars(m1->scalar(), m2->scalar());
    std::vector<ExprPtr> variables;
    for (auto v : m1->variables()) {
      variables.push_back(v);
    }
    for (auto v : m2->variables()) {
      variables.push_back(v);
    }
    return alloc<OpTerm>(hasher, scalar, propagate_nans, std::move(variables));
  };

  auto add_expr_to_opterm = [&](ExprPtr expr, NodePtr<OpTerm> opterm) {
    ExprPtr scalar = nullptr;
    std::vector<ExprPtr> variables;
    if (opterm) {
      scalar = opterm->scalar();
      variables = opterm->variables();
    }
    // NOLINTNEXTLINE(clang-analyzer-core.CallAndMessage)
    if (expr->isConstant()) {
      scalar = combine_scalars(scalar, expr);
    } else {
      variables.push_back(expr);
    }
    return alloc<OpTerm>(hasher, scalar, propagate_nans, std::move(variables));
  };

  auto lhs_opterm = to<OpTerm>(lhs);
  auto rhs_opterm = to<OpTerm>(rhs);
  if (lhs_opterm && lhs_opterm->propagate_nans() != propagate_nans) {
    return alloc<Op>(lhs, rhs, propagate_nans);
  }
  if (rhs_opterm && rhs_opterm->propagate_nans() != propagate_nans) {
    return alloc<Op>(lhs, rhs, propagate_nans);
  }

  if (lhs_opterm && rhs_opterm) {
    return combine_opterms(lhs_opterm, rhs_opterm);
  } else if (lhs_opterm) {
    return add_expr_to_opterm(rhs, lhs_opterm);
  } else if (rhs_opterm) {
    return add_expr_to_opterm(lhs, rhs_opterm);
  }
  return add_expr_to_opterm(rhs, add_expr_to_opterm(lhs, nullptr));
}

// Returns true if op is one of the 2 operands in opterm and also returns
// the other op of opterm in other_op.
template <class OpTerm>
bool isOperandInMinMaxTerm(
    NodePtr<OpTerm> opterm,
    ExprPtr op,
    HashProvider& hasher,
    ExprPtr* other_op) {
  if (opterm->variables().size() != 2) {
    return false;
  }
  auto lhs = opterm->variables()[0];
  auto rhs = opterm->variables()[1];
  auto op_hash = hasher.hash(op);
  if (hasher.hash(lhs) == op_hash) {
    *other_op = rhs;
    return true;
  } else if (hasher.hash(rhs) == op_hash) {
    *other_op = lhs;
    return true;
  }
  return false;
};

// Simplifies the nested min-max pattern like:
//   * Max(Min(x, y), Min(x, z)) => Min(x, Max(y, z))
//   * Min(Max(x, y), Max(x, z)) => Max(x, Min(y, z))
// This function is called while processing the outer Min / Max ops.
// At that point the inner Min / Max ops would have been converted to
// MinTerm / MaxTerm as appropriate. So, this function checks for those
// term expressions in the given lhs and rhs.
//
// The first type of the template must be the term type corresponding to the
// outer op (e.g. MaxTerm) and the second type of the template must be the term
// type corresponding to the expected inner op (e.g. MinTerm).
template <class OpTerm, class OtherOpTerm>
bool simplifyNestedMinMax(
    ExprPtr lhs,
    ExprPtr rhs,
    bool propagate_nans,
    HashProvider& hasher,
    ExprPtr* new_op) {
  auto lhs_opterm = to<OtherOpTerm>(lhs);
  auto rhs_opterm = to<OtherOpTerm>(rhs);
  if (lhs_opterm && rhs_opterm &&
      lhs_opterm->propagate_nans() == propagate_nans &&
      rhs_opterm->propagate_nans() == propagate_nans) {
    if (!lhs_opterm->scalar() && !rhs_opterm->scalar()) {
      if (lhs_opterm->variables().size() == 2 &&
          rhs_opterm->variables().size() == 2) {
        auto rhs_v1 = rhs_opterm->variables()[0];
        auto rhs_v2 = rhs_opterm->variables()[1];
        // NOLINTNEXTLINE(cppcoreguidelines-init-variables)
        ExprPtr new_op_lhs;
        if (isOperandInMinMaxTerm<OtherOpTerm>(
                lhs_opterm, rhs_v1, hasher, &new_op_lhs)) {
          auto inner_op = alloc<OpTerm>(
              hasher, nullptr, propagate_nans, new_op_lhs, rhs_v2);
          *new_op = alloc<OtherOpTerm>(
              hasher, nullptr, propagate_nans, rhs_v1, inner_op);
          return true;
        }
        if (isOperandInMinMaxTerm<OtherOpTerm>(
                lhs_opterm, rhs_v2, hasher, &new_op_lhs)) {
          auto inner_op = alloc<OpTerm>(
              hasher, nullptr, propagate_nans, new_op_lhs, rhs_v1);
          *new_op = alloc<OtherOpTerm>(
              hasher, nullptr, propagate_nans, rhs_v2, inner_op);
          return true;
        }
      }
    }
  }
  return false;
}

} // namespace

ExprPtr PolynomialTransformer::mutate(MaxPtr v) {
  ExprPtr lhs_new = v->lhs()->accept_mutator(this);
  ExprPtr rhs_new = v->rhs()->accept_mutator(this);

  // Constant Folding.
  if (lhs_new->isConstant() && rhs_new->isConstant()) {
    return evaluateOp(alloc<Max>(lhs_new, rhs_new, v->propagate_nans()));
  }

  // If diff is constant, return the appropriate operand.
  ExprPtr diff = alloc<Sub>(lhs_new, rhs_new);
  diff = diff->accept_mutator(this);
  if (diff->isConstant()) {
    if (immediateAs<int>(diff) > 0) {
      return lhs_new;
    }
    return rhs_new;
  }

  // Max(Min(x, y), Min(x, z)) => Min(x, Max(y, z))
  // NOLINTNEXTLINE(cppcoreguidelines-init-variables)
  ExprPtr new_op;
  if (simplifyNestedMinMax<MaxTerm, MinTerm>(
          lhs_new, rhs_new, v->propagate_nans(), hasher_, &new_op)) {
    return new_op;
  }

  return combineMinMaxTerms<Max, MaxTerm>(
      lhs_new, rhs_new, v->propagate_nans(), hasher_);
}

ExprPtr PolynomialTransformer::mutate(MinPtr v) {
  ExprPtr lhs_new = v->lhs()->accept_mutator(this);
  ExprPtr rhs_new = v->rhs()->accept_mutator(this);

  // Constant Folding.
  if (lhs_new->isConstant() && rhs_new->isConstant()) {
    return evaluateOp(alloc<Min>(lhs_new, rhs_new, v->propagate_nans()));
  }

  // If diff is constant, return the appropriate operand.
  ExprPtr diff = alloc<Sub>(lhs_new, rhs_new);
  diff = diff->accept_mutator(this);
  if (diff->isConstant()) {
    if (immediateAs<int>(diff) < 0) {
      return lhs_new;
    }
    return rhs_new;
  }

  // Min(Max(x, y), Max(x, z)) => Max(x, Min(y, z))
  // NOLINTNEXTLINE(cppcoreguidelines-init-variables)
  ExprPtr new_op;
  if (simplifyNestedMinMax<MinTerm, MaxTerm>(
          lhs_new, rhs_new, v->propagate_nans(), hasher_, &new_op)) {
    return new_op;
  }

  return combineMinMaxTerms<Min, MinTerm>(
      lhs_new, rhs_new, v->propagate_nans(), hasher_);
}

ExprPtr PolynomialTransformer::mutate(CompareSelectPtr v) {
  ExprPtr lhs_new = v->lhs()->accept_mutator(this);
  ExprPtr rhs_new = v->rhs()->accept_mutator(this);
  ExprPtr true_branch = v->ret_val1()->accept_mutator(this);
  ExprPtr false_branch = v->ret_val2()->accept_mutator(this);

  // Constant Folding.
  if (lhs_new->isConstant() && rhs_new->isConstant()) {
    ExprPtr v_new = alloc<CompareSelect>(
        lhs_new,
        rhs_new,
        true_branch,
        false_branch,
        v->compare_select_op(),
        v->bias());
    return evaluateOp(v_new);
  }

  // If the comparison is done in float, don't attempt diff simplification,
  // since we can't correctly handle NaN.
  if (lhs_new->dtype().is_floating_point() ||
      rhs_new->dtype().is_floating_point()) {
    return alloc<CompareSelect>(
        lhs_new,
        rhs_new,
        true_branch,
        false_branch,
        v->compare_select_op(),
        v->bias());
  }

  // If diff is constant, we can determine it.
  ExprPtr diff = alloc<Sub>(rhs_new, lhs_new);
  diff = diff->accept_mutator(this);

  // NOLINTNEXTLINE(clang-analyzer-cplusplus.NewDeleteLeaks)
  if (!diff->isConstant()) {
    return alloc<CompareSelect>(
        lhs_new,
        rhs_new,
        true_branch,
        false_branch,
        // NOLINTNEXTLINE(clang-analyzer-cplusplus.NewDeleteLeaks)
        v->compare_select_op(),
        v->bias());
  }

  bool equal = immediateEquals(diff, 0);
  bool lhsSmaller = !equal && !immediateIsNegative(diff);

  switch (v->compare_select_op()) {
    case CompareSelectOperation::kEQ:
      return equal ? true_branch : false_branch;
    case CompareSelectOperation::kGT:
      return (lhsSmaller || equal) ? false_branch : true_branch;
    case CompareSelectOperation::kGE:
      return lhsSmaller ? false_branch : true_branch;
    case CompareSelectOperation::kLT:
      return lhsSmaller ? true_branch : false_branch;
    case CompareSelectOperation::kLE:
      return (lhsSmaller || equal) ? true_branch : false_branch;
    case CompareSelectOperation::kNE:
      return equal ? false_branch : true_branch;
  }

  // should not be possible but just in case.
  return alloc<CompareSelect>(
      lhs_new,
      rhs_new,
      true_branch,
      false_branch,
      v->compare_select_op(),
      v->bias());
}

ExprPtr PolynomialTransformer::mutate(IntrinsicsPtr v) {
  std::vector<ExprPtr> new_params;
  bool changed = false;
  bool allConstant = true;
  for (auto p : v->params()) {
    ExprPtr new_child = p->accept_mutator(this);
    new_params.push_back(new_child);

    changed |= p != new_child;
    allConstant &= new_child->isConstant();
  }

  ExprPtr node = v;
  if (changed) {
    node = alloc<Intrinsics>(v->op_type(), new_params);
  }

  if (!allConstant || !v->isPure()) {
    return node;
  }

  // we're evaluating, but the evaluator only supports float intrinsics.
  std::vector<ExprPtr> const_params;
  changed = false;
  for (auto p : new_params) {
    if (p->dtype().scalar_type() == ScalarType::Float) {
      const_params.push_back(p);
    } else {
      const_params.push_back(
          alloc<Cast>(Dtype(ScalarType::Float, p->dtype().lanes()), p));
      changed = true;
    }
  }

  if (changed) {
    node = alloc<Intrinsics>(v->op_type(), const_params);
  }
  return evaluateOp(node);
}

ExprPtr PolynomialTransformer::mutate(CastPtr v) {
  ExprPtr node = v->src_value()->accept_mutator(this);
  if (node->isConstant()) {
    return evaluateOp(alloc<Cast>(v->dtype(), node));
  }

  if (v->dtype() == node->dtype()) {
    return node;
  }

  return alloc<Cast>(v->dtype(), node);
}

ExprPtr PolynomialTransformer::mutate(IfThenElsePtr v) {
  ExprPtr condition = v->condition();
  ExprPtr true_value = v->true_value();
  ExprPtr false_value = v->false_value();
  ExprPtr condition_new = condition->accept_mutator(this);
  ExprPtr true_value_new = true_value->accept_mutator(this);
  ExprPtr false_value_new = false_value->accept_mutator(this);

  // If the condition is constant then we can choose the right branch now.
  if (condition_new->isConstant()) {
    if (!immediateEquals(condition_new, 0)) {
      return true_value_new;
    } else {
      return false_value_new;
    }
  }

  // If both branches are the same then don't do the condition.
  if (hasher_.hash(true_value_new) == hasher_.hash(false_value_new)) {
    return true_value_new;
  }

  if (condition == condition_new && true_value == true_value_new &&
      false_value == false_value_new) {
    return v;
  }

  return alloc<IfThenElse>(condition_new, true_value_new, false_value_new);
}

StmtPtr PolynomialBase::mutate(CondPtr v) {
  ExprPtr cond_old = v->condition();
  StmtPtr true_old = v->true_stmt();
  StmtPtr false_old = v->false_stmt();

  ExprPtr cond_new = cond_old->accept_mutator(this);
  StmtPtr true_new = true_old ? true_old->accept_mutator(this) : true_old;
  StmtPtr false_new = false_old ? false_old->accept_mutator(this) : false_old;

  // If the condition is constant then we can choose the right branch now.
  if (cond_new->isConstant()) {
    if (!immediateEquals(cond_new, 0)) {
      // NOLINTNEXTLINE(clang-analyzer-cplusplus.NewDeleteLeaks)
      return true_new;
    } else {
      // NOLINTNEXTLINE(clang-analyzer-cplusplus.NewDeleteLeaks)
      return false_new;
    }
  }

  // If both branches are the same then don't do the condition.
  if (true_new && false_new &&
      hasher_.hash(true_new) == hasher_.hash(false_new)) {
    return true_new;
  }

  BlockPtr true_block = to<Block>(true_new);
  BlockPtr false_block = to<Block>(false_new);
  bool true_empty = !true_new || (true_block && true_block->nstmts() == 0);
  bool false_empty = !false_new || (false_block && false_block->nstmts() == 0);

  if (true_empty && false_empty) {
    return alloc<Block>(std::vector<StmtPtr>({}));
  }
<<<<<<< HEAD

  if (cond_old == cond_new && true_old == true_new && false_old == false_new) {
    return (StmtPtr)v;
=======
  if (cond_old != cond_new) {
    v->set_condition(cond_new);
>>>>>>> 3cf97814
  }
  if (true_old != true_new) {
    v->set_true_stmt(true_new);
  }
  if (false_old != false_new) {
    v->set_false_stmt(false_new);
  }
<<<<<<< HEAD

  return alloc<Cond>(cond_new, true_new, false_new);
=======
  return v;
>>>>>>> 3cf97814
}

StmtPtr handleForCondReordering(ForPtr loop, CondPtr cond) {
  if (cond->false_stmt()) {
    return nullptr;
  }

  auto condition_vars = VarFinder::find(cond->condition());
  for (auto v : condition_vars) {
    // If the condition depends on a Var that is modified in the loop body, it
    // may not be safe to reorder.
    if (ModifiesVarChecker::check(loop, v)) {
      return nullptr;
    }
  }

  ForPtr new_f = loop->cloneWithNewBody(Stmt::clone(cond->true_stmt()));
  return cond->cloneWithNewBody(new_f);
}

StmtPtr PolynomialBase::mutate(ForPtr v) {
  ExprPtr var = v->var();
  ExprPtr start = v->start();
  ExprPtr stop = v->stop();
  StmtPtr body = v->body();
  LoopOptions loop_options = v->loop_options();
  ExprPtr var_new_expr = var->accept_mutator(this);
  VarPtr var_new = to<Var>(var_new_expr);
  ExprPtr start_new = start->accept_mutator(this);
  ExprPtr stop_new = stop->accept_mutator(this);
  StmtPtr body_new = body;

  ExprPtr loops = alloc<Sub>(stop_new, start_new);
  loops = loops->accept_mutator(this);
  if (loop_options.isDefault() && loops->isConstant()) {
    if (immediateEquals(loops, 0)) {
      return alloc<Block>(std::vector<StmtPtr>({}));
    } else if (immediateEquals(loops, 1)) {
      body_new = Substitute(body, {{var_new, start_new}});
      body_new = body_new->accept_mutator(this);
      return body_new;
    }
  }

  body_new = body_new->accept_mutator(this);
  if (!body_new) {
    return alloc<Block>(std::vector<StmtPtr>({}));
  }

  if (auto block = to<Block>(body_new)) {
    if (block->nstmts() == 0) {
      return alloc<Block>(std::vector<StmtPtr>({}));
    }

    if (block->nstmts() == 1) {
      if (auto cond = to<Cond>(block->front())) {
        StmtPtr reordered = handleForCondReordering(v, cond);
        if (reordered) {
          return reordered->accept_mutator(this);
        }
      }
    }
  }

<<<<<<< HEAD
  if (var == var_new && start == start_new && stop == stop_new &&
      body == body_new) {
    return (StmtPtr)v;
=======
  if (var != var_new) {
    v->set_var(var_new);
>>>>>>> 3cf97814
  }
  if (start != start_new) {
    v->set_start(start_new);
  }
<<<<<<< HEAD
  return alloc<For>(var_new, start_new, stop_new, body_new, loop_options);
=======
  if (stop != stop_new) {
    v->set_stop(stop_new);
  }
  if (body != body_new) {
    v->set_body(body_new);
  }
  return v;
>>>>>>> 3cf97814
}

StmtPtr PolynomialBase::mutate(BlockPtr v) {
  std::vector<StmtPtr> stmts;
  // Flatten sub-blocks:
<<<<<<< HEAD
  for (StmtPtr stmt : *v) {
    StmtPtr stmt_new = stmt->accept_mutator(this);
=======
  bool stmts_changed = false;
  for (Stmt* stmt : *v) {
    Stmt* stmt_new = stmt->accept_mutator(this);
    stmts_changed |= stmt != stmt_new;
>>>>>>> 3cf97814
    if (stmt_new == nullptr) {
      continue;
    }

    if (auto subBlock = to<Block>(stmt_new)) {
      for (Block::iterator I = subBlock->begin(), E = subBlock->end();
           I != E;) {
        // Be careful to avoid invalidating the iterator.
        StmtPtr s = *(I++);
        subBlock->remove_stmt(s);
        stmts.push_back(s);
      }
      stmts_changed = true;
    } else {
      stmts.push_back(stmt_new);
    }
  }
<<<<<<< HEAD

  return alloc<Block>(stmts);
=======
  if (stmts_changed) {
    v->set_stmts(stmts);
  }
  return v;
>>>>>>> 3cf97814
}

// TermExpander

ExprPtr TermExpander::mutate(TermPtr v) {
  ExprPtr newScalar = v->scalar()->accept_mutator(this);
  if (immediateEquals(newScalar, 0)) {
    return newScalar;
  }

  std::vector<ExprPtr> vars;
  std::vector<ExprPtr> multilaneVars;

  // Assume we can reorder here because we wont merge floating terms.
  ExprPtr lastNode{nullptr};
  for (auto var : v->variables()) {
    ExprPtr node = var->accept_mutator(this);
    if (MulPtr mul = to<Mul>(node)) {
      // If the sub-Expr resolved to a multiplication, lift it into this
      // term.
      if (isMultilanePrimitive(mul->lhs())) {
        multilaneVars.push_back(mul->lhs());
      } else {
        vars.push_back(mul->lhs());
      }

      if (isMultilanePrimitive(mul->rhs())) {
        multilaneVars.push_back(mul->rhs());
      } else {
        vars.push_back(mul->rhs());
      }
    } else {
      if (isMultilanePrimitive(node)) {
        multilaneVars.push_back(node);
      } else {
        vars.push_back(node);
      }
    }
  }

  for (auto node : multilaneVars) {
    if (lastNode == nullptr) {
      lastNode = node;
    } else {
      lastNode = mulMultilane(lastNode, node);
      // simplify first, then re-expand.
      lastNode = lastNode->accept_mutator(simplifier_);
      lastNode = lastNode->accept_mutator(this);
    }
  }

  for (auto node : vars) {
    if (lastNode == nullptr) {
      lastNode = node;
    } else {
      lastNode = alloc<Mul>(lastNode, node);
    }
  }

  if (!immediateEquals(newScalar, 1)) {
    if (lastNode) {
      // We want to avoid a leaving a CastNode on the scalar, so handle that
      // now.
      auto termDtype = v->scalar()->dtype();
      auto lastNodeDtype = lastNode->dtype();
      if (termDtype != lastNodeDtype) {
        ExprPtr castV = v->scalar();
        // Take care of lane mismatch first.
        if (termDtype.lanes() != lastNodeDtype.lanes()) {
          castV = alloc<Broadcast>(v->scalar(), lastNodeDtype.lanes());
        }
        // Now take care of scalar type as well.
        if (termDtype.scalar_type() != lastNodeDtype.scalar_type()) {
          castV = alloc<Cast>(lastNode->dtype(), castV);
          // For scalars, we can simplify the cast further.
          if (lastNodeDtype.lanes() == 1) {
            castV = evaluateOp(castV);
          }
        }
        lastNode = alloc<Mul>(castV, lastNode);
      } else {
        lastNode = alloc<Mul>(v->scalar(), lastNode);
      }
    } else {
      lastNode = v->scalar();
    }
  }

  return lastNode;
}

// Returns an immediate containing the greatest common divisor of all terms
// (inc. the scalar term) in the polynomial. If the GCD is uninteresting
// (e.g. 1) then returns nullptr.
ExprPtr polyGCD(PolynomialPtr poly) {
  ExprPtr scalar = poly->scalar();
  const std::vector<TermPtr>& variables = poly->variables();

  // We ony want to factorize if we're saving complete operations, i.e. no
  // value in factorizing 6x + 4y into 2 * (3x + 2y) since we don't save work.
  int opsSaved = 1; // default to saving the scalar.
  long GCD = std::abs(immediateAs<long>(scalar));
  for (auto t : variables) {
    long termScalar = std::abs(immediateAs<long>(t->scalar()));
    long newGCD = gcd(std::max(GCD, termScalar), std::min(GCD, termScalar));
    if (newGCD == 1) {
      return nullptr;
    }

    if (GCD != newGCD) {
      opsSaved = 0;
      GCD = newGCD;
    }

    if (GCD == termScalar) {
      opsSaved++;
    }
  }

  if (opsSaved == 0) {
    return nullptr;
  }

  if (GCD == 0) {
    return nullptr;
  }

  // Not worth, can be a Sub.
  if (GCD == -1 && opsSaved == 1) {
    return nullptr;
  }

  return getImmediateByType(poly->dtype(), GCD);
}

// A ModRound is a div-mod-mul in which the divisor in div and multiplier in mul
// are identical and not equal to 1.
// In a ModRound x/y%z*y*c (c is constant), 'scalar' denotes c, 'denominator'
// denotes x, 'divisor' denotes y and 'mod_divisor' denotes z.
class ModRound {
 public:
  ModRound(ExprPtr scalar, ExprPtr denom, ExprPtr divisor, ExprPtr mod_divisor)
      : scalar(scalar),
        denom(denom),
        divisor(divisor),
        mod_divisor(mod_divisor) {}
  ExprPtr scalar;
  ExprPtr denom;
  ExprPtr divisor;
  ExprPtr mod_divisor;
};

c10::optional<class ModRound*> isModRound(TermPtr e) {
  DivPtr div{nullptr};
  ModPtr mod{nullptr};
  ExprPtr denom{nullptr};
  ExprPtr divisor{nullptr};
  ExprPtr mod_divisor{nullptr};
  ExprPtr multiplier = e->scalar();
  ExprPtr scalar{nullptr};
  ExprPtr other{nullptr};

  for (auto m : e->variables()) {
    if (m->expr_type() == IRNodeType::kMod) {
      // TODO: currently only identify terms with one variable being mod; it is
      // possible to extend this if we have to handle terms like (t/(x%2 * y) %
      // z) * (x%2 *y).
      if (!mod) {
        mod = to<Mod>(m);
      } else {
        return c10::nullopt;
      }
    } else {
      // Take care of special cases before multiplying the scalar and variable.
      if (multiplier->isConstant()) {
        // Take care of lane mismatch first.
        if (multiplier->dtype().lanes() != m->dtype().lanes()) {
          multiplier = alloc<Broadcast>(multiplier, m->dtype().lanes());
        }
        // Take care of scalar type mismatch.
        if (multiplier->dtype().scalar_type() != m->dtype().scalar_type()) {
          multiplier = alloc<Cast>(m->dtype(), multiplier);
          if (m->dtype().lanes() == 1) {
            multiplier = evaluateOp(multiplier);
          }
        }
      }

      // All non-mod vairables are considered as part of the multiplier.
      multiplier = alloc<Mul>(multiplier, m);
    }
  }
  multiplier = IRSimplifier::simplify(multiplier);

  if (!mod) {
    // NOLINTNEXTLINE(clang-analyzer-cplusplus.NewDeleteLeaks)
    return c10::nullopt;
  }

  mod_divisor = IRSimplifier::simplify(mod->rhs());
  other = mod->lhs();

  if (!(div = to<Div>(other))) {
    return c10::nullopt;
  }

  divisor = IRSimplifier::simplify(div->rhs());
  other = div->lhs();

  denom = IRSimplifier::simplify(other);

  // Deny cases in which divisor!=multiplier.
  HashProvider& hasher = e->hasher();
  if (hasher.hash(divisor) != hasher.hash(multiplier)) {
    // TODO: currently we do not extract a common factor if divisor and
    // multiplier are not constants. The extraction is not supported (e.g.,
    // x*2/x -> 2) in IRSimplifier.simplify because x could be 0. As future
    // work, we can extend division to 2 versions: 1) division for customers
    // that has to be strictly simplified and 2) division we introduced in our
    // transformations which can be simplified without considering 0s, e.g.,
    // Div_nonzero. The second division will be only used to facilitate our
    // transformations.
    if (divisor->isConstant() && multiplier->isConstant()) {
      // If both are scalar we may be able to find a common factor.
      if (immediateEquals(evaluateOp(alloc<Mod>(multiplier, divisor)), 0)) {
        // The common factor becomes 'scalar' of the term, e.g.,in t/3%7*6,
        // divisor=multiplier=3, scalar=2.
        ExprPtr c = evaluateOp(alloc<Div>(multiplier, divisor));
        scalar = c;
      } else if (immediateEquals(
                     evaluateOp(alloc<Mod>(divisor, multiplier)), 0)) {
        // The common factor becomes part of 'denom', e.g., in t/14%7*2,
        // divisor=multiplier=2, denom=t/7.
        ExprPtr c = evaluateOp(alloc<Div>(divisor, multiplier));
        divisor = multiplier;
        // NOLINTNEXTLINE(clang-analyzer-cplusplus.NewDeleteLeaks)
        denom = IRSimplifier::simplify(alloc<Div>(other, c));
      } else {
        return c10::nullopt;
      }
    } else {
      return c10::nullopt;
    }
  }

  // Deny cases in which divisor=1. Such cases are considered as Mods.
  if (divisor->isConstant() && immediateEquals(divisor, 1)) {
    return c10::nullopt;
  }

  if (!scalar) {
    scalar = getImmediateByType(multiplier->dtype(), 1);
  }

  return new ModRound(scalar, denom, divisor, mod_divisor);
}

// Search the polynomial for Terms that can be merged in
// (1) Round + Mod pattern: (x/y) * y + x % y => RoundOff(x,y) + Mod(x, y) => x
// (2) Mod round + Mod pattern: (x/y % z)*y + x%y => ModRound(x, y, z) + Mod(x,
// y) => x % (y*z)
ExprPtr simplifyRoundModPattern(PolynomialPtr poly) {
  std::vector<TermPtr> rounds;
  std::vector<TermPtr> mods;
  std::vector<TermPtr> mod_rounds;
  std::vector<TermPtr> others;

  // Split out the Mod, ModRounds and RoundOffs operations so we can inspect.
  for (auto c : poly->variables()) {
    if (c->variables().size() > 1) {
      if (auto a = isModRound(c)) {
        mod_rounds.push_back(c);
      } else {
        others.push_back(c);
      }
      continue;
    }

    ExprPtr e = c->variables()[0];

    if (to<RoundOff>(e)) {
      rounds.push_back(c);
      // NOLINTNEXTLINE(clang-analyzer-core.CallAndMessage)
    } else if (e->expr_type() == IRNodeType::kMod) {
      if (auto a = isModRound(c)) {
        mod_rounds.push_back(c);
      } else {
        mods.push_back(c);
      }
    } else {
      others.push_back(c);
    }
  }

  // Can't continue without at least one RoundOff/ModRound and one Mod.
  if ((rounds.empty() && mod_rounds.empty()) || mods.empty()) {
    return nullptr;
  }

  HashProvider& hasher = poly->hasher();
  bool didAnything = false;
  std::vector<TermPtr> mods_merged;
  bool repeat = true;
  // Repeat merging terms till there are no Mods or the terms cannot be merged
  // any further.
  while (!mods.empty() && repeat) {
    repeat = false;
    // NOLINTNEXTLINE(bugprone-narrowing-conversions,cppcoreguidelines-narrowing-conversions)
    for (int64_t i = mods.size() - 1; i >= 0; i--) {
      TermPtr m = mods[i];
      ModPtr mod = to<Mod>(m->variables()[0]);
      CHECK(mod);
      ExprPtr mod_lhs = IRSimplifier::simplify(mod->lhs());
      ExprPtr mod_rhs = IRSimplifier::simplify(mod->rhs());
      bool merged = false;
      // NOLINTNEXTLINE(bugprone-narrowing-conversions,cppcoreguidelines-narrowing-conversions)
      for (int64_t j = mod_rounds.size() - 1; j >= 0; j--) {
        TermPtr mr = mod_rounds[j];
        auto a = isModRound(mr);
        CHECK(a);
        ModRound* mod_round = dynamic_cast<ModRound*>(*a);

        // TODO: for now don't attempt partial factorization of this
        // optimization. E.g. it's possible to do: 2 * (x/y%z) * y + (x%y) =>
        // x%(y*z) + (x/y%z) * y
        if (!immediateEquals(
                evaluateOp(alloc<Sub>(mod_round->scalar, m->scalar())), 0)) {
          continue;
        }
        // Valid optimization if mod LHS matches denom and mod RHS matches
        // divisor.
        if (hasher.hash(mod_round->denom) == hasher.hash(mod_lhs) &&
            hasher.hash(mod_round->divisor) == hasher.hash(mod_rhs)) {
          // NOLINTNEXTLINE(clang-analyzer-cplusplus.NewDeleteLeaks)
          TermPtr merged_m = alloc<Term>(
              hasher,
              mod_round->scalar,
              IRSimplifier::simplify(alloc<Mod>(
                  mod_round->denom,
                  alloc<Mul>(mod_round->divisor, mod_round->mod_divisor))));
          mods_merged.push_back(merged_m);
          merged = true;
          repeat = true;
          didAnything = true;
          mods.erase(mods.begin() + i);
          mod_rounds.erase(mod_rounds.begin() + j);
          break;
        }
      }

      if (merged) {
        continue;
      }

      // NOLINTNEXTLINE(bugprone-narrowing-conversions,cppcoreguidelines-narrowing-conversions)
      for (int64_t k = rounds.size() - 1; k >= 0; k--) {
        TermPtr r = rounds[k];
        RoundOffPtr roundoff = to<RoundOff>(r->variables()[0]);
        CHECK(roundoff);

        // TODO: for now don't attempt partial factorization of this
        // optimization. E.g. it's possible to do: 2 * (x/y) * y + (x%y) => x +
        // (x/y) * y but unsure thats actually much better, particulary with
        // CSE.
        if (!immediateEquals(
                evaluateOp(alloc<Sub>(r->scalar(), m->scalar())), 0)) {
          continue;
        }
        ExprPtr round_lhs = IRSimplifier::simplify(roundoff->lhs());
        ExprPtr round_rhs = IRSimplifier::simplify(roundoff->rhs());
        // Valid optimization if LHS and RHS are equal for both.
        if (hasher.hash(round_lhs) == hasher.hash(mod_lhs) &&
            hasher.hash(round_rhs) == hasher.hash(mod_rhs)) {
          TermPtr merged_r = alloc<Term>(hasher, r->scalar(), round_lhs);
          others.push_back(merged_r);
          merged = true;
          didAnything = true;
          mods.erase(mods.begin() + i);
          rounds.erase(rounds.begin() + k);
          break;
        }
      }

      // If we didn't merge, move out the Mod.
      if (!merged) {
        others.push_back(m);
        mods.erase(mods.begin() + i);
      }

    } // end of for-loop

    // Add newly generated Mods for merging opportunities in the next iteration.
    if (!mods_merged.empty()) {
      mods.insert(mods.end(), mods_merged.begin(), mods_merged.end());
      mods_merged.clear();
    }

  } // end of while-loop

  // If we made no changes, just exit.
  if (!didAnything) {
    return nullptr;
  }

  // Keep remaining ModRounds and RoundOffs.
  if (!mod_rounds.empty()) {
    others.insert(others.end(), mod_rounds.begin(), mod_rounds.end());
  }

  if (!rounds.empty()) {
    others.insert(others.end(), rounds.begin(), rounds.end());
  }

  return alloc<Polynomial>(hasher, poly->scalar(), others);
}

// Trivially factorize terms by GCD of scalar components.
TermPtr PolynomialBase::factorizePolynomial(PolynomialPtr poly) {
  ExprPtr scalar = poly->scalar();
  const std::vector<TermPtr>& variables = poly->variables();

  // Compute the GCD of terms.
  ExprPtr GCD = polyGCD(poly);

  // No GCD means 0 or 1 and can't be factored.
  if (!GCD) {
    return nullptr;
  }

  // Create new struture.
  std::vector<TermPtr> newPolyTerms;
  newPolyTerms.reserve(variables.size());
  for (auto t : variables) {
    // New term with the scalar divided by the GCD.
    newPolyTerms.push_back(alloc<Term>(
        poly->hasher(),
        evaluateOp(alloc<Div>(t->scalar(), GCD)),
        t->variables()));
  }

  PolynomialPtr newPoly = alloc<Polynomial>(
      poly->hasher(), evaluateOp(alloc<Div>(scalar, GCD)), newPolyTerms);

  return alloc<Term>(poly->hasher(), GCD, newPoly);
}

ExprPtr TermExpander::mutate(PolynomialPtr v) {
  if (v->variables().empty()) {
    return v->scalar();
  }

  // If this Polynomial can be factorized: do it, then expand the result.
  if (ExprPtr simplified = simplifyRoundModPattern(v)) {
    return simplified->accept_mutator(this);
  }

  // If this Polynomial can be factorized: do it, then expand the result.
  if (ExprPtr factorized = factorizePolynomial(v)) {
    return factorized->accept_mutator(this);
  }

  std::vector<TermPtr> addTerms;
  std::vector<TermPtr> subTerms;

  // partition the terms into a list to add and list to subtract.
  for (auto node : v->variables()) {
    if (immediateIsNegative(node->scalar())) {
      subTerms.push_back(node);
    } else if (!immediateEquals(node->scalar(), 0)) {
      addTerms.push_back(node);
    }
    // Skip terms with a scalar of zero.
  }

  // The last node constructed.
  ExprPtr lastNode{nullptr};

  for (auto node : addTerms) {
    ExprPtr simpleNode = node->accept_mutator(this);

    if (lastNode == nullptr) {
      lastNode = simpleNode;
      continue;
    }

    if (isMultilanePrimitive(simpleNode)) {
      auto ret = combineMultilane<Add>(lastNode, simpleNode);
      if (ret) {
        // simplify result first, then expand.
        lastNode = ret->accept_mutator(simplifier_);
        lastNode = lastNode->accept_mutator(this);
        continue;
      }
    }

    lastNode = alloc<Add>(lastNode, simpleNode);
  }

  // If we have no add terms the scalar should go first.
  // E.g. 1 - x.
  bool scalarWritten = false;
  if (lastNode == nullptr) {
    auto scalarNode = v->scalar()->accept_mutator(simplifier_);

    if (!immediateEquals(scalarNode, 0)) {
      lastNode = scalarNode;
      scalarWritten = true;
    }
  }

  for (auto node : subTerms) {
    // Can still be first node if scalarVal is 0.
    if (lastNode == nullptr) {
      lastNode = node->accept_mutator(this);
      continue;
    }

    // Negate the term back to positive since we'll be subtracting it.
    ExprPtr negated = evaluateOp(alloc<Mul>(
        getImmediateByType(node->scalar()->dtype(), -1), node->scalar()));
    TermPtr newRHS = alloc<Term>(node->hasher(), negated, node->variables());
    lastNode = alloc<Sub>(lastNode, newRHS->accept_mutator(this));
  }

  if (scalarWritten || immediateEquals(v->scalar(), 0)) {
    if (!lastNode) {
      return getImmediateByType(v->dtype(), 0);
    }
    return lastNode;
  }

  if (immediateIsNegative(v->scalar())) {
    // Negate the scalar and subtract.
    ExprPtr negated = evaluateOp(
        alloc<Mul>(getImmediateByType(lastNode->dtype(), -1), v->scalar()));
    lastNode = alloc<Sub>(lastNode, evaluateOp(negated));
  } else {
    // we want to avoid a cast to the scalar if it would happen.
    // NOLINTNEXTLINE(clang-analyzer-core.CallAndMessage)
    if (v->scalar()->dtype() != lastNode->dtype()) {
      lastNode = alloc<Add>(
          lastNode, evaluateOp(alloc<Cast>(lastNode->dtype(), v->scalar())));
    } else {
      lastNode = alloc<Add>(lastNode, v->scalar());
    }
  }

  return lastNode;
}

ExprPtr TermExpander::mutate(MaxTermPtr v) {
  auto& variables = v->variables();
  if (variables.empty()) {
    if (!v->scalar()) {
      // This case should never happen because MaxTerm will be created only
      // on valid Max expressions.
      throw std::logic_error("empty maxterm op");
    }
    return v->scalar();
  }
  // NOLINTNEXTLINE(cppcoreguidelines-init-variables)
  ExprPtr max;
  if (v->scalar()) {
    max = alloc<Max>(variables[0], v->scalar(), v->propagate_nans());
  } else {
    max = variables[0];
  }
  for (size_t i = 1; i < variables.size(); i++) {
    max = alloc<Max>(max, variables[i], v->propagate_nans());
  }
  return max->accept_mutator(this);
}

ExprPtr TermExpander::mutate(MinTermPtr v) {
  auto& variables = v->variables();
  if (variables.empty()) {
    if (!v->scalar()) {
      // This case should never happen because MinTerm will be created only
      // on valid Min expressions.
      throw std::logic_error("empty minterm op");
    }
    return v->scalar();
  }
  // NOLINTNEXTLINE(cppcoreguidelines-init-variables)
  ExprPtr min;
  if (v->scalar()) {
    min = alloc<Min>(variables[0], v->scalar(), v->propagate_nans());
  } else {
    min = variables[0];
  }
  for (size_t i = 1; i < variables.size(); i++) {
    min = alloc<Min>(min, variables[i], v->propagate_nans());
  }
  return min->accept_mutator(this);
}

// Expands RoundOff(x, y) => Term(1, Div(x, y), y), which will later be expanded
// to Mul(Div(x, y), y).
ExprPtr TermExpander::mutate(RoundOffPtr v) {
  TermPtr term = alloc<Term>(
      simplifier_->hasher(),
      getImmediateByType(v->dtype(), 1),
      alloc<Div>(v->lhs(), v->rhs()),
      v->rhs());
  return term->accept_mutator(this);
}

ExprPtr buf_flat_size(BufPtr v) {
  std::vector<ExprPtr> dims = v->dims();

  ExprPtr flattened = getImmediateByType(kInt, 1);
  for (auto& dim : dims) {
    flattened = alloc<Mul>(flattened, dim);
  }
  flattened = IRSimplifier::simplify(flattened);

  // NOLINTNEXTLINE(clang-analyzer-cplusplus.NewDeleteLeaks)
  return flattened;
}

StmtPtr TermExpander::mutate(AllocatePtr v) {
  BufPtr buf = v->buf();
  BufPtr buf_new = to<Buf>(v->buf()->accept_mutator(this));
  TORCH_INTERNAL_ASSERT(buf_new);
  ExprPtr flattened = buf_flat_size(buf_new);

  if (flattened->isConstant() && immediateEquals(flattened, 0)) {
    eliminated_allocations_.insert(buf_new->base_handle());
    return nullptr;
  }

<<<<<<< HEAD
  if (buf_new == buf) {
    return (StmtPtr)v;
  }

  return alloc<Allocate>(buf_new);
=======
  if (buf != buf_new) {
    v->set_buf(buf_new);
  }
  return v;
>>>>>>> 3cf97814
}

StmtPtr TermExpander::mutate(FreePtr v) {
  BufPtr buf = v->buf();
  BufPtr buf_new = to<Buf>(v->buf()->accept_mutator(this));
  TORCH_INTERNAL_ASSERT(buf_new);

  if (eliminated_allocations_.count(buf_new->base_handle())) {
    eliminated_allocations_.erase(buf_new->base_handle());
    return nullptr;
  }

<<<<<<< HEAD
  if (buf_new == buf) {
    return (StmtPtr)v;
  }

  return alloc<Free>(buf_new);
=======
  if (buf != buf_new) {
    v->set_buf(buf_new);
  }
  return v;
>>>>>>> 3cf97814
}

// Combines adjactent Cond nodes with identical conditions.
BlockPtr TermExpander::fuseConditions(BlockPtr v) {
  std::vector<StmtPtr> stmts;
  bool did_anything = false;
  CondPtr prev_cond = nullptr;

  for (auto s : *v) {
    CondPtr cond = to<Cond>(s);
    if (!cond) {
      prev_cond = nullptr;
      stmts.push_back(s);
      continue;
    }

    // If the previous statement is a Cond and the conditions are identical,
    // then we fuse.
    if (!prev_cond ||
        hasher_.hash(prev_cond->condition()) !=
            hasher_.hash(cond->condition())) {
      prev_cond = cond;
      stmts.push_back(s);
      continue;
    }

    // Fuse the two Conds by appending the bodies of the second Cond to the
    // first.
    BlockPtr true_block = alloc<Block>(std::vector<StmtPtr>({}));
    BlockPtr false_block = alloc<Block>(std::vector<StmtPtr>({}));

    if (prev_cond->true_stmt()) {
      true_block->splice(true_block->end(), prev_cond->true_stmt());
    }

    if (cond->true_stmt()) {
      true_block->splice(true_block->end(), cond->true_stmt());
    }

    if (prev_cond->false_stmt()) {
      false_block->splice(false_block->end(), prev_cond->false_stmt());
    }

    if (cond->false_stmt()) {
      false_block->splice(false_block->end(), cond->false_stmt());
    }

    // avoid unflattening this Cond if we can.
    if (true_block->empty()) {
      true_block = nullptr;
    }

    if (false_block->empty()) {
      false_block = nullptr;
    }

    // NOLINTNEXTLINE(clang-analyzer-cplusplus.NewDeleteLeaks)
    StmtPtr new_cond = prev_cond->cloneWithNewBodies(true_block, false_block)
                           ->accept_mutator(this);
    prev_cond = to<Cond>(new_cond);

    // erase, which shortens the list.
    stmts.pop_back();
    stmts.push_back(new_cond);
    did_anything = true;
  }

  if (!did_anything) {
    return v;
  }

  // clean up parents.
  for (auto s : stmts) {
    if (s->get_parent() == v) {
      v->remove_stmt(s);
    }
  }

  return alloc<Block>(stmts);
}

StmtPtr TermExpander::fuseSyncThreads(BlockPtr block) {
  // only really first if highest level Block.
  bool first = block->get_parent() == nullptr;
  SyncThreadsPtr last = nullptr;
  std::vector<StmtPtr> stmts;
  bool did_anything = false;

  for (auto s : *block) {
    SyncThreadsPtr sync = to<SyncThreads>(s);
    if (!sync) {
      first = false;
      last = nullptr;
      stmts.push_back(s);
      continue;
    }

    if (first || last) {
      did_anything = true;
      continue;
    }

    last = sync;
    first = false;
    stmts.push_back(s);
  }

  if (last) {
    stmts.pop_back();
    did_anything = true;
  }

  if (!did_anything) {
    return block;
  }

  // clean up parents.
  for (auto s : stmts) {
    if (s->get_parent() == block) {
      block->remove_stmt(s);
    }
  }

  return alloc<Block>(std::vector<StmtPtr>({stmts}));
}

StmtPtr TermExpander::mutate(BlockPtr v) {
  StmtPtr new_stmt = PolynomialBase::mutate(v);
  BlockPtr new_block = to<Block>(new_stmt);
  if (!new_block) {
    return new_stmt;
  }

  // fuseConditions will return the original block if it cannot fuse.
  new_block = fuseConditions(new_block);
  /// fuseSyncThreads too.
  return fuseSyncThreads(new_block);
}

// SimplifierUnderContext
//
// This function records the bounds(range) info of the index var in a for-stmt.
// The bounds info will be used later when simplifying expressions with the
// index var.
StmtPtr SimplifierUnderContext::mutate(ForPtr v) {
  ExprPtr var = v->var();
  ExprPtr start = v->start();
  ExprPtr stop = v->stop();
  StmtPtr body = v->body();
  LoopOptions loop_options = v->loop_options();
  ExprPtr var_new_expr = var->accept_mutator(this);
  VarPtr var_new = to<Var>(var_new_expr);
  ExprPtr start_new = start->accept_mutator(this);
  ExprPtr stop_new = stop->accept_mutator(this);
  StmtPtr body_new = body;

  // save bounds info before this for-stmt
  //
  // The same variable could have appeared in a if-stmt which the for-stmt is
  // nested inside, and we need to restore its bounds info after the for-stmt.
  //
  // An example,
  // if (i>=0 && i<5) {
  //   for (i=0; i<3; i++){
  //     A[i] = ...
  //   }
  //   x = (i+20) / 5;
  //}
  // Inside the if stmt, i is in the range of [0, 5); and if we can restore this
  // bound info after the for stmt, we can use it to simplify the assignment
  // stmt x = (i+20)/5 to x = 4.
  bool has_bounds = false;
  std::pair<ExprPtr, ExprPtr> bound_old;
  VarPtr var_key = to<Var>(var);
  auto got = var_bound_info_.find(var_key);
  if (got != var_bound_info_.end()) {
    has_bounds = true;
    bound_old = got->second;
  }
  // set bounds info for index var
  const std::pair<ExprPtr, ExprPtr> bound_new =
      std::make_pair(start_new, stop_new);
  var_bound_info_[var_key] = bound_new;

  ExprPtr iters = alloc<Sub>(stop_new, start_new);
  iters = iters->accept_mutator(this);
  if (loop_options.isDefault() && iters->isConstant()) {
    if (immediateEquals(iters, 0)) {
      return alloc<Block>(std::vector<StmtPtr>({}));
    } else if (immediateEquals(iters, 1)) {
      body_new = Substitute(body, {{var_new, start_new}});
      body_new = body_new->accept_mutator(this);

      // erase index var bounds info or restore old bounds info
      if (has_bounds) {
        var_bound_info_[var_key] = bound_old;
      } else {
        var_bound_info_.erase(var_key);
      }

      return body_new;
    }
  }

  body_new = body_new->accept_mutator(this);

  // erase index var bounds info or restore old bounds info
  if (has_bounds) {
    var_bound_info_[var_key] = bound_old;
  } else {
    var_bound_info_.erase(var_key);
  }

  if (!body_new) {
    return alloc<Block>(std::vector<StmtPtr>({}));
  }

  if (auto block = to<Block>(body_new)) {
    if (block->nstmts() == 0) {
      return alloc<Block>(std::vector<StmtPtr>({}));
    }

    if (block->nstmts() == 1) {
      // if the stmt in the loop body is a if-stmt, try to move the branching
      // out of the loop
      if (auto cond = to<Cond>(block->front())) {
        StmtPtr reordered = handleForCondReordering(v, cond);
        if (reordered) {
          return reordered->accept_mutator(this);
        }
      }
    }
  }

<<<<<<< HEAD
  if (var == var_new && start == start_new && stop == stop_new &&
      body == body_new) {
    return (StmtPtr)v;
=======
  if (var != var_new) {
    v->set_var(var_new);
  }
  if (start != start_new) {
    v->set_start(start_new);
  }
  if (stop != stop_new) {
    v->set_stop(stop_new);
>>>>>>> 3cf97814
  }
  if (body != body_new) {
    v->set_body(body_new);
  }
<<<<<<< HEAD
  return alloc<For>(var_new, start_new, stop_new, body_new, loop_options);
=======
  return v;
>>>>>>> 3cf97814
}

// Simplify division using distributive laws for the following cases:
// 1) (i + x) / n => x/n, if
//   a) n is a positive integer constant;
//   b) i is the index var of a for-stmt and the range of i is
// a subset of [0, n);
//   c) x is a constant and the end value of i's range is less than n - x%n;
//   TODO: remove d) from the requirements because the simplification formula
//   still holds when x is a negative integer. In integer division, the result
//   of the division is converted to an integer using `floor` function which
//   returns the largest integer that is not greater than X. For exmaple, -1/6
//   returns -1. But currently, both Pytorch and NNC are performing an incorrect
//   integer division: (-1)/6 = 0. With the current implementation of integer
//   division, x has to be not negative. d) x is not negative
//
// 2) (i + j*n) / n => j, if
//   a) n is a positive integer constant;
//   b) i is the index var of a for-stmt and the range of i is
// a subset of [0, n);
//   c) j is an integer variable;
//   TODO: remove d) from the requirements because the simplification formula
//   still holds when j is a negative integer. In integer division, the result
//   of the division is converted to an integer using `floor` function which
//   returns the largest integer that is not greater than X. For exmaple, -1/6
//   returns -1. But currently, both Pytorch and NNC are performing an incorrect
//   integer division: (-1)/6 = 0. With the current implementation of integer
//   division, x has to be not negative. d) j is not negative
ExprPtr distributeDiv(ExprPtr lhs, ExprPtr rhs, VarBoundInfo var_bound_info) {
  if (!lhs || !rhs) {
    return nullptr;
  }
  // return if not integer division
  if (lhs->dtype().is_floating_point() || rhs->dtype().is_floating_point()) {
    return nullptr;
  }

  // identify n: a positive integer constant
  ExprPtr rhsScalar = rhs->isConstant() ? rhs : nullptr;
  if (!rhsScalar) {
    return nullptr;
  }
  ExprPtr check_n_value = IRSimplifier::simplify(
      alloc<CompareSelect>(rhsScalar, alloc<IntImm>(0), kGT));
  if (!immediateEquals(check_n_value, 1)) {
    return nullptr;
  }

  auto lhsAdd = to<Add>(lhs);
  if (!lhsAdd) {
    return nullptr;
  }
  ExprPtr lhsAdd1 = lhsAdd->lhs();
  ExprPtr lhsAdd2 = lhsAdd->rhs();

  // identify index var 'i'
  VarPtr var_key = to<Var>(lhsAdd1);
  ExprPtr main = lhsAdd2;
  if (var_key == nullptr) {
    var_key = to<Var>(lhsAdd2);
    main = lhsAdd1;
  }

  if (var_key == nullptr) {
    return nullptr;
  }

  auto got = var_bound_info.find(var_key);
  if (got == var_bound_info.end()) {
    return nullptr;
  }

  // check the bounds of 'i'
  auto start = got->second.first;
  // open upper bound, i.e.,  end is one more than the maximum value in the
  // range
  auto end = got->second.second;
  ExprPtr check_start = IRSimplifier::simplify(
      alloc<CompareSelect>(start, alloc<IntImm>(0), kGE));
  ExprPtr check_end =
      IRSimplifier::simplify(alloc<CompareSelect>(end, rhsScalar, kLE));
  if (!check_start->isConstant() || !check_end->isConstant() ||
      !immediateEquals(check_start, 1) || !immediateEquals(check_end, 1)) {
    return nullptr;
  }

  ExprPtr ret = IRSimplifier::simplify(alloc<Div>(main, rhsScalar));

  // simplify type 1) exprs: '(i+x)/n' => 'x/n'
  ExprPtr sign_check =
      IRSimplifier::simplify(alloc<CompareSelect>(main, alloc<IntImm>(0), kGE));
  ExprPtr main_mod = IRSimplifier::simplify(alloc<Mod>(main, rhsScalar));
  ExprPtr mod_check = IRSimplifier::simplify(
      alloc<CompareSelect>(alloc<Add>(main_mod, end), rhsScalar, kLE));
  if (sign_check->isConstant() && immediateEquals(sign_check, 1) &&
      mod_check->isConstant() && immediateEquals(mod_check, 1)) {
    return ret;
  }

  // simplify type 2 exprs: '(i+j*n)/n' => 'j'
  auto ret_var = to<Var>(ret);
  if (ret_var && ret_var->dtype() == kInt) {
    // retrieve j's range info
    auto got = var_bound_info.find(ret_var);
    if (got == var_bound_info.end()) {
      return nullptr;
    }

    // check if j is not negative
    sign_check = IRSimplifier::simplify(
        alloc<CompareSelect>(got->second.first, alloc<IntImm>(0), kGE));
    if (sign_check->isConstant() && immediateEquals(sign_check, 1)) {
      return ret_var;
    }
  }

  return nullptr;
}

// Simplify mod using distributive laws for the following cases:
// 1) (i + x) % n => i + x%n if
//   a) n is a positive integer constant;
//   b) i is the index var of a for-stmt and the range of i is
// a subset of [0, n);
//   c) x is a constant and the end value of i's range is less than n - x%n;
//   TODO: remove d) from the requirements because the simplification formula
//   still holds when x is a negative integer. In integer division, the result
//   of the division is converted to an integer using `floor` function which
//   returns the largest integer that is not greater than X. For exmaple, -1/6
//   returns -1. But currently, both Pytorch and NNC are performing an incorrect
//   integer division: (-1)/6 = 0. With the current implementation of integer
//   division, x has to be not negative. d) x is not negative
//
// 2) (i + j*n) % n => i if
//   a) n is a positive integer constant;
//   b) i is the index var of a for-stmt and the range of i is
// a subset of [0, n);
//   c) j is an integer variable;
//   TODO: remove d) from the requirements because the simplification formula
//   still holds when j is a negative integer. In integer division, the result
//   of the division is converted to an integer using `floor` function which
//   returns the largest integer that is not greater than X. For exmaple, -1/6
//   returns -1. But currently, both Pytorch and NNC are performing an incorrect
//   integer division: (-1)/6 = 0. With the current implementation of integer
//   division, j has to be not negative. d) j is not negative
ExprPtr distributeMod(ExprPtr lhs, ExprPtr rhs, VarBoundInfo var_bound_info) {
  if (!lhs || !rhs) {
    return nullptr;
  }
  // return if not integer mod
  if (lhs->dtype().is_floating_point() || rhs->dtype().is_floating_point()) {
    return nullptr;
  }

  // identify n: a positive integer constant
  ExprPtr rhsScalar = rhs->isConstant() ? rhs : nullptr;
  if (!rhsScalar) {
    return nullptr;
  }
  ExprPtr check_n_value = IRSimplifier::simplify(
      alloc<CompareSelect>(rhsScalar, alloc<IntImm>(0), kGT));
  if (!immediateEquals(check_n_value, 1)) {
    return nullptr;
  }

  auto lhsAdd = to<Add>(lhs);
  if (!lhsAdd) {
    return nullptr;
  }
  if (!lhsAdd || !rhsScalar) {
    return nullptr;
  }
  ExprPtr lhsAdd1 = lhsAdd->lhs();
  ExprPtr lhsAdd2 = lhsAdd->rhs();

  // identify index var 'i'
  VarPtr var_key = to<Var>(lhsAdd1);
  ExprPtr main = lhsAdd2;
  if (var_key == nullptr) {
    var_key = to<Var>(lhsAdd2);
    main = lhsAdd1;
  }
  if (var_key == nullptr) {
    return nullptr;
  }

  auto got = var_bound_info.find(var_key);
  if (got == var_bound_info.end()) {
    return nullptr;
  }

  // check the bounds of 'i'
  auto start = got->second.first;
  // open upper bound, i.e.,  end is one more than the maximum value in the
  // range
  auto end = got->second.second;
  ExprPtr check_start = IRSimplifier::simplify(
      alloc<CompareSelect>(start, alloc<IntImm>(0), kGE));
  ExprPtr check_end =
      IRSimplifier::simplify(alloc<CompareSelect>(end, rhsScalar, kLE));
  if (!check_start->isConstant() || !check_end->isConstant() ||
      !immediateEquals(check_start, 1) || !immediateEquals(check_end, 1)) {
    return nullptr;
  }

  // simplify type 1) exprs: '(i+x)%n' => 'i+x%n'
  ExprPtr sign_check =
      IRSimplifier::simplify(alloc<CompareSelect>(main, alloc<IntImm>(0), kGE));
  ExprPtr main_mod = IRSimplifier::simplify(alloc<Mod>(main, rhsScalar));
  ExprPtr mod_check = IRSimplifier::simplify(
      alloc<CompareSelect>(alloc<Add>(main_mod, end), rhsScalar, kLE));
  if (sign_check->isConstant() && immediateEquals(sign_check, 1) &&
      mod_check->isConstant() && immediateEquals(mod_check, 1)) {
    return alloc<Add>(var_key, main_mod);
  }

  // simplify type 2) exprs: '(i+j*n)%n' => 'i'
  ExprPtr main_div = IRSimplifier::simplify(alloc<Div>(main, rhsScalar));
  auto j_var = to<Var>(main_div);
  if (j_var && j_var->dtype() == kInt) {
    // retrieve j's range info
    auto got = var_bound_info.find(j_var);
    if (got == var_bound_info.end()) {
      return nullptr;
    }

    // check if j is not negative
    sign_check = IRSimplifier::simplify(
        alloc<CompareSelect>(got->second.first, alloc<IntImm>(0), kGE));
    if (sign_check->isConstant() && immediateEquals(sign_check, 1)) {
      return var_key;
    }
  }

  return nullptr;
}

ExprPtr SimplifierUnderContext::mutate(DivPtr v) {
  ExprPtr lhs = v->lhs();
  ExprPtr rhs = v->rhs();

  std::ostringstream oss;
  if (auto ret = distributeDiv(lhs, rhs, var_bound_info_)) {
    // NOLINTNEXTLINE(clang-analyzer-cplusplus.NewDeleteLeaks)
    oss << "SimplifierUnderContext: " << *v << " => " << *ret << "\n";
    GRAPH_DEBUG(oss.str());
    return ret->accept_mutator(this);
  }

  ExprPtr lhs_new = lhs->accept_mutator(this);
  ExprPtr rhs_new = rhs->accept_mutator(this);
  if (lhs == lhs_new && rhs == rhs_new) {
    return v;
  }
  return alloc<Div>(lhs_new, rhs_new);
}

ExprPtr SimplifierUnderContext::mutate(ModPtr v) {
  ExprPtr lhs = v->lhs();
  ExprPtr rhs = v->rhs();

  std::ostringstream oss;
  if (auto ret = distributeMod(lhs, rhs, var_bound_info_)) {
    oss << "SimplifierUnderContext: " << *v << " => " << *ret << "\n";
    GRAPH_DEBUG(oss.str());
    // NOLINTNEXTLINE(clang-analyzer-cplusplus.NewDeleteLeaks)
    return ret->accept_mutator(this);
  }

  // i % N -> i if the range of i's values is a subset of [0, N)
  // where N is an integer constant
  auto lhsVar = to<Var>(lhs);
  ExprPtr rhsScalar = rhs->isConstant() ? rhs : nullptr;
  if (lhsVar && rhsScalar && !rhsScalar->dtype().is_floating_point()) {
    auto got = var_bound_info_.find(lhsVar);
    if (got != var_bound_info_.end()) {
      auto start = got->second.first;
      auto end = got->second.second;
      ExprPtr check_start = IRSimplifier::simplify(
          alloc<CompareSelect>(start, alloc<IntImm>(0), kGE));
      ExprPtr check_end =
          IRSimplifier::simplify(alloc<CompareSelect>(end, rhsScalar, kLE));
      if (check_start->isConstant() && check_end->isConstant() &&
          immediateEquals(check_start, 1) && immediateEquals(check_end, 1)) {
        oss << "SimplifierUnderContext: " << *v << " => " << *lhsVar << "\n";
        GRAPH_DEBUG(oss.str());
        return lhsVar;
      }
    }
  }

  ExprPtr lhs_new = lhs->accept_mutator(this);
  ExprPtr rhs_new = rhs->accept_mutator(this);
  if (lhs == lhs_new && rhs == rhs_new) {
    return v;
  }
  return alloc<Mod>(lhs_new, rhs_new);
}

bool exprEquals(ExprPtr A, ExprPtr B) {
  try {
    // NOLINTNEXTLINE(clang-analyzer-cplusplus.NewDeleteLeaks)
    ExprPtr diff = IRSimplifier::simplify(alloc<Sub>(A, B));
    if (!diff->isConstant()) {
      return false;
    }
    return immediateEquals(diff, 0);
  } catch (std::exception& e) {
    return false;
  }
}

} // namespace tensorexpr
} // namespace jit
} // namespace torch<|MERGE_RESOLUTION|>--- conflicted
+++ resolved
@@ -1495,14 +1495,8 @@
   if (true_empty && false_empty) {
     return alloc<Block>(std::vector<StmtPtr>({}));
   }
-<<<<<<< HEAD
-
-  if (cond_old == cond_new && true_old == true_new && false_old == false_new) {
-    return (StmtPtr)v;
-=======
   if (cond_old != cond_new) {
     v->set_condition(cond_new);
->>>>>>> 3cf97814
   }
   if (true_old != true_new) {
     v->set_true_stmt(true_new);
@@ -1510,12 +1504,7 @@
   if (false_old != false_new) {
     v->set_false_stmt(false_new);
   }
-<<<<<<< HEAD
-
-  return alloc<Cond>(cond_new, true_new, false_new);
-=======
   return v;
->>>>>>> 3cf97814
 }
 
 StmtPtr handleForCondReordering(ForPtr loop, CondPtr cond) {
@@ -1580,21 +1569,12 @@
     }
   }
 
-<<<<<<< HEAD
-  if (var == var_new && start == start_new && stop == stop_new &&
-      body == body_new) {
-    return (StmtPtr)v;
-=======
   if (var != var_new) {
     v->set_var(var_new);
->>>>>>> 3cf97814
   }
   if (start != start_new) {
     v->set_start(start_new);
   }
-<<<<<<< HEAD
-  return alloc<For>(var_new, start_new, stop_new, body_new, loop_options);
-=======
   if (stop != stop_new) {
     v->set_stop(stop_new);
   }
@@ -1602,21 +1582,15 @@
     v->set_body(body_new);
   }
   return v;
->>>>>>> 3cf97814
 }
 
 StmtPtr PolynomialBase::mutate(BlockPtr v) {
   std::vector<StmtPtr> stmts;
   // Flatten sub-blocks:
-<<<<<<< HEAD
+  bool stmts_changed = false;
   for (StmtPtr stmt : *v) {
     StmtPtr stmt_new = stmt->accept_mutator(this);
-=======
-  bool stmts_changed = false;
-  for (Stmt* stmt : *v) {
-    Stmt* stmt_new = stmt->accept_mutator(this);
     stmts_changed |= stmt != stmt_new;
->>>>>>> 3cf97814
     if (stmt_new == nullptr) {
       continue;
     }
@@ -1634,15 +1608,10 @@
       stmts.push_back(stmt_new);
     }
   }
-<<<<<<< HEAD
-
-  return alloc<Block>(stmts);
-=======
   if (stmts_changed) {
     v->set_stmts(stmts);
   }
   return v;
->>>>>>> 3cf97814
 }
 
 // TermExpander
@@ -2274,18 +2243,10 @@
     return nullptr;
   }
 
-<<<<<<< HEAD
-  if (buf_new == buf) {
-    return (StmtPtr)v;
-  }
-
-  return alloc<Allocate>(buf_new);
-=======
   if (buf != buf_new) {
     v->set_buf(buf_new);
   }
   return v;
->>>>>>> 3cf97814
 }
 
 StmtPtr TermExpander::mutate(FreePtr v) {
@@ -2298,18 +2259,10 @@
     return nullptr;
   }
 
-<<<<<<< HEAD
-  if (buf_new == buf) {
-    return (StmtPtr)v;
-  }
-
-  return alloc<Free>(buf_new);
-=======
   if (buf != buf_new) {
     v->set_buf(buf_new);
   }
   return v;
->>>>>>> 3cf97814
 }
 
 // Combines adjactent Cond nodes with identical conditions.
@@ -2544,11 +2497,6 @@
     }
   }
 
-<<<<<<< HEAD
-  if (var == var_new && start == start_new && stop == stop_new &&
-      body == body_new) {
-    return (StmtPtr)v;
-=======
   if (var != var_new) {
     v->set_var(var_new);
   }
@@ -2557,16 +2505,11 @@
   }
   if (stop != stop_new) {
     v->set_stop(stop_new);
->>>>>>> 3cf97814
   }
   if (body != body_new) {
     v->set_body(body_new);
   }
-<<<<<<< HEAD
-  return alloc<For>(var_new, start_new, stop_new, body_new, loop_options);
-=======
   return v;
->>>>>>> 3cf97814
 }
 
 // Simplify division using distributive laws for the following cases:
