#include <torch/csrc/jit/tensorexpr/loopnest.h>

#include <algorithm>
#include <stdexcept>
#include <typeinfo>
#include <unordered_map>
#include <unordered_set>
#include <vector>

#include <c10/util/Logging.h>
#include <c10/util/irange.h>
#include <c10/util/string_utils.h>

#include <ATen/core/functional.h>
#include <torch/csrc/jit/jit_log.h>
#include <torch/csrc/jit/tensorexpr/analysis.h>
#include <torch/csrc/jit/tensorexpr/bounds_inference.h>
#include <torch/csrc/jit/tensorexpr/eval.h>
#include <torch/csrc/jit/tensorexpr/expr.h>
#include <torch/csrc/jit/tensorexpr/ir.h>
#include <torch/csrc/jit/tensorexpr/ir_cloner.h>
#include <torch/csrc/jit/tensorexpr/ir_mutator.h>
#include <torch/csrc/jit/tensorexpr/ir_printer.h>
#include <torch/csrc/jit/tensorexpr/ir_simplifier.h>
#include <torch/csrc/jit/tensorexpr/ir_verifier.h>
#include <torch/csrc/jit/tensorexpr/tensor.h>

#include <stdexcept>
#include <unordered_map>
#include <unordered_set>
#include <vector>

namespace torch {
namespace jit {
namespace tensorexpr {

LoopNest::LoopNest(const LoopNest& other)
    : root_stmt_(Stmt::clone(other.root_stmt_)),
      output_bufs_(other.output_bufs_) {
  verify(root_stmt_);
}

LoopNest::LoopNest(StmtPtr stmt, std::unordered_set<BufPtr> output_bufs)
    : root_stmt_(stmt), output_bufs_(std::move(output_bufs)) {
  verify(root_stmt_);
}

// NOLINTNEXTLINE(cppcoreguidelines-pro-type-member-init)
LoopNest::LoopNest(
    const std::vector<Tensor*>& output_tensors,
    const std::vector<Tensor*>& tensors_to_compute) {
  initialize(output_tensors, tensors_to_compute);
  verify(root_stmt_);
}

// NOLINTNEXTLINE(cppcoreguidelines-pro-type-member-init)
LoopNest::LoopNest(const std::vector<Tensor*>& output_tensors) {
  initialize(output_tensors, output_tensors);
  verify(root_stmt_);
}

const std::unordered_set<BufPtr> LoopNest::getIntermediateBufs() const {
  std::unordered_set<BufPtr> result;
  auto input_bufs = getInputBufs();
  auto bufs = NodeFinder<Buf>::find(root_stmt_);
  for (auto buf : bufs) {
    if (!output_bufs_.count(buf) && !input_bufs.count(buf)) {
      result.insert(buf);
    }
  }
  return result;
}

const std::unordered_set<BufPtr> LoopNest::getInputBufs() const {
  std::unordered_set<BufPtr> result;
  auto buf_load_store_uses = findLoadOrStoreUses(root_stmt_);
  for (auto& kv : buf_load_store_uses) {
    bool has_store = false;
    for (auto& use : kv.second) {
      if (use.isStore) {
        has_store = true;
        break;
      }
    }
    if (!has_store) {
      result.insert(kv.first);
    }
  }
  return result;
}

class IndexFlattener : public IRMutator {
 public:
  StmtPtr flatten(StmtPtr s) {
    return s->accept_mutator(this);
  }

  ExprPtr mutate(LoadPtr v) override {
    if (v->indices().size() == 1) {
      return v;
    }
    return alloc<Load>(
        v->dtype(),
        v->buf(),
        std::vector<ExprPtr>({flatten_index(v->buf()->dims(), v->indices())}));
  }

  StmtPtr mutate(StorePtr v) override {
    ExprPtr value = v->value();
    ExprPtr new_value = value->accept_mutator(this);
    if (v->indices().size() == 1 && value == new_value) {
      return (StmtPtr)v;
    }
    return alloc<Store>(
        v->buf(),
        std::vector<ExprPtr>({flatten_index(v->buf()->dims(), v->indices())}),
        new_value);
  }
};

class Vectorizer : public IRMutator {
 public:
  StmtPtr vectorize(ForPtr v) {
    StmtPtr body = v->body();
    VarPtr var = v->var();
    ExprPtr start = v->start();
    ExprPtr stop = v->stop();

    IntImmPtr start_imm = to<IntImm>(start);
    IntImmPtr stop_imm = to<IntImm>(stop);
    if (!start_imm) {
      throw std::runtime_error(
          "Can't vectorize due to non-constant loop start!");
    }

    if (!stop_imm) {
      throw std::runtime_error(
          "Can't vectorize due to non-constant loop stop!");
    }

    var_ = var;
    start_ = start_imm;
    lanes_ = stop_imm->value();

    StmtPtr new_body = body->accept_mutator(this);
    if (new_body == body) {
      throw std::runtime_error("Vectorization failed!");
    }

    return new_body;
  }

  ExprPtr mutate(AddPtr v) override {
    std::vector<ExprPtr> inputs = {v->lhs(), v->rhs()};
    return try_vectorize(v, inputs, [&]() {
      return ExprHandle(inputs[0]) + ExprHandle(inputs[1]);
    });
  }

  ExprPtr mutate(SubPtr v) override {
    std::vector<ExprPtr> inputs = {v->lhs(), v->rhs()};
    return try_vectorize(v, inputs, [&]() {
      return ExprHandle(inputs[0]) - ExprHandle(inputs[1]);
    });
  }

  ExprPtr mutate(MulPtr v) override {
    std::vector<ExprPtr> inputs = {v->lhs(), v->rhs()};
    return try_vectorize(v, inputs, [&]() {
      return ExprHandle(inputs[0]) * ExprHandle(inputs[1]);
    });
  }

  ExprPtr mutate(DivPtr v) override {
    std::vector<ExprPtr> inputs = {v->lhs(), v->rhs()};
    return try_vectorize(v, inputs, [&]() {
      return ExprHandle(inputs[0]) / ExprHandle(inputs[1]);
    });
  }

<<<<<<< HEAD
  Expr* mutate(Mod* v) override {
    std::vector<Expr*> inputs = {v->lhs(), v->rhs()};
    return try_vectorize(v, inputs, [&]() {
      return ExprHandle(inputs[0]) % ExprHandle(inputs[1]);
    });
  }

  Expr* mutate(And* v) override {
    std::vector<Expr*> inputs = {v->lhs(), v->rhs()};
=======
  ExprPtr mutate(AndPtr v) override {
    std::vector<ExprPtr> inputs = {v->lhs(), v->rhs()};
>>>>>>> 9477211e
    return try_vectorize(v, inputs, [&]() {
      return ExprHandle(inputs[0]) & ExprHandle(inputs[1]);
    });
  }

  ExprPtr mutate(OrPtr v) override {
    std::vector<ExprPtr> inputs = {v->lhs(), v->rhs()};
    return try_vectorize(v, inputs, [&]() {
      return ExprHandle(inputs[0]) | ExprHandle(inputs[1]);
    });
  }

  ExprPtr mutate(XorPtr v) override {
    std::vector<ExprPtr> inputs = {v->lhs(), v->rhs()};
    return try_vectorize(v, inputs, [&]() {
      return ExprHandle(inputs[0]) ^ ExprHandle(inputs[1]);
    });
  }

  ExprPtr mutate(LshiftPtr v) override {
    std::vector<ExprPtr> inputs = {v->lhs(), v->rhs()};
    return try_vectorize(v, inputs, [&]() {
      return ExprHandle(inputs[0]) << ExprHandle(inputs[1]);
    });
  }

  ExprPtr mutate(RshiftPtr v) override {
    std::vector<ExprPtr> inputs = {v->lhs(), v->rhs()};
    return try_vectorize(v, inputs, [&]() {
      return ExprHandle(inputs[0]) >> ExprHandle(inputs[1]);
    });
  }

  ExprPtr mutate(MaxPtr v) override {
    std::vector<ExprPtr> inputs = {v->lhs(), v->rhs()};
    return try_vectorize(v, inputs, [&]() {
      return Max::make(
          ExprHandle(inputs[0]), ExprHandle(inputs[1]), v->propagate_nans());
    });
  }

  ExprPtr mutate(MinPtr v) override {
    std::vector<ExprPtr> inputs = {v->lhs(), v->rhs()};
    return try_vectorize(v, inputs, [&]() {
      return Min::make(
          ExprHandle(inputs[0]), ExprHandle(inputs[1]), v->propagate_nans());
    });
  }

  ExprPtr mutate(CompareSelectPtr v) override {
    std::vector<ExprPtr> inputs = {
        v->lhs(), v->rhs(), v->ret_val1(), v->ret_val2()};
    return try_vectorize(v, inputs, [&]() {
      return CompareSelect::make(
          ExprHandle(inputs[0]),
          ExprHandle(inputs[1]),
          ExprHandle(inputs[2]),
          ExprHandle(inputs[3]),
          v->compare_select_op(),
          v->bias());
    });
  }

  ExprPtr mutate(BitCastPtr v) override {
    std::vector<ExprPtr> inputs = {v->src_value()};
    return try_vectorize(v, inputs, [&]() {
      return BitCast::make(
          Dtype(v->dtype().scalar_type(), lanes_), ExprHandle(inputs[0]));
    });
  }

  ExprPtr mutate(CastPtr v) override {
    std::vector<ExprPtr> inputs = {v->src_value()};
    return try_vectorize(v, inputs, [&]() {
      return Cast::make(
          Dtype(v->dtype().scalar_type(), lanes_), ExprHandle(inputs[0]));
    });
  }

  ExprPtr mutate(VarPtr v) override {
    if (v == var_) {
      return Ramp::make(ExprHandle(start_), 1, lanes_).node();
    }

    return v;
  }

  ExprPtr mutate(RampPtr v) override {
    ExprPtr base = v->base();
    ExprPtr stride = v->stride();

    ExprPtr base_new = base->accept_mutator(this);
    ExprPtr stride_new = stride->accept_mutator(this);

    if (base_new == base && stride_new == stride) {
      return v;
    }

    throw std::runtime_error("Can't vectorize a Ramp!");
  }

  ExprPtr mutate(LoadPtr v) override {
    Dtype dtype(v->dtype().scalar_type(), lanes_);
    BufPtr buf = v->buf();
    std::vector<ExprPtr> inputs = {v->flat_index()};
    return try_vectorize(v, inputs, [&]() {
      return Load::make(dtype, BufHandle(buf), {ExprHandle(inputs[0])});
    });
  }

  ExprPtr mutate(ReduceOpPtr v) override {
    Dtype dtype(v->dtype().scalar_type(), lanes_);

    std::vector<ExprPtr> inputs = {v->body()};

    auto out = try_vectorize(v, inputs, [&]() {
      return ExprHandle(
          alloc<ReduceOp>(inputs[0], v->reduce_args(), v->reducer()));
    });
    return out;
  }

  ExprPtr mutate(BroadcastPtr v) override {
    ExprPtr val = v->value();
    ExprPtr new_val = val->accept_mutator(this);
    if (new_val == val) {
      return v;
    }

    throw std::runtime_error("Can't vectorize a Broadcast!");
  }

  ExprPtr mutate(IfThenElsePtr v) override {
    ExprPtr condition = v->condition();
    ExprPtr new_condition = condition->accept_mutator(this);
    if (new_condition != condition) {
      throw std::runtime_error("Can't vectorize an IfThenElse condition!");
    }

    std::vector<ExprPtr> inputs = {v->true_value(), v->false_value()};
    return try_vectorize(v, inputs, [&]() {
      return IfThenElse::make(
          ExprHandle(condition), ExprHandle(inputs[0]), ExprHandle(inputs[1]));
    });
  }

  ExprPtr mutate(IntrinsicsPtr v) override {
    std::vector<ExprPtr> inputs = v->params();
    return try_vectorize(v, inputs, [&]() {
      return ExprHandle(alloc<Intrinsics>(v->op_type(), inputs));
    });
  }

  StmtPtr mutate(StorePtr v) override {
    BufPtr buf = v->buf();
    std::vector<ExprPtr> inputs = {v->flat_index(), v->value()};
    return try_vectorize(v, inputs, [&]() {
      return Store::make(
          BufHandle(buf), {ExprHandle(inputs[0])}, ExprHandle(inputs[1]));
    });
  }

  StmtPtr mutate(ForPtr v) override {
    VarPtr var = v->var();
    ExprPtr start = v->start();
    ExprPtr stop = v->stop();
    LoopOptions loop_options = v->loop_options();

    ExprPtr new_start = start->accept_mutator(this);
    ExprPtr new_stop = stop->accept_mutator(this);

    if (new_start != start || new_stop != stop) {
      throw std::runtime_error(
          "Can't vectorize nested For with dependent loop bounds!");
    }

    StmtPtr body = v->body();
    StmtPtr new_body = body->accept_mutator(this);

    if (new_body == body) {
      return (ForPtr)v;
    }

    return alloc<For>(var, new_start, new_stop, new_body, loop_options);
  }

  StmtPtr mutate(BlockPtr v) override {
    // IRMutator does in-place mutations. But the logic in vectorization checks
    // for success by looking for a new stmt. So, we override the in-place
    // mutations and create a clone here if any of its statements change.
    // TODO: Can we change the logic of vectorizer so that we don't need this?
    bool any_change = false;
    std::vector<StmtPtr> stmts;
    for (StmtPtr stmt : *v) {
      StmtPtr stmt_new = stmt->accept_mutator(this);
      if (stmt != stmt_new) {
        any_change = true;
      } else {
        stmt_new = Stmt::clone(stmt);
      }
      if (stmt_new) {
        stmts.push_back(stmt_new);
      }
    }
    if (any_change) {
      return alloc<Block>(stmts);
    }
    return v;
  }

  template <typename T>
  ExprPtr try_vectorize(ExprPtr e, std::vector<ExprPtr>& inputs, T&& vec_ctor) {
    bool vectorize = vectorize_inputs(inputs);
    if (vectorize) {
      return vec_ctor().node();
    }

    return e;
  }

  template <typename T>
  StmtPtr try_vectorize(StmtPtr s, std::vector<ExprPtr>& inputs, T&& vec_ctor) {
    bool vectorize = vectorize_inputs(inputs);
    if (vectorize) {
      return vec_ctor();
    }

    return (StmtPtr)s;
  }

  bool vectorize_inputs(std::vector<ExprPtr>& inputs) {
    bool any_vectorized = false;
    std::vector<ExprPtr> new_inputs;

    // Attempt to vectorize each input.
    for (ExprPtr& in : inputs) {
      ExprPtr new_in = in->accept_mutator(this);
      new_inputs.push_back(new_in);
      if (new_in != in) {
        any_vectorized = true;
      }
    }

    // If none of them vectorized, then don't vectorize this.
    if (!any_vectorized) {
      return false;
    }

    // Insert broadcasts for any inputs that weren't vectorized.
    for (size_t i = 0; i < inputs.size(); ++i) {
      if (inputs[i] == new_inputs[i]) {
        inputs[i] = Broadcast::make(ExprHandle(inputs[i]), lanes_).node();
      } else {
        inputs[i] = new_inputs[i];
      }
    }

    // And then vectorize this node.
    return true;
  }

  VarPtr var_ = nullptr;
  int lanes_ = 0;
  ExprPtr start_ = nullptr;
};

bool LoopNest::vectorize(ForPtr f) {
  BlockPtr b = to<Block>(f->get_parent());
  if (!b) {
    return false;
  }

  // Can't vectorize reduction axes.
  auto reductions = NodeFinder<ReduceOp>::find(f);
  for (auto r : reductions) {
    if (std::find(r->reduce_args().begin(), r->reduce_args().end(), f->var()) !=
        r->reduce_args().end()) {
      return false;
    }
  }

  Vectorizer v;
  StmtPtr new_f = nullptr;
  try {
    new_f = Stmt::clone(f);
    normalize(to<For>(new_f));
    new_f = FlattenIndexes(new_f);
    new_f = v.vectorize(to<For>(new_f));
  } catch (std::runtime_error& e) {
    // We clone f before vectorizing. So, any partial vectorization will
    // have modified the clone. In case of an exception, we can continue
    // using f.
    new_f = f;
  }

  if (new_f != f) {
    b->replace_stmt(f, IRSimplifier::simplify(new_f));
    return true;
  }

  // Vectorization was not successful.
  return false;
}

void LoopNest::initialize(
    const std::vector<Tensor*>& output_tensors,
    const std::vector<Tensor*>& tensors_to_compute) {
  for (auto t : output_tensors) {
    output_bufs_.insert(t->buf());
  }

  std::vector<StmtPtr> loops;
  for (Tensor* t : tensors_to_compute) {
    StmtPtr loop = t->stmt();
    if (loop->get_parent()) {
      std::cerr << "Error: creating a loopnest from already used Tensors\n";
      loops = {};
      break;
    }
    // Flatten initializers.
    if (BlockPtr block = to<Block>(loop)) {
      for (auto s : block->stmts()) {
        block->remove_stmt(s);
        loops.push_back(s);
      }
    } else {
      loops.push_back(loop);
    }
  }

  root_stmt_ = alloc<Block>(loops);
}

class FunctionInliner : public IRMutator {
 public:
  FunctionInliner(StorePtr producer, std::unordered_set<BufPtr> outputs)
      : buf_(producer->buf()),
        producer_(producer),
        outputs_(std::move(outputs)) {
    for (auto i : producer->indices()) {
      if (auto index_var = to<Var>(i)) {
        index_vars_.insert(index_var);
        producer_index_vars_.push_back(index_var);
      } else if (to<IntImm>(i) != nullptr) {
        // If the index can be a constant, then that dimension must have size 1
        // (since we don't support in-place writes). Resolves issue 52581.
        TORCH_INTERNAL_ASSERT(
            to<IntImm>(i)->value() == 0,
            "Constant index impression should always be zero");
        producer_index_vars_.push_back(nullptr);
      } else {
        throw std::logic_error("cannot inline Buf with compound indices");
      }
    }
  }

 private:
  ExprPtr mutate_loads(BufPtr buf, std::vector<ExprPtr> dims) {
    std::vector<VarPtr> index_vars;
    TORCH_INTERNAL_ASSERT(buf->ndim() == producer_index_vars_.size());
    for (const auto i : c10::irange(buf->ndim())) {
      VarPtr func_callee_arg = producer_index_vars_.at(i);
      ExprPtr func_caller_param = dims.at(i);
      if (func_callee_arg == nullptr) {
        TORCH_INTERNAL_ASSERT(
            to<IntImm>(func_caller_param) != nullptr &&
                to<IntImm>(func_caller_param)->value() == 0,
            "We are implicitly assuming that if you have an index of 0, that must also be inlined into an index of 0");
        continue;
      }
      if (func_callee_arg == nullptr)
        continue;
      auto iter = inline_mapping_.find(func_callee_arg);
      if (iter != inline_mapping_.end()) {
        throw std::runtime_error(
            "Duplicated variables: " + func_callee_arg->name_hint());
      }
      // Add a mapping for each function parameter to it's source name.
      inline_mapping_[func_callee_arg] = func_caller_param;
      GRAPH_DEBUG(
          "ComputeInline: Inline mapping: ",
          std::to_string(func_callee_arg),
          " -> ",
          std::to_string(func_caller_param));
      index_vars.push_back(func_callee_arg);
    }

    // Call the actual replacement.
    ExprPtr body = producer_->value();
    GRAPH_DEBUG("ComputeInline: Before rewriting body: ", std::to_string(body));
    ExprPtr result = Expr::clone(body)->accept_mutator(this);
    GRAPH_DEBUG(
        "ComputeInline: After rewriting body: ", std::to_string(result));

    // Remove the mappings we created for this function parameters.
    for (auto v : index_vars) {
      for (auto& pair : random_bindings_) {
        if (pair.second.erase(v)) {
          ExprPtr inlined = inline_mapping_[v];
          for (auto nv : VarFinder::find(inlined)) {
            pair.second.insert(nv);
          }
        }
      }
      GRAPH_DEBUG("ComputeInline: Inline mapping: erasing", std::to_string(v));
      inline_mapping_.erase(v);
    }
    return result;
  }

  ExprPtr mutate(LoadPtr v) override {
    BufPtr buf = v->buf();
    if (buf != buf_) {
      return IRMutator::mutate(v);
    }

    if (v->indices().size() != buf->ndim()) {
      throw malformed_input(
          "Placeholder indexed access is inconsistent with its rank", v);
    }
    return mutate_loads(buf, v->indices());
  }

  // Replace the target variable with the caller expressions.
  ExprPtr mutate(VarPtr v) override {
    auto iter = inline_mapping_.find(v);
    if (iter == inline_mapping_.end()) {
      return v;
    } else {
      ExprPtr expr = iter->second;
      // Continue to transform the value from the lookup table.
      return expr->accept_mutator(this);
    }
  }

  // Handle random intrinsics which should be cached.
  ExprPtr mutate(IntrinsicsPtr v) override {
    if (!in_producer_ || v->op_type() != kRand) {
      return IRMutator::mutate(v);
    }

    // Create a new Let Statement for the random variable, which we can refer
    // to multiple times and resolve the same value (ie. store it in a scalar
    // rather than the Tensor).
    const std::string& name = buf_->name_hint();
    VarPtr new_var = alloc<Var>(name, v->dtype());
    random_bindings_[alloc<Let>(new_var, v)] = index_vars_;
    GRAPH_DEBUG(
        "ComputeInline: created random bindings for ", std::to_string(new_var));
    return new_var;
  }

  // Remove the buffer write from the inlined function.
  StmtPtr mutate(StorePtr v) override {
    // If the buf_ is in the outputs set, keep its statement intact. Otherwise,
    // remove it.
    if (v == producer_ && !outputs_.count(buf_)) {
      in_producer_ = true;
      producer_ = to<Store>(IRMutator::mutate(v));
      TORCH_INTERNAL_ASSERT(producer_ != nullptr);
      in_producer_ = false;
      return nullptr;
    } else {
      return IRMutator::mutate(v);
    }
  }

  // Any Random Instrinsics that were turned into vars must be inserted here.
  StmtPtr mutate(BlockPtr v) override {
    std::vector<StmtPtr> stmts;
    for (StmtPtr stmt : *v) {
      StmtPtr stmt_new = stmt->accept_mutator(this);
      if (!stmt_new) {
        continue;
      }

      if (stmt == stmt_new) {
        stmt_new = Stmt::clone(stmt);
      }

      stmts.push_back(stmt_new);
    }

    return Block::make(stmts);
  }

  StmtPtr mutate(ForPtr v) override {
    ForPtr res = to<For>(IRMutator::mutate(v));
    if (!res) {
      return nullptr;
    }

    // Find any random bindings that should be defined in this loops body.
    std::vector<LetPtr> bindings_this_loop;
    VarPtr fv = v->var();
    for (auto& pair : random_bindings_) {
      auto& index_var = pair.second;
      if (index_var.erase(fv)) {
        bindings_this_loop.push_back(pair.first);
      }
    }

    for (auto l : bindings_this_loop) {
      res->body()->prepend_stmt(l);
      random_bindings_.erase(l);
    }
    return res;
  }

 private:
  BufPtr buf_;
  StorePtr producer_;

  // Index Vars present in the producer.
  std::unordered_set<VarPtr> index_vars_;
  std::vector<VarPtr> producer_index_vars_;

  std::unordered_map<VarPtr, ExprPtr> inline_mapping_;

  // In the producer's scope - we need to bind any calls to rand().
  bool in_producer_ = false;
  std::unordered_map<LetPtr, std::unordered_set<VarPtr>> random_bindings_;
  std::unordered_set<BufPtr> outputs_;
};

bool LoopNest::computeInline(StmtPtr s) {
  auto s_store = to<Store>(s);
  if (s_store == nullptr) {
    throw std::logic_error("Could not find buffer producer to inline");
  }
  return computeInline(s_store->buf());
}

bool LoopNest::computeInline(BufPtr b) {
  // If buf is used or defined in an ExternalCall, we cannot inline it
  auto buf_load_store_uses = findLoadOrStoreUses(root_stmt_);
  for (auto& use : buf_load_store_uses.at(b)) {
    StmtPtr s = use.s;
    if (to<ExternalCall>(s)) {
      return false;
    }
  }

  // Find producers.
  StorePtr relevant_store{nullptr};
  auto stores = NodeFinder<Store>::find(root_stmt_);
  for (auto s : stores) {
    if (s->buf() == b) {
      auto reductions = NodeFinder<ReduceOp>::find(s);
      if (!reductions.empty()) {
        // Cannot inline a reduction computation
        return false;
      }
      if (relevant_store != nullptr) {
        // Cannot inline Buf with multiple Tensors
        return false;
      }
      relevant_store = s;
    }
  }

  TORCH_INTERNAL_ASSERT(relevant_store);

  GRAPH_DEBUG("ComputeInline: Def: ", std::to_string(relevant_store));
  FunctionInliner inliner(relevant_store, output_bufs_);
  root_stmt_ = root_stmt_->accept_mutator(&inliner);

  return true;
}

// inlining buffers with multiple uses can create duplicated work, which can
// slow down cpu code generation but is enabled on gpu because it avoids
// difficult synchronization logic across blocks. Inlining trivial reads does
// not duplicate work
void LoopNest::inlineIntermediateBufs(bool allow_duplicated_work) {
  std::unordered_set<BufPtr> bufs_to_inline;

  auto intermediate_bufs = getIntermediateBufs();
  if (allow_duplicated_work) {
    bufs_to_inline.insert(intermediate_bufs.begin(), intermediate_bufs.end());
  } else {
    auto buf_load_store_uses = findLoadOrStoreUses(root_stmt_);
    auto input_bufs = getInputBufs();

    for (auto buf : intermediate_bufs) {
      TORCH_INTERNAL_ASSERT(buf_load_store_uses.count(buf));
      std::vector<BufLoadOrStoreUse>& uses = buf_load_store_uses[buf];
      auto stores = c10::filter(
          uses, [](const BufLoadOrStoreUse& use) { return use.isStore; });

      // if the intermediate is the buffer formed from reading in the input
      // tensors, always inline, bc we are not duplicating any work
      // and avoiding an intermediary buffer
      if (stores.size() == 1) {
        if (auto store = to<Store>(stores[0].s)) {
          auto input_as_load = to<Load>(store->value());
          if (input_as_load && input_bufs.count(input_as_load->buf())) {
            bufs_to_inline.insert(buf);
            continue;
          }
        } else {
          // If S is not a store, it must be an ExternalCall.
          TORCH_INTERNAL_ASSERT(to<ExternalCall>(stores[0].s));
        }
      }

      // all bufs will have at least one store (if they have > 1 they cant be
      // inlined anyway)
      size_t reads = uses.size() - 1;
      // if only one read, we can inline it without duplicating work
      if (reads <= 1) {
        bufs_to_inline.insert(buf);
      }
    }
  }

  if (allow_duplicated_work) {
    bufs_to_inline.insert(output_bufs_.begin(), output_bufs_.end());
  }

  for (auto b : bufs_to_inline) {
    computeInline(b);
  }
}

// TODO: Unify with DepTracker
class LoadOrStoreUseFinder : public IRVisitor {
 public:
  std::unordered_map<BufPtr, std::vector<BufLoadOrStoreUse>> findUses(
      StmtPtr s) {
    uses_.clear();
    s->accept(this);
    return uses_;
  }

 private:
  void visit(StorePtr v) override {
    if (stores_[v->buf()].insert(last_stmt_).second) {
      uses_[v->buf()].push_back({(StmtPtr)v, true});
    }
    last_stmt_ = (StmtPtr)v;
    IRVisitor::visit(v);
  }

  void visit(ExternalCallPtr v) override {
    if (stores_[v->buf()].insert(last_stmt_).second) {
      uses_[v->buf()].push_back({(StmtPtr)v, true});
    }
    last_stmt_ = (StmtPtr)v;

    for (BufPtr input_buf : v->buf_args()) {
      if (loads_[input_buf].insert(last_stmt_).second) {
        uses_[input_buf].push_back({last_stmt_, false});
      }
    }

    IRVisitor::visit(v);
  }

  void visit(LoadPtr v) override {
    if (loads_[v->buf()].insert(last_stmt_).second) {
      uses_[v->buf()].push_back({last_stmt_, false});
    }
    IRVisitor::visit(v);
  }

  StmtPtr last_stmt_ = nullptr;
  std::unordered_map<BufPtr, std::vector<BufLoadOrStoreUse>> uses_;

  // Sets of loads and stores in order to keep the results unique
  std::unordered_map<BufPtr, std::unordered_set<StmtPtr>> loads_;
  std::unordered_map<BufPtr, std::unordered_set<StmtPtr>> stores_;
};

std::unordered_map<BufPtr, std::vector<BufLoadOrStoreUse>> findLoadOrStoreUses(
    StmtPtr s) {
  LoadOrStoreUseFinder uf;
  return uf.findUses(s);
}

class ContainedStmtsFinder : public IRVisitor {
 public:
  // Simply list all Stores and Block that are children of the given stmt
  const std::unordered_set<StmtPtr>& findContainedStmts(StmtPtr s) {
    contained_.clear();
    s->accept(this);
    return contained_;
  }

 private:
  void visit(StorePtr v) override {
    contained_.insert((StmtPtr)v);
    IRVisitor::visit(v);
  }
  void visit(ExternalCallPtr v) override {
    contained_.insert((StmtPtr)v);
    IRVisitor::visit(v);
  }
  void visit(BlockPtr v) override {
    contained_.insert((StmtPtr)v);
    IRVisitor::visit(v);
  }

  std::unordered_set<StmtPtr> contained_;
};

bool containsAll(const std::vector<BufLoadOrStoreUse>& uses, BlockPtr b) {
  std::unordered_set<StmtPtr> not_found;
  for (auto use : uses) {
    not_found.insert(use.s);
  }

  ContainedStmtsFinder csf;
  const std::unordered_set<StmtPtr>& contained = csf.findContainedStmts(b);
  for (auto s : contained) {
    not_found.erase(s);
  }
  return not_found.empty();
}

BlockPtr findParentBlock(StmtPtr s) {
  while (s) {
    if (auto b = to<Block>(s)) {
      return b;
    }
    s = s->get_parent();
  }
  return nullptr;
}

BlockPtr findLowestContainingBlock(const std::vector<BufLoadOrStoreUse>& uses) {
  // TODO: we're not using the most efficient algorithm here for simplicity.
  // Replace with something more performant in case it becomes a bottleneck.
  BlockPtr b = findParentBlock(uses[0].s);
  while (b && !containsAll(uses, b)) {
    b = findParentBlock(b->get_parent());
  }
  return b;
}

StmtPtr LoopNest::insertAllocFree(StmtPtr stmt) {
  auto intermediate_bufs = getIntermediateBufs();
  if (intermediate_bufs.size() == 0ULL) {
    return stmt;
  }

  BlockPtr b = to<Block>(stmt);
  if (!b) {
    b = alloc<Block>(std::vector<StmtPtr>({stmt}));
  }

  std::unordered_map<BufPtr, std::vector<BufLoadOrStoreUse>> uses =
      findLoadOrStoreUses(stmt);
  // Insert allocations and frees for temporary buffers at global scope.
  for (BufPtr buf : intermediate_bufs) {
    b->prepend_stmt(alloc<Allocate>(buf));
    b->append_stmt(alloc<Free>(buf));
  }

  return b;
}

class StmtDeleter : public IRMutator {
 public:
  StmtDeleter(const std::unordered_set<StmtPtr>& targets) : targets_(targets) {}

 private:
  StmtPtr mutate(BlockPtr v) override {
    std::vector<StmtPtr> stmts;

    for (auto s : v->stmts()) {
      if (targets_.count(s) == 0) {
        StmtPtr ns = s->accept_mutator(this);
        if (ns) {
          stmts.push_back(Stmt::clone(ns));
        }
      }
    }

    return Block::make(stmts);
  }

  const std::unordered_set<StmtPtr>& targets_;
};

void LoopNest::eliminateDeadStores() {
  using namespace analysis;
  MemDependencyChecker checker(getInputBufs(), getOutputBufs());
  root_stmt_->accept(&checker);

  std::unordered_set<StmtPtr> deadStores;
  std::vector<std::shared_ptr<AccessInfo>> outputAccesses;
  for (auto o : getOutputBufs()) {
    outputAccesses.push_back(checker.output(o));
  }

  for (auto& info : checker.getHistory()) {
    if (!info->isWrite()) {
      continue;
    }
    bool found = false;

    for (auto& output : outputAccesses) {
      if (checker.dependsIndirectly(output, info)) {
        found = true;
        break;
      }
    }

    if (!found) {
      deadStores.insert(info->stmt());
    }
  }

  StmtDeleter deleter(deadStores);
  root_stmt_ = root_stmt_->accept_mutator(&deleter);
}

void LoopNest::prepareForCodegen() {
  // Expand reduction ops.
  ReductionExpander reduceExpander;
  root_stmt_ = reduceExpander.expand(root_stmt_);

  root_stmt_ = FlattenIndexes(root_stmt_);

  // Add allocs and frees for intermediate buffers at the global level.
  root_stmt_ = insertAllocFree(root_stmt_);
}

namespace {

// This is extended from IRCloner instead of IRMutator because we want all
// the rest of the IR nodes (the ones not touched directly) to be cloned.
class IfThenElseReplacer : public IRCloner {
 public:
  IfThenElseReplacer(IfThenElsePtr to_replace, ExprPtr new_expr)
      : to_replace_(to_replace), new_expr_(new_expr) {}

  ExprPtr mutate(IfThenElsePtr i) override {
    if (i == to_replace_) {
      return new_expr_;
    }
    return IRCloner::mutate(i);
  }

 private:
  IfThenElsePtr to_replace_;
  ExprPtr new_expr_;
};

// Check if the given condition is optimizable.
// Specifically, this function looks for the following pattern:
//    "var < expr"
//
// If this pattern is found, then this function:
//   * sets `cond_var` to `var`,
//   * sets `compared_value` to `expr`, and
//   * returns true.
bool isConditionOptimizable(
    ExprPtr condition,
    VarPtr* cond_var,
    ExprPtr* compared_value) {
  auto cs = to<CompareSelect>(condition);
  if (cs && cs->compare_select_op() == kLT) {
    auto var = to<Var>(cs->lhs());
    if (var) {
      *cond_var = var;
      *compared_value = cs->rhs();
      return true;
    }
  }
  return false;
}

// Checks if the given if-then-else expression is a conditional that is
// generated from `aten::cat`.
//
// The expected format of conditionals is:
//     IfThenElse(var < val1? 1 : 0,
//       IfThenElse (var < val2? 1 : 0,
//         IfThenElse (var < val3? 1 : 0,
//           sub-expr1,
//           sub-expr2),
//         sub-expr3),
//       sub-expr4)
//
// If such a conditional is found, this function also sets:
//   * cond_var to the condition variable found in this expression.
//   * comp_values to the list of compared values in the condition expressions.
//   * sub_exprs to the list of sub-expressions that are the result of this
//     if-then-else expression.
bool isConditionalFromCat(
    IfThenElsePtr ite,
    VarPtr* cond_var,
    std::vector<ExprPtr>* comp_values,
    std::vector<ExprPtr>* sub_exprs) {
  VarPtr var = nullptr;
  // NOLINTNEXTLINE(cppcoreguidelines-init-variables)
  ExprPtr comp_value;
  if (isConditionOptimizable(ite->condition(), &var, &comp_value)) {
    if (*cond_var == nullptr) {
      *cond_var = var;
    } else if (*cond_var != var) {
      // Different condition variables found in nested if-then-else
      // expressions. Can not optimize such cases.
      return false;
    }
    auto true_ite = to<IfThenElse>(ite->true_value());
    if (true_ite) {
      if (!isConditionalFromCat(true_ite, cond_var, comp_values, sub_exprs)) {
        return false;
      }
    } else {
      sub_exprs->push_back(ite->true_value());
    }
    auto false_ite = to<IfThenElse>(ite->false_value());
    if (false_ite) {
      return false;
    }
    comp_values->push_back(comp_value);
    sub_exprs->push_back(ite->false_value());
    return true;
  }
  return false;
}

bool areConstantsAndSorted(const std::vector<ExprPtr>& comp_values) {
  std::vector<int> comp_consts;
  comp_consts.reserve(comp_values.size());
  for (auto c : comp_values) {
    if (!c->isConstant()) {
      return false;
    }
    comp_consts.push_back(immediateAs<int>(c));
  }
  return std::is_sorted(comp_consts.begin(), comp_consts.end());
}

} // namespace

bool LoopNest::optimizeConditionals() {
  // Consider every store in the root_stmt_ and try to optimize the
  // conditionals in that store.
  auto stores = NodeFinder<Store>::find(root_stmt_);
  std::unordered_set<ForPtr> split_fors;
  for (auto store : stores) {
    VarPtr cond_var = nullptr;
    // `comp_values` represent the list of compared values that will be
    // collected as we check for the expected pattern. Since that will
    // only include the RHS of the conditions in the if-then-else expressions
    // we need to start with `0` which is the initial bound, given that we
    // only handle normalized loops (check for this is done below).
    std::vector<ExprPtr> comp_values = {alloc<IntImm>(0)};
    std::vector<ExprPtr> sub_exprs;
    auto ifthenelse_exprs = NodeFinder<IfThenElse>::find(store);
    if (ifthenelse_exprs.empty()) {
      continue;
    }
    // We only check if the first if-then-else expression in this store
    // corresponds to a conditional of the required format. If there are more
    // than one such conditional, optimizing them requires checking if the
    // conditions are exactly the same across them and handling all of them
    // together. Currently, this is not handled.
    if (!isConditionalFromCat(
            ifthenelse_exprs.front(), &cond_var, &comp_values, &sub_exprs)) {
      continue;
    }

    auto fors = getLoopStmtsFor(store);
    if (cond_var != fors.back()->var()) {
      // Currently, we only handle the case where the condition variable
      // is the same as the inner-most loop variable.
      // TODO: Handle all other cases here.
      //
      // In order to handle all other cases, the method `clone_and_replace`
      // called below to clone the body of the loop with a new store needs
      // to recursively handle cloning of the loops and other blocks it
      // contains.
      continue;
    }

    auto for_to_split = fors.back();
    if (!LoopNest::isNormalized(for_to_split)) {
      // Do not optimize this conditional since the condition variable
      // refers to a loop that is not normalized.
      continue;
    }
    if (split_fors.count(for_to_split)) {
      // This loop has already been split while optimizing conditionals
      // earlier.
      //
      // Optimizing multiple conditionals that require splitting the same loop
      // is tricky. It requires checking if the conditions are exactly the same
      // across them and handling all of them together by splitting the loop
      // exactly once.
      //
      // Currently, this case is not supported.
      continue;
    }
    split_fors.insert(for_to_split);

    // `comp_values` needs to include the end bound, which is `for_to_split`
    // stop value.
    comp_values.push_back(for_to_split->stop());

    // Check if all `comp_values` are constants and they are sorted.
    if (!areConstantsAndSorted(comp_values)) {
      continue;
    }

    // Remove all the if-then-else expressions from this store and create
    // one loop per sub-expression.
    std::vector<StmtPtr> split_loops;
    auto cond_to_replace = ifthenelse_exprs.front();
    for (size_t i = 0; i < sub_exprs.size(); ++i) {
      IfThenElseReplacer ifthenelseReplacer(cond_to_replace, sub_exprs[i]);
      auto new_store = store->accept_mutator(&ifthenelseReplacer);
      auto new_for_body =
          for_to_split->body()->clone_and_replace(store, new_store);
      auto new_for = alloc<For>(
          for_to_split->var(),
          comp_values[i],
          comp_values[i + 1],
          new_for_body);
      LoopNest::normalize(new_for);
      split_loops.push_back(new_for);
    }
    auto par = to<Block>(for_to_split->get_parent());
    par->replace_stmt(for_to_split, alloc<Block>(split_loops));
  }
  root_stmt_ = IRSimplifier::simplify(root_stmt_);
  return true;
}

void LoopNest::vectorizeInnerLoops() {
  std::vector<ForPtr> innerLoops;
  std::vector<ForPtr> worklist;

  // Find outer-most For loops
  if (ForPtr rootF = to<For>(root_stmt_)) {
    worklist.push_back(rootF);
  } else if (BlockPtr body = to<Block>(root_stmt_)) {
    std::vector<BlockPtr> blocks = {body};
    while (blocks.size()) {
      BlockPtr b = blocks.back();
      blocks.pop_back();

      for (StmtPtr s : *b) {
        if (ForPtr f = to<For>(s)) {
          worklist.push_back(f);
        } else if (BlockPtr b2 = to<Block>(s)) {
          blocks.push_back(b2);
        }
      }
    }
  }

  // Traverse the For loop nest find inner-most loops, which are
  // vectorization candidates.
  while (worklist.size()) {
    ForPtr f = worklist.back();
    worklist.pop_back();

    bool containsSubLoops = false;
    if (BlockPtr body = to<Block>(f->body())) {
      for (StmtPtr s2 : *body) {
        if (ForPtr f2 = to<For>(s2)) {
          containsSubLoops = true;
          worklist.push_back(f2);
        }
      }
    }

    if (!containsSubLoops) {
      innerLoops.push_back(f);
    }
  }

  // vectorize inner loops.
  for (ForPtr loop : innerLoops) {
    // NOLINTNEXTLINE(cppcoreguidelines-init-variables)
    ForPtr split1;
    // NOLINTNEXTLINE(cppcoreguidelines-init-variables)
    ForPtr tail1;

    static const int kBodyVectorWidth = 8;
    splitWithTail(loop, kBodyVectorWidth, &split1, &tail1);
    vectorize(split1);

    if (tail1) {
      // NOLINTNEXTLINE(cppcoreguidelines-init-variables)
      ForPtr split2;
      // NOLINTNEXTLINE(cppcoreguidelines-init-variables)
      ForPtr tail2;
      static const int kTailVectorWidth = 4;
      splitWithTail(tail1, kTailVectorWidth, &split2, &tail2);
      vectorize(split2);
    }
  }
}

void LoopNest::sliceHead(ForPtr f, int factor, ForPtr* head, ForPtr* tail) {
  if (to<IntImm>(f->start()) && to<IntImm>(f->stop())) {
    int start_val = to<IntImm>(f->start())->value();
    int stop_val = to<IntImm>(f->stop())->value();
    int size_val = stop_val - start_val;
    if (factor >= size_val) {
      *head = f;
      *tail = nullptr;
      return;
    }
  }

  if (!f) {
    throw malformed_input("sliceHead attempted on null loop", f);
  }

  BlockPtr p = to<Block>(f->get_parent());
  if (!p) {
    throw malformed_input("sliceHead attempted on loop with no parent", p);
  }

  ExprPtr head_end = alloc<Min>(
      alloc<Add>(f->start(), alloc<IntImm>(factor)), f->stop(), true);
  *head = alloc<For>(f->var(), f->start(), head_end, Stmt::clone(f->body()));
  *tail = alloc<For>(
      f->var(), head_end, f->stop(), Stmt::clone(f->body()), f->loop_options());

  p->replace_stmt(f, *head);
  p->insert_stmt_after(*tail, *head);

  if (f->loop_options().is_gpu_block_index() ||
      f->loop_options().is_gpu_thread_index()) {
    LoopNest::normalize(*tail);
  }
}
void LoopNest::sliceHead(ForPtr f, int factor) {
  // NOLINTNEXTLINE(cppcoreguidelines-init-variables)
  ForPtr head, tail;
  sliceHead(f, factor, &head, &tail);
}

void LoopNest::sliceTail(ForPtr f, int factor, ForPtr* head, ForPtr* tail) {
  if (to<IntImm>(f->start()) && to<IntImm>(f->stop())) {
    int start_val = to<IntImm>(f->start())->value();
    int stop_val = to<IntImm>(f->stop())->value();
    int size_val = stop_val - start_val;
    if (factor >= size_val) {
      *head = nullptr;
      *tail = f;
      return;
    }
  }

  if (!f) {
    throw malformed_input("sliceTail attempted on null loop", f);
  }

  BlockPtr p = to<Block>(f->get_parent());
  if (!p) {
    throw malformed_input("sliceTail attempted on loop with no parent", p);
  }

  ExprPtr tail_start = alloc<Max>(
      f->start(), alloc<Sub>(f->stop(), alloc<IntImm>(factor)), true);
  *head = alloc<For>(
      f->var(),
      f->start(),
      tail_start,
      Stmt::clone(f->body()),
      f->loop_options());
  *tail = alloc<For>(f->var(), tail_start, f->stop(), Stmt::clone(f->body()));

  p->replace_stmt(f, *head);
  p->insert_stmt_after(*tail, *head);

  if (f->loop_options().is_gpu_block_index() ||
      f->loop_options().is_gpu_thread_index()) {
    LoopNest::normalize(*head);
  }
}
void LoopNest::sliceTail(ForPtr f, int factor) {
  // NOLINTNEXTLINE(cppcoreguidelines-init-variables)
  ForPtr head, tail;
  sliceTail(f, factor, &head, &tail);
}

void LoopNest::splitWithTail(ForPtr f, int factor) {
  // NOLINTNEXTLINE(cppcoreguidelines-init-variables)
  ForPtr inner, tail;
  splitWithTail(f, factor, &inner, &tail);
}

void LoopNest::splitWithTail(
    ForPtr f,
    int factor,
    ForPtr* inner,
    ForPtr* tail) {
  if (!f) {
    throw malformed_input("splitWithTail attempted on null loop", f);
  }

  BlockPtr p = to<Block>(f->get_parent());
  if (!p) {
    throw malformed_input("splitWithTail attempted on loop with no parent", p);
  }

  bool tail_is_needed = true;
  if (to<IntImm>(f->start()) && to<IntImm>(f->stop())) {
    int start_val = to<IntImm>(f->start())->value();
    int stop_val = to<IntImm>(f->stop())->value();
    int size_val = stop_val - start_val;
    int tail_size = size_val % factor;
    if (tail_size == 0) {
      tail_is_needed = false;
    }
  }

  IntImmPtr factor_expr = alloc<IntImm>(factor);
  ExprPtr size = alloc<Sub>(f->stop(), f->start());
  ExprPtr split_count = alloc<Div>(size, factor_expr);
  ExprPtr tail_size = alloc<Mod>(size, factor_expr);

  const std::string& loop_var_name = f->var()->name_hint();
  Dtype loop_var_dtype = f->var()->dtype();

  VarPtr i_inner = alloc<Var>(loop_var_name + "_inner", loop_var_dtype);
  VarPtr i_outer = alloc<Var>(loop_var_name + "_outer", loop_var_dtype);

  // x -> x.outer * inner.size + x.inner
  ExprPtr combined_index1 =
      alloc<Add>(alloc<Mul>(i_outer, factor_expr), i_inner);

  if (tail_is_needed) {
    VarPtr i_tail = alloc<Var>(loop_var_name + "_tail", loop_var_dtype);
    // x -> x.tail + outer.size * inner.size
    ExprPtr combined_index2 =
        alloc<Add>(i_tail, alloc<Mul>(split_count, factor_expr));

    StmtPtr body_tail =
        SubstituteInClone(f->body(), {{f->var(), combined_index2}});
    *tail = alloc<For>(i_tail, alloc<IntImm>(0), tail_size, body_tail);

    p->insert_stmt_after(*tail, f);
  } else {
    *tail = nullptr;
  }

  StmtPtr body_inner =
      Substitute(f->removeBody(), {{f->var(), combined_index1}});

  *inner = alloc<For>(i_inner, alloc<IntImm>(0), factor_expr, body_inner);
  // The input loop `f` will be the outer loop after split.
  f->set_var(i_outer);
  f->set_start(alloc<IntImm>(0));
  f->set_stop(split_count);
  f->set_body(*inner);
}

void LoopNest::splitWithMask(ForPtr f, int factor) {
  // NOLINTNEXTLINE(cppcoreguidelines-init-variables)
  ForPtr inner;
  splitWithMask(f, factor, &inner);
}

void LoopNest::splitWithMask(ForPtr f, int factor, ForPtr* inner) {
  BlockPtr p = to<Block>(f->get_parent());
  if (!p) {
    std::cerr << "Parent is not a Block!\n";
    return;
  }

  bool tail_is_needed = true;
  ExprPtr start = IRSimplifier::simplify(f->start());
  ExprPtr stop = IRSimplifier::simplify(f->stop());
  if (start->isConstant() && stop->isConstant()) {
    int start_val = immediateAs<int>(start);
    int stop_val = immediateAs<int>(stop);
    int size_val = stop_val - start_val;
    int tail_size = size_val % factor;
    if (tail_size == 0) {
      tail_is_needed = false;
    }
  }

  IntImmPtr factor_expr = alloc<IntImm>(factor);
  ExprPtr size = alloc<Sub>(f->stop(), f->start());
  // split_count = (size + factor - 1) / factor
  ExprPtr split_count = alloc<Div>(
      alloc<Sub>(alloc<Add>(size, factor_expr), alloc<IntImm>(1)), factor_expr);

  const std::string& loop_var_name = f->var()->name_hint();
  Dtype loop_var_dtype = f->var()->dtype();

  VarPtr i_inner = alloc<Var>(loop_var_name + "_inner", loop_var_dtype);
  VarPtr i_outer = alloc<Var>(loop_var_name + "_outer", loop_var_dtype);

  // x -> x.outer * inner.size + x.inner
  ExprPtr combined_index =
      alloc<Add>(alloc<Mul>(i_outer, factor_expr), i_inner);

  StmtPtr body_inner = f->removeBody();
  // TODO: is it ok that we're doing it eagerly? In the other implementation we
  // are only materializing predicates at the last, lowering, step.
  if (tail_is_needed) {
    IntImmPtr start = to<IntImm>(f->start());
    if (!start || start->value() != 0) {
      throw unimplemented_lowering();
    }

    ExprPtr predicate =
        CompareSelect::make(ExprHandle(f->var()), ExprHandle(f->stop()), kLT)
            .node();
    body_inner = Cond::make(ExprHandle(predicate), body_inner, nullptr);
  }
  body_inner = Substitute(body_inner, {{f->var(), combined_index}});

  *inner = alloc<For>(i_inner, alloc<IntImm>(0), factor_expr, body_inner);
  // The input loop `f` will be the outer loop after split.
  f->set_var(i_outer);
  f->set_start(alloc<IntImm>(0));
  f->set_stop(split_count);
  f->set_body(*inner);
}

std::vector<ForPtr> LoopNest::distributeLoop(
    ForPtr loop,
    const std::unordered_set<StmtPtr>& pivots) {
  TORCH_INTERNAL_ASSERT(loop);
  auto root = loop->get_parent();
  if (root == nullptr) {
    throw malformed_input("Loop without parent: ", loop);
  }
  auto root_block = to<Block>(root);
  if (root_block == nullptr) {
    throw malformed_input(
        "Loop's parent must be a Block, instead found ", root);
  }

  // Extract bodies for all the loops after distribution.
  std::vector<BlockPtr> new_loop_bodies;
  auto new_loop_body = alloc<Block>(std::vector<StmtPtr>({}));
  while (!loop->body()->empty()) {
    auto s = loop->body()->front();
    loop->body()->remove_stmt(s);
    new_loop_body->append_stmt(s);
    if (pivots.count(s)) {
      new_loop_bodies.push_back(new_loop_body);
      new_loop_body = alloc<Block>(std::vector<StmtPtr>({}));
    }
  }
  if (!new_loop_body->empty()) {
    new_loop_bodies.push_back(new_loop_body);
  }

  // The first loop body has to be in the original loop.
  loop->body()->splice(loop->body()->begin(), new_loop_bodies.front());
  std::vector<ForPtr> new_loops = {loop};

  // Create loops for all the remaining blocks.
  // Add all the new loops to the parent block.
  for (size_t i = 1; i < new_loop_bodies.size(); ++i) {
    auto new_loop = loop->cloneWithNewBody(new_loop_bodies[i]);
    root_block->insert_stmt_after(new_loop, new_loops.back());
    new_loops.push_back(new_loop);
  }

  return new_loops;
}

std::vector<ForPtr> LoopNest::distributeLoop(ForPtr loop) {
  std::unordered_set<StmtPtr> stmtsInBlock(
      loop->body()->begin(), loop->body()->end());
  return distributeLoop(loop, stmtsInBlock);
}

std::vector<ForPtr> LoopNest::distributeLoopAndParents(ForPtr loop) {
  auto parentLoop = getParentLoop(loop);
  auto result = distributeLoop(loop);
  if (parentLoop) {
    return distributeLoopAndParents(parentLoop);
  }
  return result;
}

std::vector<ForPtr> LoopNest::distributeLoopOverInnerLoops(ForPtr loop) {
  auto loops = NodeFinder<For>::find(loop);
  std::unordered_set<StmtPtr> loopsSet(loops.begin(), loops.end());
  return distributeLoop(loop, loopsSet);
}

std::vector<ForPtr> LoopNest::distributeLoopAndParentsOverInnerLoops(
    ForPtr loop) {
  auto parentLoop = getParentLoop(loop);
  auto result = distributeLoopOverInnerLoops(loop);
  if (parentLoop) {
    return distributeLoopAndParentsOverInnerLoops(parentLoop);
  }
  return result;
}

bool areEqual(ExprPtr expr1, ExprPtr expr2) {
  auto diff = IRSimplifier::simplify(alloc<Sub>(expr1, expr2));
  return diff->isConstant() && (immediateAs<int>(diff) == 0);
};

bool doesExprContainAnyVar(
    ExprPtr expr,
    const std::unordered_set<VarPtr>& vars) {
  for (auto v : VarFinder::find(expr)) {
    if (vars.count(v)) {
      return true;
    }
  }
  return false;
}

// Returns true if the given list of indices refer to two accesses
// that are loop-independent w.r.t. the given list of outer loop
// variables.
bool areIndicesLoopIndependent(
    const std::vector<ExprPtr>& expr_list1,
    const std::vector<ExprPtr>& expr_list2,
    const std::unordered_set<VarPtr>& outer_loop_vars) {
  if (expr_list1.size() != expr_list2.size()) {
    return false;
  }
  for (size_t i = 0; i < expr_list1.size(); ++i) {
    auto expr1 = expr_list1[i];
    auto expr2 = expr_list2[i];
    if (doesExprContainAnyVar(expr1, outer_loop_vars) ||
        doesExprContainAnyVar(expr2, outer_loop_vars)) {
      if (!areEqual(expr1, expr2)) {
        return false;
      }
    }
  }
  return true;
}

bool LoopNest::hasLoopCarriedDependence(ForPtr loop) {
  analysis::MemDependencyChecker analyzer;
  loop->accept(&analyzer);

  std::unordered_set<VarPtr> outer_loop_vars = {loop->var()};
  auto outer_loops = LoopNest::getEnclosingLoopNest(loop);
  for (auto l : outer_loops) {
    outer_loop_vars.insert(l->var());
  }

  // High-level algorithm to check if two accesses to a buffer, A and B, one of
  // which is a Store, result in a loop-carried dependence:
  //   1. For every pair of index expressions, Ai and Bi, that refer to a dim
  //      of A and B, if one of the following conditions are satisfied:
  //       a) Ai and Bi are equal (OR)
  //       b) Both Ai and Bi do not contain any outer-loop variables
  //      then, the dependence between A and B is a loop-independent
  //      dependence. This is because, in the case of b), those index
  //      expressions do not affect the ordering of accesses A and B.
  //   2. If condition 1) is not satisfied:
  //       a) if the bounds on the accesses overlap, then this is a
  //          loop-carried dependence.
  //       b) if the bounds on the accesses do not overlap, then there is no
  //          dependence.
  //
  // NOTE: Since we check for equality of index expressions whenever outer
  //     loop variables are involved, this may incorrectly report some cases as
  //     having a loop-carried dependence. It is impractical to handle all
  //     possible cases here, so, we are being conservative and allow for
  //     some false positives. While this will prevent some loop fusion
  //     opportunities, that should be a small fraction of the cases that are
  //     allowed.
  //
  // Implementation:
  //
  // For every pair of statements, S1 and S2, in the loop:
  //  * Get the loads and stores in S1 and S2.
  //  * For every store in S1 and load in S2 to the same buffer, if the index
  //    expressions are not equal and there is an overlap in accesses, return
  //    true to indicate a loop-carried dependence.
  //  * For every load in S1 and store in S2 to the same buffer, if the index
  //    expressions are not equal and there is an overlap in accesses, return
  //    true to indicate a loop-carried dependence.
  //  * For every store in S1 and store in S2 to the same buffer, if the index
  //    expressions are not equal and there is an overlap in accesses, return
  //    true to indicate a loop-carried dependence.
  for (auto it1 = loop->body()->begin(); it1 != loop->body()->end(); ++it1) {
    for (auto it2 = std::next(it1); it2 != loop->body()->end(); ++it2) {
      auto aStores = NodeFinder<Store>::find(*it1);
      auto aLoads = NodeFinder<Load>::find(*it1);
      auto bStores = NodeFinder<Store>::find(*it2);
      auto bLoads = NodeFinder<Load>::find(*it2);
      // ReadAfterWrite
      for (auto& aStore : aStores) {
        for (auto& bLoad : bLoads) {
          if (aStore->buf() == bLoad->buf()) {
            if (!areIndicesLoopIndependent(
                    aStore->indices(), bLoad->indices(), outer_loop_vars)) {
              if (isOverlapping(analyzer, aStore, bLoad)) {
                return true;
              }
            }
          }
        }
      }
      // WriteAfterRead
      for (auto& bStore : bStores) {
        for (auto& aLoad : aLoads) {
          if (bStore->buf() == aLoad->buf()) {
            if (!areIndicesLoopIndependent(
                    bStore->indices(), aLoad->indices(), outer_loop_vars)) {
              if (isOverlapping(analyzer, bStore, aLoad)) {
                return true;
              }
            }
          }
        }
      }
      // WriteAfterWrite
      for (auto& aStore : aStores) {
        for (auto& bStore : bStores) {
          if (aStore->buf() == bStore->buf()) {
            if (!areIndicesLoopIndependent(
                    aStore->indices(), bStore->indices(), outer_loop_vars)) {
              if (isOverlapping(analyzer, aStore, bStore)) {
                return true;
              }
            }
          }
        }
      }
    }
  }
  return false;
}

bool LoopNest::unsafeFuseLoops(
    const std::vector<ForPtr>& loops,
    ForPtr* fused) {
  if (loops.empty()) {
    return false;
  }
  if (loops.size() == 1) {
    *fused = loops.front();
    return true;
  }

  // Check if all the loops have the same parent.
  auto root = loops.front()->get_parent();
  for (auto l : loops) {
    auto par = l->get_parent();
    if (par == nullptr) {
      return false;
    }
    if (par != root) {
      return false;
    }
  }
  auto root_block = to<Block>(root);
  if (root_block == nullptr) {
    return false;
  }

  // Currently, we only handle cases where there are no statements between
  // the given loops in their parents body. We can possibly relax this
  // constraint by allowing statements that do not affect the loops being
  // fused by performing some dependency analysis. TODO.
  auto it = root_block->begin();
  for (; it != root_block->end(); ++it) {
    if (*it == loops.front()) {
      break;
    }
  }
  TORCH_INTERNAL_ASSERT(it != root_block->end());
  for (auto l : loops) {
    if (*it != l) {
      return false;
    }
    ++it;
  }

  auto first_loop = loops.front();
  // Fuse the loops by taking all the statements from the second loops
  // onwards and moving them into the first loop's body.
  // This way the final fused loop will be the same as the first loop.
  for (size_t i = 1; i < loops.size(); ++i) {
    auto body = to<Block>(SubstituteInClone(
        loops[i]->body(), {{loops[i]->var(), first_loop->var()}}));
    first_loop->body()->splice(first_loop->body()->end(), body);
    root_block->remove_stmt(loops[i]);
  }

  *fused = loops.front();
  return true;
}

bool LoopNest::fuseLoops(const std::vector<ForPtr>& loops, ForPtr* fused) {
  if (loops.empty()) {
    return false;
  }
  if (loops.size() == 1) {
    *fused = loops.front();
    return true;
  }

  // Check if bounds are the same for all the loops.
  auto first_loop = loops.front();
  auto first_loop_start = IRSimplifier::simplify(first_loop->start());
  auto first_loop_stop = IRSimplifier::simplify(first_loop->stop());
  for (size_t i = 1; i < loops.size(); ++i) {
    auto curr_loop = loops[i];
    auto curr_loop_start = IRSimplifier::simplify(curr_loop->start());
    auto curr_loop_stop = IRSimplifier::simplify(curr_loop->stop());
    if (!areEqual(curr_loop_start, first_loop_start)) {
      return false;
    }
    if (!areEqual(curr_loop_stop, first_loop_stop)) {
      return false;
    }
  }

  // We need to check if fusing the loops results in a loop-carried dependence.
  // This check can be done only after the loops are fused into one. But if the
  // check is violated, we need to return the given loops in the original form.
  // So, we create a clone of all the loops, fuse them and check for this.
  std::vector<ForPtr> loops_copy;
  loops_copy.reserve(loops.size());
  BlockPtr parent = alloc<Block>(std::vector<StmtPtr>({}));
  for (auto& l : loops) {
    auto l_copy = Stmt::clone(l);
    loops_copy.push_back(to<For>(l_copy));
    parent->append_stmt(l_copy);
  }
  // NOLINTNEXTLINE(cppcoreguidelines-init-variables)
  ForPtr fused_copy;
  bool ret = unsafeFuseLoops(loops_copy, &fused_copy);
  if (!ret || hasLoopCarriedDependence(fused_copy)) {
    return false;
  }

  // Now that all conditions are satisfied, we fuse the given loops.
  return unsafeFuseLoops(loops, fused);
}

ForPtr findOuterFor(ForPtr a, ForPtr b) {
  StmtPtr s = b; // guess b is the latter.
  while (s != nullptr) {
    if (s == a) {
      // yes, b is after a.
      return a;
    }
    s = s->get_parent();
  }

  // check that the two are in the same loop nest.
  s = a;
  while (s != nullptr) {
    if (s == b) {
      // a is after b.
      return b;
    }
    s = s->get_parent();
  }

  // a and b have no relationship.
  return nullptr;
}

void LoopNest::reorderAxis(ForPtr a, ForPtr b) {
  if (a == b) {
    // nothing to do.
    return;
  }
  // find inner and outer.
  ForPtr outer = findOuterFor(a, b);
  if (outer == nullptr) {
    throw std::runtime_error("Reordered a loop not in LoopNest");
  }

  ForPtr inner = a == outer ? b : a;
  std::deque<ForPtr> internal_axes;

  // Find relevant axes, store reversed.
  StmtPtr s = inner;
  while (s != outer) {
    if (ForPtr f = to<For>(s)) {
      internal_axes.push_back(f);
    }

    // NOLINTNEXTLINE(clang-analyzer-core.CallAndMessage)
    s = s->get_parent();
  }

  internal_axes.push_back(outer);

  BlockPtr root = to<Block>(outer->get_parent());
  CHECK(root);

  // Do a shallow copy of the inner blocks.
  BlockPtr body = alloc<Block>(std::vector<StmtPtr>({}));
  body->splice(body->end(), inner->body());

  ForPtr before{outer};
  ForPtr after{nullptr};
  ForPtr last = internal_axes.front();
  StmtPtr newInner = body;

  s = inner;
  while (s != outer) {
    if (auto cond = to<Cond>(s->get_parent())) {
      if (s == cond->true_stmt()) {
        newInner = cond->cloneWithNewBody(newInner);
      } else {
        // s is the false branch of Cond
        newInner = cond->cloneWithNewBodies(
            alloc<Block>(std::vector<StmtPtr>({})), newInner);
      }
    }
    s = s->get_parent();
  }

  // This is the major complexity in loop reordering: handling statements not in
  // the straight line of the reorder. To handle this we partition the tree into
  // the section before the critical path and after the critical path.
  //
  // An example of this pattern is:
  // for i in ..
  //   Statement A
  //   for j in ..
  //     Statement B
  //   Statement C
  //
  // When reordering loop i and j we need to ensure that Statement A and C are
  // still both executed with the loop extents of i, and that the three
  // statements are not reordered (as much as possible).
  for (auto loop : internal_axes) {
    // If the inner loop had a component after the loop we must wrap it in a For
    // loop matching this level of the tree.
    if (after != nullptr) {
      after = loop->cloneWithNewBody(after);
    }

    bool pastMidpoint = false;
    bool hadBeforeStmts = false;
    for (auto I = loop->body()->begin(), E = loop->body()->end(); I != E;) {
      // Be careful not to invalidate the iterator.
      StmtPtr s = *(I++);
      if (s == last) {
        // This is the midpoint.
        loop->body()->remove_stmt(s);
        if (!hadBeforeStmts) {
          // If there were no existing statements this loop does not need  to be
          // preserved and we can roll it into the above loop.
          last = loop;
        }
        pastMidpoint = true;
      } else if (pastMidpoint) {
        // Statements after the reordered path must be moved to a new tree after
        // the reordered statement has occurred to preserve ordering.
        loop->body()->remove_stmt(s);
        if (after == nullptr) {
          after = loop->cloneWithNewBody(s);
        } else {
          after->body()->append_stmt(s);
        }
      } else {
        // We can leave any statements before the reordered loop alone, so long
        // as we preserve the loop structure.
        hadBeforeStmts = true;
      }
    }
  }

  // now we can actually reorder the chosen axes.
  std::swap(internal_axes.front(), internal_axes.back());

  // Create the reordered internals:
  for (auto loop : internal_axes) {
    newInner = loop->cloneWithNewBody(newInner);
  }

  // Append the new statements to the root of the tree.
  if (before->body()->nstmts() == 0) {
    // If the top level is now empty, eliminate it.
    root->replace_stmt(before, newInner);
  } else {
    root->insert_stmt_after(newInner, before);
  }

  if (after) {
    root->insert_stmt_after(after, newInner);
  }
}

bool isTrivialPermutation(const std::vector<size_t>& permutation) {
  for (size_t i = 0; i < permutation.size(); ++i) {
    if (permutation[i] != i) {
      return false;
    }
  }
  return true;
}

bool isValidPermutation(std::vector<size_t> permutation) {
  std::sort(permutation.begin(), permutation.end());
  return isTrivialPermutation(permutation);
}

std::vector<ForPtr> LoopNest::reorder(
    const std::vector<ForPtr>& loops,
    const std::vector<size_t>& permutation) {
  if (loops.size() != permutation.size()) {
    throw malformed_input("invalid permutation size");
  }
  if (isTrivialPermutation(permutation)) {
    return loops;
  }
  if (!isValidPermutation(permutation)) {
    throw malformed_input("invalid permutation for reorder");
  }
  if (loops.size() < 2) {
    return loops;
  }
  if (!areLoopsPerfectlyNested(loops)) {
    throw malformed_input("reorder is only allowed on perfectly nested loops");
  }

  auto parent = to<Block>(loops.front()->get_parent());
  if (parent == nullptr) {
    throw malformed_input("parent of the loops must be a Block");
  }

  // Reorder the loops according to the permutation.
  std::vector<ForPtr> result(loops.size());
  for (size_t i = 0; i < loops.size(); ++i) {
    result[i] = loops[permutation[i]];
  }

  // Remove the bodies from all the loops.
  auto innermost_body = loops.back()->removeBody();
  // We use an empty block statement to replace the outermost loop
  // so that we know the position where the outermost reordered loop
  // is to be inserted.
  auto empty_block = alloc<Block>(std::vector<StmtPtr>({}));
  parent->replace_stmt(loops.front(), empty_block);
  for (size_t i = 1; i < loops.size(); ++i) {
    auto block = to<Block>(loops[i]->get_parent());
    TORCH_INTERNAL_ASSERT(block);
    block->remove_stmt(loops[i]);
  }

  // Set the new bodies after reorder for all the loops.
  for (size_t i = 0; i < result.size() - 1; ++i) {
    result[i]->set_body(result[i + 1]);
  }
  result.back()->set_body(innermost_body);
  parent->replace_stmt(empty_block, result.front());
  return result;
}

ForPtr LoopNest::getLoopAt(ForPtr root, const std::vector<int>& indices) const {
  if (indices.empty()) {
    return root;
  }
  if (root == nullptr) {
    throw malformed_input("root loop is null");
  }

  ForPtr curr = root;
  for (auto i : indices) {
    if (i < 0 || curr->body()->nstmts() <= i) {
      return nullptr;
    }
    std::list<StmtPtr>::iterator stmtp = curr->body()->begin();
    std::advance(stmtp, i);
    curr = to<For>(*stmtp);
    if (curr == nullptr) {
      return nullptr;
    }
  }

  return curr;
}

ForPtr LoopNest::tile(ForPtr x, ForPtr y, int x_factor, int y_factor) {
  auto parent = to<Block>(x->get_parent());
  if (parent == nullptr) {
    throw malformed_input("parent of the loops must be a Block");
  }
  if (!areLoopsPerfectlyNested({x, y})) {
    throw malformed_input("two loops must be perfectly nested");
  }

  // Split x, y axes by x_factor and y_factor
  // NOLINTNEXTLINE(cppcoreguidelines-init-variables)
  ForPtr yi, ytail;
  splitWithTail(y, y_factor, &yi, &ytail);
  // NOLINTNEXTLINE(cppcoreguidelines-init-variables)
  ForPtr xi, xtail;
  splitWithTail(x, x_factor, &xi, &xtail);

  // Distribute xi over yo and ytail so we can manipulate the loop order of {xo,
  // xi, yo, yi}
  auto loops = distributeLoop(xi);

  // For {xi, yo, yi}, reorder the axes to be yo, xi, yi
  xi = loops.front();
  ForPtr yo = to<For>(xi->body()->stmts().front());
  CHECK(yo);
  reorder({xi, yo}, {1, 0});

  // For {xi, ytail}, reorder the axes to be ytail, xi
  if (loops.size() == 2) {
    xi = loops.back();
    ytail = to<For>(xi->body()->stmts().front());
    CHECK(ytail);
    reorder({xi, ytail}, {1, 0});
  }

  return xtail;
}

bool LoopNest::areLoopsPerfectlyNested(const std::vector<ForPtr>& loops) {
  if (loops.size() < 2) {
    return true;
  }
  for (size_t i = 0; i < loops.size() - 1; ++i) {
    auto loop_body = loops[i]->body();
    if (loop_body->nstmts() != 1 || loop_body->front() != loops[i + 1]) {
      return false;
    }
  }
  return true;
}

void LoopNest::unroll(ForPtr f, StmtPtr* unrolled) {
  BlockPtr p = to<Block>(f->get_parent());
  if (!f) {
    throw malformed_input("unroll attempted on null loop");
  } else if (!p) {
    throw malformed_input("unroll attempted on loop with no parent");
  }

  auto start_expr = IRSimplifier::simplify(f->start());
  auto stop_expr = IRSimplifier::simplify(f->stop());
  if (!start_expr->isConstant()) {
    throw std::runtime_error("Can't unroll due to non-constant loop start!");
  }
  if (!stop_expr->isConstant()) {
    throw std::runtime_error("Can't unroll due to non-constant loop stop!");
  }

  std::vector<StmtPtr> unrolled_stmts;
  int start_val = immediateAs<int>(start_expr);
  int stop_val = immediateAs<int>(stop_expr);
  for (int current = start_val; current < stop_val; ++current) {
    for (auto stmt : f->body()->stmts()) {
      unrolled_stmts.push_back(SubstituteInClone(
          stmt, {{f->var(), getImmediateByType(f->var()->dtype(), current)}}));
    }
  }
  *unrolled = alloc<Block>(unrolled_stmts);
  *unrolled = IRSimplifier::simplify(*unrolled);

  p->replace_stmt(f, *unrolled);
}

void LoopNest::unroll(ForPtr f) {
  // NOLINTNEXTLINE(cppcoreguidelines-init-variables)
  StmtPtr unrolled;
  unroll(f, &unrolled);
}

bool LoopNest::isNormalized(ForPtr f) {
  if (f->start()->isConstant()) {
    return immediateAs<int>(f->start()) == 0;
  }
  return false;
}

bool LoopNest::normalize(ForPtr f) {
  if (!f) {
    throw malformed_input("normalize attempted on null loop");
  }

  if (isNormalized(f)) {
    // No need to normalize anymore here.
    return false;
  }

  auto for_body_normalized = Substitute(
      f->body(),
      {{f->var(), (VarHandle(f->var()) + ExprHandle(f->start())).node()}});
  f->set_body(IRSimplifier::simplify(for_body_normalized));
  f->set_stop(IRSimplifier::simplify(alloc<Sub>(f->stop(), f->start())));
  f->set_start(alloc<IntImm>(0));
  return true;
}

// This function expects that there are 'num' loops perfectly nested within
// and including 'f'.
std::vector<ForPtr> LoopNest::getLoopStmtsInLoopNest(ForPtr f, size_t num) {
  std::vector<ForPtr> loops(num);
  ForPtr curr_for = f;
  loops[0] = curr_for;
  for (size_t i = 1; i < num; ++i) {
    TORCH_INTERNAL_ASSERT(curr_for->body()->nstmts() == 1);
    curr_for = to<For>(curr_for->body()->front());
    TORCH_INTERNAL_ASSERT(curr_for);
    loops[i] = curr_for;
  }
  return loops;
}

bool LoopNest::flatten(const std::vector<ForPtr>& loops, ForPtr* flattened) {
  if (loops.empty()) {
    throw malformed_input("flatten attempted on empty set of loops");
  }
  BlockPtr p = to<Block>(loops[0]->get_parent());
  if (!p) {
    throw malformed_input("flatten attempted on loops with no parent");
  }

  if (loops.size() == 1) {
    // This loop nest is already flattened.
    *flattened = loops[0];
    return false;
  }

  // Check if all the loops correspond to a perfect loopnest:
  //  * every loop except the inner-most should have only one stmt, the For.
  // Do not flatten, otherwise.
  // This check also ensures we do not flatten reduction loops.
  for (size_t i = 0; i < loops.size() - 1; ++i) {
    if ((loops[i]->body()->nstmts() != 1) ||
        (loops[i]->body()->front() != loops[i + 1])) {
      return false;
    }
  }

  // Normalize the loops before flattening.
  // We need to normalize them from inner-most to outer because once the outer
  // loop is normalized, the given pointers to inner loops point to old code.
  // For the same reason, we can't store the normalized inner loops until after
  // the outer-most loop is normalized.
  // NOLINTNEXTLINE(cppcoreguidelines-init-variables)
  for (size_t i = 0; i < loops.size(); ++i) {
    size_t idx = loops.size() - i - 1;
    LoopNest::normalize(loops[idx]);
  }

  // 'normalized' points to the outer-most loop in the normalized loopnest.
  // Collect all the normalized loops.
  // NOLINTNEXTLINE(clang-analyzer-core.CallAndMessage)
  auto normalized_loops = getLoopStmtsInLoopNest(loops.front(), loops.size());

  auto flat_var = alloc<Var>(
      normalized_loops[0]->var()->name_hint() + "_flat",
      normalized_loops[0]->var()->dtype());
  VarMapping var_mapping;
  ExprPtr stop = alloc<IntImm>(1);
  for (size_t i = 0; i < normalized_loops.size(); ++i) {
    size_t idx = normalized_loops.size() - i - 1;
    auto curr_loop = normalized_loops[idx];
    ExprPtr div = alloc<Div>(flat_var, stop);
    ExprPtr sub_expr = idx == 0 ? div : alloc<Mod>(div, curr_loop->stop());
    var_mapping.push_back(std::make_pair(curr_loop->var(), sub_expr));
    stop = alloc<Mul>(curr_loop->stop(), stop);
  }
  auto flattened_body =
      Substitute(normalized_loops.back()->removeBody(), var_mapping);

  normalized_loops.front()->set_var(flat_var);
  normalized_loops.front()->set_start(alloc<IntImm>(0));
  normalized_loops.front()->set_stop(stop);
  normalized_loops.front()->set_body(flattened_body);
  *flattened = normalized_loops.front();
  return true;
}

bool LoopNest::flatten(const std::vector<ForPtr>& loops) {
  // NOLINTNEXTLINE(cppcoreguidelines-init-variables)
  ForPtr flattened;
  return flatten(loops, &flattened);
}

void LoopNest::compressBuffer(BufPtr buf, StmtPtr stmt) {
  // Loop iterations in NNC IR do not follow sequential semantics by default.
  // In other words, the iterations of the loops could be executed in any
  // random order without affecting correctness. This constraint in turn
  // implies that there can’t be any *inter-iteration* dependences
  // (or *loop-carried* dependences) in NNC loops. So, any NNC IR with such
  // dependences is considered invalid.
  //
  // Given the constraint above, for any pair of accesses to a buffer (where
  // at least one of the access is a write), the accesses must be
  // loop-independent on the innermost loop containing the accesses as well as
  // all the loops above it. So, any dimension that uses only those loop
  // variables to access the given buffer could be optimized away.
  //
  // Algorithm:
  //   * Find all the accesses to the given buf. (A)
  //   * Find the parent common to all accesses in A. (P)
  //   * Collect all the loops above P. (L)
  //   * Collect all the loop variables corresponding to L. (LV)
  //   * For every access a in A:
  //      * For the index I in every dimension of a:
  //          * If the variables in I are all in LV, mark this dimension
  //            for deletion.
  //   * For every dimension that is marked for deletion in ALL accesses in A:
  //      * Update the buffer to set the size of that dimension to 1.
  //      * Update all accesses in A to set the index in that dimension to 0.

  auto writes = WritesToBuf::find(stmt, buf);
  auto reads = StmtsReadingBuf::find(stmt, buf);

  // Find the parent common to all the buffer accesses.
  BlockPtr parent = to<Block>(writes.front()->get_parent());
  TORCH_INTERNAL_ASSERT(parent);
  for (auto w : writes) {
    parent = Block::getSharedParent(parent, w);
  }
  for (auto r : reads) {
    parent = Block::getSharedParent(parent, r);
  }

  // Collect all the loops that are above the common parent.
  auto loops = LoopNest::getEnclosingLoopNest(parent);
  std::unordered_set<VarPtr> loop_vars;
  for (auto l : loops) {
    loop_vars.insert(l->var());
  }

  // TODO: Need to handle other Stmts / Exprs that read / write buffers.
  auto stores = NodeFinder<Store>::find(stmt);
  auto loads = NodeFinder<Load>::find(stmt);

  // Vector to indicate which dimensions could be compressed away.
  std::vector<bool> dims(buf->dims().size(), true);
  auto check_indices = [&](const std::vector<ExprPtr>& indices) {
    TORCH_INTERNAL_ASSERT(indices.size() == dims.size());
    for (size_t i = 0; i < indices.size(); ++i) {
      auto index_vars = NodeFinder<Var>::find(indices[i]);
      for (auto iv : index_vars) {
        if (loop_vars.count(iv) == 0) {
          // A variable in this index is not in loop_vars.
          // This implies that this dimension cannot be optimized away.
          dims[i] = false;
          break;
        }
      }
    }
  };
  for (auto s : stores) {
    if (s->buf() == buf) {
      check_indices(s->indices());
    }
  }
  for (auto l : loads) {
    if (l->buf() == buf) {
      check_indices(l->indices());
    }
  }
  bool any_dim_to_compress = false;
  for (auto d : dims) {
    any_dim_to_compress |= d;
  }
  if (!any_dim_to_compress) {
    return;
  }

  // Compress buffer by removing the marked dims.
  std::vector<ExprPtr> new_dims(buf->dims());
  for (size_t i = 0; i < dims.size(); ++i) {
    if (dims[i]) {
      new_dims[i] = alloc<IntImm>(1);
    }
  }
  buf->set_dims(new_dims);

  // Modify all access to reflect the removed dims.
  auto get_new_indices = [&](const std::vector<ExprPtr>& indices) {
    TORCH_INTERNAL_ASSERT(indices.size() == dims.size());
    std::vector<ExprPtr> new_indices(indices);
    for (size_t i = 0; i < dims.size(); ++i) {
      if (dims[i]) {
        new_indices[i] = alloc<IntImm>(0);
      }
    }
    return new_indices;
  };
  for (auto s : stores) {
    if (s->buf() == buf) {
      s->set_indices(get_new_indices(s->indices()));
    }
  }
  for (auto l : loads) {
    if (l->buf() == buf) {
      l->set_indices(get_new_indices(l->indices()));
    }
  }
}

void LoopNest::compressAllBuffers(StmtPtr stmt) {
  for (auto buf : BufFinder::find(stmt)) {
    compressBuffer(const_cast<BufPtr>(buf), stmt);
  }
}

std::vector<ForPtr> LoopNest::getLoopStmtsFor(Tensor* t) const {
  StmtPtr cur_stmt = getLoopBodyFor(t);
  return getLoopStmtsFor(cur_stmt);
}

std::vector<ForPtr> LoopNest::getLoopStmtsFor(BufPtr buf) const {
  StmtPtr cur_stmt = getLoopBodyFor(buf);
  return getLoopStmtsFor(cur_stmt);
}

std::vector<ForPtr> LoopNest::getLoopStmtsFor(StmtPtr s) const {
  std::vector<ForPtr> result;

  while (s) {
    if (auto loop = to<For>(s)) {
      result.push_back(loop);
    }
    s = s->get_parent();
  }
  std::reverse(result.begin(), result.end());
  return result;
}

StmtPtr LoopNest::getLoopBodyFor(Tensor* t) const {
  return getLoopBodyFor(t->buf());
}

StmtPtr LoopNest::getLoopBodyFor(BufPtr buf) const {
  auto writes = WritesToBuf::find(root_stmt_, buf);

  // special case for reduction Tensors, ignore the initializer if it's the only
  // op:
  if (writes.size() == 2) {
    if (StorePtr s = to<Store>(writes.back())) {
      if (ReduceOpPtr r = to<ReduceOp>(s->value())) {
        return (StmtPtr)s; // NOLINT
      }
    }
  }

  StmtPtr res = nullptr;
  for (auto s : writes) {
    if (!res) {
      res = s;
      continue;
    }

    res = Block::getSharedParent(res, s);
  }

  return (StmtPtr)res; // NOLINT
}

ForPtr LoopNest::getParentLoop(StmtPtr st) {
  if (st == nullptr) {
    return nullptr;
  }
  auto par = st->get_parent();
  if (auto f = to<For>(par)) {
    return f;
  }
  return getParentLoop(par);
}

std::vector<ForPtr> LoopNest::getEnclosingLoopNest(StmtPtr st) {
  std::vector<ForPtr> loops;
  auto f = getParentLoop(st);
  while (f) {
    loops.push_back(f);
    f = getParentLoop(f);
  }
  std::reverse(loops.begin(), loops.end());
  return loops;
}

std::vector<StmtPtr> LoopNest::getAllWritesToBuf(BufPtr buf) const {
  return WritesToBuf::find(root_stmt_, buf);
}

std::vector<ForPtr> LoopNest::getAllInnermostLoopsWritingToBuf(
    BufPtr buf) const {
  auto writes = getAllWritesToBuf(buf);
  std::vector<ForPtr> innermost_loops;
  innermost_loops.reserve(writes.size());
  for (auto w : writes) {
    innermost_loops.push_back(LoopNest::getParentLoop(w));
  }
  return innermost_loops;
}

std::vector<std::vector<ForPtr>> LoopNest::getAllLoopNestsWritingToBuf(
    BufPtr buf) const {
  auto writes = getAllWritesToBuf(buf);
  std::vector<std::vector<ForPtr>> loopnests;
  loopnests.reserve(writes.size());
  for (auto w : writes) {
    loopnests.emplace_back(LoopNest::getEnclosingLoopNest(w));
  }
  return loopnests;
}

StmtPtr LoopNest::simplify() {
  root_stmt_ = IRSimplifier::simplify(root_stmt_);
  return root_stmt_;
}

StmtPtr FlattenIndexes(StmtPtr s) {
  IndexFlattener idx_flattener;
  return idx_flattener.flatten(s);
}

// Auxiliary class for rewriting we're doing in `compute_at`. See
// LoopNest::computeAt for more details.
class LoopComputeAtRewriter : public IRMutator {
 public:
  LoopComputeAtRewriter(
      BufPtr buf,
      BufPtr new_buf,
      std::vector<ExprPtr> offsets)
      : buf_(buf), new_buf_(new_buf), offsets_(std::move(offsets)) {}

 private:
  BufPtr buf_;
  BufPtr new_buf_;
  std::vector<ExprPtr> offsets_;

  ExprPtr mutate(LoadPtr v) override {
    if (v->buf() != buf_) {
      return v;
    }
    std::vector<ExprPtr> new_indices(v->indices().size());
    for (const auto i : c10::irange(v->indices().size())) {
      new_indices[i] =
          IRSimplifier::simplify(alloc<Sub>(v->indices()[i], offsets_[i]));
    }
    return alloc<Load>(v->dtype(), new_buf_, new_indices);
  }
};

static StorePtr getStoreStmtOfProducer(StmtPtr s) {
  if (StorePtr st = to<Store>(s)) {
    return st;
  }
  if (BlockPtr b = to<Block>(s)) {
    for (StmtPtr ss : *b) {
      if (StorePtr st = to<Store>(ss)) {
        return st;
      }
    }
  }
  return nullptr;
}

static std::vector<VarPtr> getOuterLoopIndexes(StmtPtr s) {
  std::vector<VarPtr> res;
  StmtPtr cur = s;
  while (cur) {
    if (auto l = to<For>(cur)) {
      res.push_back(l->var());
    }
    cur = cur->get_parent();
  }
  return res;
}

class CacheReplacer : public IRMutator {
 public:
  CacheReplacer(BufPtr buffer, BufPtr cache, std::vector<ExprPtr>& offsets)
      : buf_(buffer), cache_(cache), offsets_(offsets) {}

 private:
  ExprPtr mutate(LoadPtr v) override {
    BufPtr buf = v->buf();
    if (buf != buf_) {
      return IRMutator::mutate(v);
    }

    // Map indices to call-parameters.
    std::vector<ExprPtr> newIndices;
    TORCH_INTERNAL_ASSERT(offsets_.size() == v->indices().size());
    for (size_t i = 0; i < v->indices().size(); ++i) {
      ExprPtr index = v->indices()[i]->accept_mutator(this);
      ExprPtr offset = offsets_[i];
      ExprPtr sub = IRSimplifier::simplify(alloc<Sub>(index, offset));
      newIndices.push_back(sub);
    }

    return alloc<Load>(cache_, newIndices);
  }

  StmtPtr mutate(StorePtr v) override {
    BufPtr buf = v->buf();
    if (buf != buf_) {
      return IRMutator::mutate(v);
    }

    ExprPtr newValue = v->value()->accept_mutator(this);

    // Map indices to call-parameters.
    std::vector<ExprPtr> newIndices;
    TORCH_INTERNAL_ASSERT(offsets_.size() == v->indices().size());
    for (size_t i = 0; i < v->indices().size(); ++i) {
      ExprPtr index = v->indices()[i]->accept_mutator(this);
      ExprPtr offset = offsets_[i];
      ExprPtr sub = IRSimplifier::simplify(alloc<Sub>(index, offset));
      newIndices.push_back(sub);
    }

    return alloc<Store>(cache_, newIndices, newValue);
  }

  BufPtr buf_;
  BufPtr cache_;
  std::vector<ExprPtr>& offsets_;
};

LoopNest::AccessResult LoopNest::cacheAccesses(
    BufPtr producer,
    const std::string& name,
    StmtPtr consumer) {
  ReduceOpPtr reduceOp{nullptr};
  auto stores = NodeFinder<Store>::find(consumer);
  for (auto store : stores) {
    if (auto ro = to<ReduceOp>(store->value())) {
      if (store->buf() != producer) {
        continue;
      }

      if (reduceOp) {
        throw std::runtime_error(
            "can only cache accesses used by at most a single reduceOp");
        return {nullptr, nullptr};
      }

      reduceOp = ro;
    }
  }

  // Check bounds but don't care about AccessKind.
  auto consumer_bounds_info = inferBounds(consumer, false);
  auto bounds_it = consumer_bounds_info.find(producer);
  if (bounds_it == consumer_bounds_info.end()) {
    throw std::runtime_error("consumer does not use the Tensor produced");
    return {nullptr, nullptr};
  }

  TORCH_INTERNAL_ASSERT(bounds_it->second.size() == 1);
  TensorAccessBoundsInfo& info = bounds_it->second[0];
  bool hasReads = info.kind == kLoad || info.kind == kMutate;
  bool hasWrites = info.kind == kStore || info.kind == kMutate;

  std::vector<std::string> var_names = {"i", "j", "k", "l", "m", "n", "o", "p"};
  std::vector<ExprPtr> tmp_dims;
  std::vector<VarPtr> new_loop_vars;
  std::vector<ExprPtr> new_loop_vars_expr;

  // Determine the size of the cache, and create a loop var for each dimension.
  for (size_t i = 0; i < info.start.size(); ++i) {
    ExprPtr dim = IRSimplifier::simplify(
        alloc<Add>(alloc<Sub>(info.stop[i], info.start[i]), alloc<IntImm>(1)));

    tmp_dims.push_back(dim);

    new_loop_vars.push_back(alloc<Var>(var_names[i % var_names.size()], kInt));
    new_loop_vars_expr.push_back(new_loop_vars[i]);
  }

  // Create the var.
  BufPtr tmp_buf =
      alloc<Buf>(alloc<Var>(name, kHandle), tmp_dims, producer->dtype());

  // determine the offsets for calls into the cache based off the loop start of
  // each axis.
  std::vector<ExprPtr> tmp_params;
  for (size_t i = 0; i < new_loop_vars.size(); ++i) {
    tmp_params.push_back(alloc<Add>(new_loop_vars[i], info.start[i]));
  }

  // Replace acceses to the producer in the consumer with the cache.
  CacheReplacer replacer(producer, tmp_buf, info.start);
  // TODO: Can we reuse 'consumer' below without cloning?
  StmtPtr new_consumer =
      IRSimplifier::simplify(Stmt::clone(consumer)->accept_mutator(&replacer));

  // replace the old consumer with the replaced consumer.
  BlockPtr consumer_block = nullptr;
  // if the consumer is a block, we should mutate it in place.
  if ((consumer_block = to<Block>(consumer))) {
    consumer_block->clear();
    consumer_block->append_stmt(new_consumer);
  } else {
    consumer_block = to<Block>(consumer->get_parent());
    assert(consumer_block);
    consumer_block->replace_stmt(consumer, new_consumer);
  }

  // If there's a reduction and we are operating on the reduce axis, we need to
  // initialize the cache with 0s. Also, we can't just write the result straight
  // back to the original buffer, since after parallelism the writes will race.
  // Instead we need to create a new ReduceOp.
  bool on_reduce_axis = false;
  if (reduceOp) {
    std::set<VarPtr> reduce_args(
        reduceOp->reduce_args().begin(), reduceOp->reduce_args().end());
    std::set<VarPtr> enclosing_vars;
    for (auto enclosing_for_stmt : NodeFinder<For>::find(consumer)) {
      enclosing_vars.insert(enclosing_for_stmt->var());
    }
    for (auto reduce_arg : reduce_args) {
      if (enclosing_vars.find(reduce_arg) == enclosing_vars.end()) {
        on_reduce_axis = true;
      }
    }
  }
  if (reduceOp && on_reduce_axis) {
    // reduceOp means we had both loads and stores.

    // Init cache to 0.
    StmtPtr tmp_init = alloc<Store>(
        tmp_buf, new_loop_vars_expr, getImmediateByType(tmp_buf->dtype(), 0));

    for (int64_t i = new_loop_vars.size() - 1; i >= 0; --i) {
      tmp_init =
          alloc<For>(new_loop_vars[i], alloc<IntImm>(0), tmp_dims[i], tmp_init);
    }

    consumer_block->insert_stmt_before(tmp_init, new_consumer);

    // Reduce back to the original buffer:
    StmtPtr tmp_store = alloc<Store>(
        producer,
        tmp_params,
        reduceOp->reducer()(
            producer,
            ExprHandle(alloc<Load>(tmp_buf, new_loop_vars_expr)),
            tmp_params,
            {}));

    for (int64_t i = new_loop_vars.size() - 1; i >= 0; --i) {
      tmp_store = alloc<For>(
          new_loop_vars[i], alloc<IntImm>(0), tmp_dims[i], tmp_store);
    }

    consumer_block->insert_stmt_after(tmp_store, new_consumer);

    return std::make_pair(tmp_buf, new_consumer);
  }

  if (hasReads) {
    // Fill the cache with values from the consumer.
    StmtPtr tmp_store = alloc<Store>(
        tmp_buf, new_loop_vars_expr, alloc<Load>(producer, tmp_params));

    for (int64_t i = new_loop_vars.size() - 1; i >= 0; --i) {
      tmp_store = alloc<For>(
          new_loop_vars[i], alloc<IntImm>(0), tmp_dims[i], tmp_store);
    }

    consumer_block->insert_stmt_before(tmp_store, new_consumer);
  }

  if (hasWrites) {
    // sync the cache back to the producer buf.
    StmtPtr tmp_store = alloc<Store>(
        producer, tmp_params, alloc<Load>(tmp_buf, new_loop_vars_expr));

    for (int64_t i = new_loop_vars.size() - 1; i >= 0; --i) {
      tmp_store = alloc<For>(
          new_loop_vars[i], alloc<IntImm>(0), tmp_dims[i], tmp_store);
    }

    consumer_block->insert_stmt_after(tmp_store, new_consumer);
  }

  return std::make_pair(tmp_buf, new_consumer);
}

/*
 * WHAT COMPUTE_AT DOES
 * ====================
 *
 * Suppose we have two loops:
 *
 * for i in 0..100:
 *   for j in 0..200:
 *     A[i,j] = sin(i*j)
 * for i in 0..100:
 *   for j in 0..199:
 *     B[i,j] = A[i,j] + A[i, j+1]
 *
 * If we compute these loops as is, we would have to allocate two buffers:
 * 100x200 for A and 100x199 for B. To decrease the memory usage one can use
 * compute_inline primitive, which would result in the following:
 *
 * for i in 0..100:
 *   for j in 0..199:
 *     B[i,j] = sin(i*j) + sin(i*(j+1))
 *
 * We now need only one buffer - 100x199 for B. However, we're now doing some
 * redundant computations: we're calling `sin` twice as much as in the first
 * version.
 *
 * Ultimately, we nede to choose at what point we prefer to compute values of
 * A[i,j] - we can do it in the very beginning for the entire buffer A (the
 * first option) or compute it on the fly when we compute B (the second option).
 * There are also options in between those two: we can compute a part of B which
 * is required for a computation of part of B, e.g. for a single row of B. The
 * code would then look like:
 *
 * for i in 0..100:
 *   for j in 0..200:
 *     A[j] = sin(i*j)
 *   for j in 0..199:
 *     B[i,j] = A[j] + A[j+1]
 *
 * In this case we're only using 1x200 for A, and we're avoiding redundant
 * computations.
 *
 * The purpose of `compute_at` is to achieve exactly this transformation.
 *
 * compute_at requires to specify What to compute and Where to compute: in our
 * example we would call compute_at(What=`A[i,j] = sin(i*j)`, Where=`for i in
 * 0..100`).
 *
 * More info about compute_at could be found in Halide's tutorials:
 * https://halide-lang.org/tutorials/tutorial_lesson_08_scheduling_2.html
 *
 * HOW COMPUTE_AT WORKS
 * ====================
 *
 * The most important part of compute_at is bounds inference: we need to figure
 * out what part of the used tensors we need to compute when we move the
 * computation to a new scope. In the example above, we need bounds inference to
 * tell us that in order to compute A at each iteration of the outer loop, we
 * need to compute A within indices [i:i+1,0:200].
 *
 * This info allows us to conclude that we need a temp buffer of size 1x200.
 *
 * Once this is known we need to insert statements for allocation and freeing
 * the temporary buffer and copy the original computation to fill the temp
 * buffer with proper values. When we copy the computation we also must rewrite
 * indices used in it: old indices are referring to the old loop and are not
 * valid in the new loop.
 *
 * To easier follow the logic, let's examine an example. Suppose we start from
 * the following loop nest:
 *   for py in 0..100:
 *     for px in 0..100:
 *       producer[py,px] = py*px
 *   for cy in 0..100:
 *     for cx in 0..100:
 *       consumer[cy,cx] = producer[cy,cx]
 *
 * And then we're running `compute_at(producer, cy)`.
 *
 * What we would like to get is the following loop nest:
 *   for py in 0..100:
 *     for px in 0..100:
 *       producer[py,px] = py*px
 *   for cy in 0..100:
 *     Allocate(temp, {1, 100})
 *     for ty in 0..1:
 *       for tx in 0..100:
 *         temp[ty,tx] = (ty+cy)*(tx+0)
 *     for cx in 0..100:
 *       consumer[cy,cx] = temp[0,cx]
 *     Free(temp)
 *
 * NB: this loop nest can and should be simplified (e.g. the producer loop can
 * be removed since its result is no longer used), but this clean-up
 * optimization is performed separately (currently, not performed at all).
 *
 * If we examine the final loop nest, we can identify that the following steps
 * needs to be performed:
 *   - Bounds inference needs to tell us that we need a 1x100 buffer for temp.
 *   - Allocate and Free statements for this buffer need to be inserted to the
 *   loop.
 *   - A new loop-nest should be inserted to the loop CY for computing `temp`
 *   and it should replicate the loopnest of producer (PY,PX loops). The indices
 *   in the loop body need to be offset by (cy, 0) - the offsets come from
 *   bounds inference too.
 *   - The computation of `consumer` needs to be rewritten so that it uses
 *   `temp` instead of `producer`. The indices in the corresponding accesses
 *   also need to be offset.
 */
void LoopNest::computeAt(StmtPtr s, ForPtr f) {
  StorePtr st = getStoreStmtOfProducer(s);
  if (!st) {
    return;
  }

  // Infer bounds info for all accesses that we make in the loop
  auto loop_bounds_info = inferBounds(f->body());

  // bounds_it holds bounds info for the store we're trying to move to
  // the loop. If its result isn't accessed in the loop at all - do nothing and
  // exit early.
  auto bounds_it = loop_bounds_info.find(st->buf());
  if (bounds_it == loop_bounds_info.end()) {
    return;
  }

  // Compute dimensions of the temp buffer we would need to allocate
  std::vector<ExprPtr> dims = getBoundExtents(bounds_it->second);

  // TODO: Use name-hint of the producer instead of "temp"
  BufPtr temp_buf = alloc<Buf>("temp", dims, st->value()->dtype());

  // Generate index variables for 'temp'
  std::vector<ExprPtr> temp_indices(dims.size());
  for (const auto i : c10::irange(dims.size())) {
    // TODO: Use name-hint of the producer indices instead of 'idx'
    temp_indices[i] = alloc<Var>(std::string("idx") + c10::to_string(i), kInt);
  }

  // Prepare substitute rules for constructing the temp statement from the prod
  // statement
  // TODO: Instead of going up the loop nest we should go through the indices in
  // the original tensor expression. The loops in the nest might've been
  // modified (e.g. split or merged) so that the loop indices no longer
  // correspond to the indices of the original expression and even their number
  // might be different. In that case, the loop below would crash.
  std::vector<VarPtr> prod_indices = getOuterLoopIndexes(s);
  std::vector<std::pair<VarPtr, ExprPtr>> rewrite_indices_map;
  std::vector<ExprPtr> offsets;
  for (const TensorAccessBoundsInfo& p : bounds_it->second) {
    for (const auto i : c10::irange(p.start.size())) {
      if (offsets.size() <= i) {
        offsets.push_back(p.start[i]);
      } else {
        offsets[i] =
            IRSimplifier::simplify(alloc<Min>(offsets[i], p.start[i], true));
      }
    }
  }

  for (const auto i : c10::irange(prod_indices.size())) {
    rewrite_indices_map.push_back(
        {prod_indices[i], alloc<Add>(temp_indices[i], offsets[i])});
  }

  // Construct the temp statement
  StmtPtr bd = alloc<Store>(
      temp_buf,
      temp_indices,
      SubstituteInClone(st->value(), rewrite_indices_map));

  // Construct the loop nest for the temp computation
  for (const auto i : c10::irange(dims.size())) {
    // We're creating loops from innermost to outermost, so we need to access
    // dimensions in reversed order.
    size_t dim_idx = dims.size() - 1 - i;
    bd = alloc<For>(
        to<Var>(temp_indices[dim_idx]), alloc<IntImm>(0), dims[dim_idx], bd);
  }

  // Add constructed stmts to the consumer loop
  f->body()->prepend_stmt(bd);

  // Rewrite accesses to producer in consumer with accesses to temp
  LoopComputeAtRewriter lr(st->buf(), temp_buf, offsets);
  StmtPtr new_f = f->accept_mutator(&lr);
  if (f != new_f) {
    BlockPtr bb = to<Block>(f->get_parent());
    bb->replace_stmt(f, new_f);
  }
}

class RfactorStoreRewriter : public IRMutator {
 public:
  RfactorStoreRewriter(
      BufPtr old_buf,
      const std::vector<ExprPtr>& old_indices,
      BufPtr new_buf,
      VarPtr reduction_var)
      : old_buf_(old_buf),
        old_indices_(old_indices),
        new_buf_(new_buf),
        reduction_var_(reduction_var),
        new_indices_(old_indices) {
    new_indices_.push_back(reduction_var_);
  }

  ExprPtr mutate(LoadPtr v) override {
    if (v->buf() != old_buf_) {
      return IRMutator::mutate(v);
    }

    TORCH_INTERNAL_ASSERT(old_indices_.size() == v->indices().size());

    bool equal_indices = true;
    for (size_t i = 0; i < v->indices().size(); ++i) {
      if (!exprEquals(v->indices()[i], old_indices_[i])) {
        equal_indices = false;
        break;
      }
    }
    if (!equal_indices) {
      return IRMutator::mutate(v);
    }

    return alloc<Load>(new_buf_, new_indices_);
  }

  ExprPtr mutate(ReduceOpPtr v) override {
    ExprPtr body_new = v->body()->accept_mutator(this);

    std::vector<VarPtr> new_reduce_args;
    for (auto r : v->reduce_args()) {
      if (r != reduction_var_) {
        new_reduce_args.push_back(r);
      }
    }

    return alloc<ReduceOp>(body_new, new_reduce_args, v->reducer());
  }

  StmtPtr mutate(StorePtr v) override {
    if (v->buf() != old_buf_) {
      return IRMutator::mutate(v);
    }

    TORCH_INTERNAL_ASSERT(old_indices_.size() == v->indices().size());

    bool equal_indices = true;
    for (size_t i = 0; i < v->indices().size(); ++i) {
      if (!exprEquals(v->indices()[i], old_indices_[i])) {
        equal_indices = false;
        break;
      }
    }
    if (!equal_indices) {
      return IRMutator::mutate(v);
    }

    ExprPtr new_value = v->value()->accept_mutator(this);
    return alloc<Store>(new_buf_, new_indices_, new_value);
  }

 private:
  BufPtr old_buf_;
  const std::vector<ExprPtr>& old_indices_;
  BufPtr new_buf_;
  VarPtr reduction_var_;
  std::vector<ExprPtr> new_indices_;
};

bool LoopNest::rfactor(StmtPtr st, ForPtr target_for) {
  BufPtr tmp_buf = nullptr;
  return rfactor(st, target_for, &tmp_buf);
}

bool LoopNest::rfactor(
    StmtPtr st,
    ForPtr outer_reduction_for,
    BufPtr* rfac_buf_ptr) {
  StorePtr reduction_store = to<Store>(st);
  ReduceOpPtr reduce_op = to<ReduceOp>(reduction_store->value());
  if (!reduce_op) {
    // Not a reduction store
    return false;
  }

  auto orig_buf = reduction_store->buf();
  auto orig_buf_indices = reduction_store->indices();
  VarPtr reduction_var = outer_reduction_for->var();

  std::set<VarPtr> reduce_args = {
      reduce_op->reduce_args().begin(), reduce_op->reduce_args().end()};

  if (reduce_args.size() < 2) {
    // Not enough reduction axis to do rfactor
    return false;
  }

  // Verify that outer_reduction_for is a perfect loop nest with all loops being
  // reductions
  StmtPtr cur = outer_reduction_for;
  while (ForPtr cur_for = to<For>(cur)) {
    if (!reduce_args.count(cur_for->var())) {
      // output axis inside outer_reduction_for are not allowed
      return false;
    }
    reduce_args.erase(cur_for->var());

    BlockPtr b = cur_for->body();
    if (b->nstmts() != 1) {
      return false;
    }
    cur = b->stmts().front();
  }
  if (cur != st) {
    // The reduction store is not a single stmt in the innermost loop - bail in
    // that case
    return false;
  }
  if (!reduce_args.empty()) {
    // This is not the outermost reduction axis
    return false;
  }

  // assert: reduce_axis match loop vars from outer_reduction_for and inside
  // assert: no other stmts in outer_reduction_for or its child loops

  std::vector<ExprPtr> rfac_dims = orig_buf->dims();
  ExprPtr extra_dim = IRSimplifier::simplify(
      alloc<Sub>(outer_reduction_for->stop(), outer_reduction_for->start()));
  rfac_dims.push_back(extra_dim);
  ExprPtr rfac_init =
      alloc<Cast>(reduce_op->dtype(), reduce_op->reducer().initializer());

  *rfac_buf_ptr = alloc<Buf>(
      orig_buf->name_hint() + "_rfac",
      rfac_dims,
      reduce_op->dtype(),
      rfac_init);
  BufPtr rfac_buf = *rfac_buf_ptr;

  // Rewrite the original reduction store to use the temporary rfac buffer:
  //   1) X[*indexes] --> T[*indexes + {reduction_var}]
  //   2) reduce_axis -= {reduction_var}
  RfactorStoreRewriter rfac_rewriter(
      orig_buf, orig_buf_indices, rfac_buf, reduction_var);
  to<Block>(st->get_parent())
      ->replace_stmt(st, st->accept_mutator(&rfac_rewriter));

  // Insert a store for the final reduction over the temp buffer into the
  // original buffer:
  //   X[*indexes] = ReduceOp(X[*indexes] + T[*indexes + {reduction_var}],
  //                          reduce_axis={reduction_var})
  BlockPtr b = outer_reduction_for->body();
  TORCH_INTERNAL_ASSERT(b->nstmts() == 1);
  StmtPtr first_reduction_loop = b->stmts().front();
  auto rfac_buf_indices = orig_buf_indices;
  rfac_buf_indices.emplace_back(reduction_var);

  ExprPtr final_reduce_load = alloc<Load>(rfac_buf, rfac_buf_indices);
  outer_reduction_for->body()->insert_stmt_after(
      alloc<Store>(
          orig_buf,
          orig_buf_indices,
          reduce_op->reducer()(
              orig_buf, final_reduce_load, orig_buf_indices, {reduction_var})),
      first_reduction_loop);

  // Insert an initialization store for the temp buffer:
  //   T[a,b,c] = init
  outer_reduction_for->body()->insert_stmt_before(
      alloc<Store>(rfac_buf, rfac_buf_indices, rfac_init),
      first_reduction_loop);
  return true;
}

} // namespace tensorexpr
} // namespace jit
} // namespace torch<|MERGE_RESOLUTION|>--- conflicted
+++ resolved
@@ -178,20 +178,15 @@
     });
   }
 
-<<<<<<< HEAD
-  Expr* mutate(Mod* v) override {
-    std::vector<Expr*> inputs = {v->lhs(), v->rhs()};
+  ExprPtr mutate(ModPtr v) override {
+    std::vector<ExprPtr> inputs = {v->lhs(), v->rhs()};
     return try_vectorize(v, inputs, [&]() {
       return ExprHandle(inputs[0]) % ExprHandle(inputs[1]);
     });
   }
 
-  Expr* mutate(And* v) override {
-    std::vector<Expr*> inputs = {v->lhs(), v->rhs()};
-=======
   ExprPtr mutate(AndPtr v) override {
     std::vector<ExprPtr> inputs = {v->lhs(), v->rhs()};
->>>>>>> 9477211e
     return try_vectorize(v, inputs, [&]() {
       return ExprHandle(inputs[0]) & ExprHandle(inputs[1]);
     });
