--- conflicted
+++ resolved
@@ -569,14 +569,10 @@
 
     // Call the actual replacement.
     ExprPtr body = producer_->value();
-<<<<<<< HEAD
     GRAPH_DEBUG("ComputeInline: Before rewriting body: ", std::to_string(body));
-    ExprPtr result = body->accept_mutator(this);
+    ExprPtr result = Expr::clone(body)->accept_mutator(this);
     GRAPH_DEBUG(
         "ComputeInline: After rewriting body: ", std::to_string(result));
-=======
-    ExprPtr result = Expr::clone(body)->accept_mutator(this);
->>>>>>> bb043662
 
     // Remove the mappings we created for this function parameters.
     for (auto v : index_vars) {
