#include <ATen/core/ivalue.h>
#include <caffe2/serialize/file_adapter.h>
#include <caffe2/serialize/inline_container.h>
#include <torch/csrc/jit/api/compilation_unit.h> // removed after using simple type_resolver/obj_loader
#include <torch/csrc/jit/mobile/import.h> // removed after using simple type_resolver/obj_loader
#include <torch/csrc/jit/mobile/model_compatibility.h>
#include <torch/csrc/jit/mobile/type_parser.h>
#include <torch/csrc/jit/serialization/import_read.h>

#include <sstream>
#include <string>
#include <unordered_set>
#include <vector>

namespace c10 {
TypePtr parseType(const std::string& pythonStr);
std::unordered_set<std::string> getContainedTypes(const std::string& pythonStr);
} // namespace c10

namespace torch {
namespace jit {

using caffe2::serialize::FileAdapter;
using caffe2::serialize::IStreamAdapter;
using caffe2::serialize::PyTorchStreamReader;
using caffe2::serialize::ReadAdapterInterface;
struct SupportedType;

c10::IValue readArchive(
    const std::string& archive_name,
    PyTorchStreamReader& stream_reader) {
  c10::optional<at::Device> device;
  std::shared_ptr<CompilationUnit> compilation_unit =
      std::make_shared<CompilationUnit>();

  // TODO (T90180710): Simplify type_resolver and obj_loader when getting
  // bytecode version from model
  auto type_resolver = [&](const c10::QualifiedName& qn) {
    return typeResolverMobile(qn, compilation_unit);
  };

  std::shared_ptr<mobile::CompilationUnit> mobile_compilation_unit =
      std::make_shared<mobile::CompilationUnit>();
  auto obj_loader = [&](at::StrongTypePtr type, IValue input) {
    return objLoaderMobile(type, input, mobile_compilation_unit);
  };
  bool bytecode_tensor_in_constants_archive =
      (archive_name == "bytecode" && !isTensorInBytecodeArchive(stream_reader));
  auto ivalues = torch::jit::readArchiveAndTensors(
      archive_name,
      /*pickle_prefix=*/"",
      /*tensor_prefix=*/
      bytecode_tensor_in_constants_archive ? "constants/" : "",
      type_resolver,
      obj_loader,
      device,
      stream_reader);
  return ivalues;
}

std::vector<IValue> get_bytecode_ivalues(PyTorchStreamReader& reader) {
  std::vector<IValue> bytecode_values;
  bytecode_values = readArchive("bytecode", reader).toTuple()->elements();
  return bytecode_values;
}

/********************** Bytecode **********************/

// Forward declare
uint64_t _get_model_bytecode_version(
    const std::vector<IValue>& bytecode_ivalues);

uint64_t _get_model_bytecode_version(std::istream& in) {
  std::unique_ptr<IStreamAdapter> rai = std::make_unique<IStreamAdapter>(&in);
  return _get_model_bytecode_version(std::move(rai));
}

uint64_t _get_model_bytecode_version(const std::string& filename) {
  std::unique_ptr<FileAdapter> rai = std::make_unique<FileAdapter>(filename);
  return _get_model_bytecode_version(std::move(rai));
}

uint64_t _get_model_bytecode_version(
    std::shared_ptr<ReadAdapterInterface> rai) {
  if (!check_zip_file(rai)) {
    TORCH_CHECK(
        false,
        "Failed to open .ptl file please ensure the model was exported for mobile");
  }
  PyTorchStreamReader reader(std::move(rai));
  auto bytecode_values = get_bytecode_ivalues(reader);
  return _get_model_bytecode_version(bytecode_values);
}

uint64_t _get_model_bytecode_version(
    const std::vector<IValue>& bytecode_ivalues) {
  if (!bytecode_ivalues.empty() && bytecode_ivalues[0].isInt()) {
    int64_t model_version = bytecode_ivalues[0].toInt();
    TORCH_CHECK(
        model_version > 0,
        "Expected model bytecode version > 0 got ",
        model_version);
    return static_cast<uint64_t>(model_version);
  }
  TORCH_CHECK(false, "Failed to get bytecode version.");
}

/********************** Operators and Info **********************/

// Forward declare
std::unordered_map<std::string, OperatorInfo> _get_model_ops_and_info(
    std::vector<IValue> bytecode_ivalues);

std::unordered_map<std::string, OperatorInfo> _get_model_ops_and_info(
    std::istream& in) {
  std::unique_ptr<IStreamAdapter> rai = std::make_unique<IStreamAdapter>(&in);
  return _get_model_ops_and_info(std::move(rai));
}

std::unordered_map<std::string, OperatorInfo> _get_model_ops_and_info(
    const std::string& filename) {
  std::unique_ptr<FileAdapter> rai = std::make_unique<FileAdapter>(filename);
  return _get_model_ops_and_info(std::move(rai));
}

std::unordered_map<std::string, OperatorInfo> _get_model_ops_and_info(
    std::shared_ptr<ReadAdapterInterface> rai) {
  if (!check_zip_file(rai)) {
    TORCH_WARN("Failed to open zip file for model ops.");
    return std::unordered_map<std::string, OperatorInfo>{};
  }
  PyTorchStreamReader reader(std::move(rai));
  auto bytecode_values = get_bytecode_ivalues(reader);
  return _get_model_ops_and_info(bytecode_values);
}

/* A function to retrieve the root (top level) operators of a model and their
 * corresponding compatibility info. These root operators can call other
 * operators within them (traced ops), and a root op can call many different
 * traced ops depending on internal code paths in the root op. These traced ops
 * are not returned by this function. Those operators are abstracted into the
 * runtime as an implementation detail (and the traced ops themselves can also
 * call other operators) making retrieving them difficult and their value from
 * this api negligible since they will differ between which runtime version the
 * model is run on. Because of this, there is a false positive this api can't
 * prevent in a compatibility usecase. All the root ops of a model are present
 * in a target runtime, but not all the traced ops are which prevents a model
 * from being able to run.
 **/
std::unordered_map<std::string, OperatorInfo> _get_model_ops_and_info(
    std::vector<IValue> bytecode_ivalues) {
  constexpr uint64_t min_version_with_schema = 6;
  if (_get_model_bytecode_version(bytecode_ivalues) < min_version_with_schema) {
    TORCH_WARN(
        "Only models with bytecode version 6 and above contain operator schema information. Please re-export your model to generate it");
  }
  std::unordered_map<std::string, OperatorInfo> result;
  if (bytecode_ivalues.empty()) {
    TORCH_WARN("Failed to get model ops and info.");
    return result;
  }
  // loop over all the functions in the bytecode
  for (const auto i : c10::irange(1, bytecode_ivalues.size())) {
    // descend to the operators list
    auto method_tuple = bytecode_ivalues.at(i).toTuple()->elements();
    auto operators_tuple = method_tuple.at(1).toTuple()->elements()[1];
    auto operators = operators_tuple.toTuple()->elements()[1];
    for (auto& op_tuple : operators.toTuple()->elements()) {
      auto op = op_tuple.toTuple()->elements();

      // grab name
      std::string op_name = op.at(0).toStringRef();
      std::string op_overload_name = op.at(1).toStringRef();
      if (op_overload_name != "") {
        op_name.append(".");
        op_name.append(op_overload_name);
      }

      // grab schema size
      if (op.size() > 2) {
        result.emplace(op_name, OperatorInfo{(int)op.at(2).toInt()});
      } else { // no schema information use default
        result.emplace(op_name, OperatorInfo{});
      }
    }
  }
  return result;
}

/********************** Get Type Table **********************/

// Get deduplicate type table given bytecode,
SupportedType _get_type_table(std::vector<IValue> bytecode_ivalues) {
  std::unordered_set<std::string> contained_primitive_types;
  std::unordered_set<std::string> contained_custom_types;
  // type table can be either string (primitive type) or tuple (custom type)
  // IValue don't have a good hash function for IValue, so use type name
  // (string, ex: "Dict[int, Tuple[Tensor, Tensor, Tensor]]") as the hash.
  std::unordered_set<std::string> all_type_names;
  for (const auto i : c10::irange(1, bytecode_ivalues.size())) {
    auto method_tuple = bytecode_ivalues.at(i).toTuple()->elements();
    auto type_table_tuple = method_tuple.at(1).toTuple()->elements()[3];
    auto type_table =
        type_table_tuple.toTuple()->elements()[1].toTuple()->elements();
    for (const auto& type_definition : type_table) {
      std::unordered_set<std::string> type_tokens;
      std::string type_name;
      if (type_definition.isString()) {
        // For all primitive types
        type_name = type_definition.toString()->string();
      } else if (type_definition.isTuple()) {
        // For all custom types
        type_name =
            type_definition.toTuple()->elements()[0].toString()->string();
      }
      if (all_type_names.find(type_name) == all_type_names.end()) {
        all_type_names.insert(type_name);
        if (!type_name.empty()) {
          // parse the type only if it's a new type
          type_tokens = at::getContainedTypes(type_name);
          contained_primitive_types.insert(
              type_tokens.begin(), type_tokens.end());
        }
      }
    }
  }

  return SupportedType{contained_primitive_types, contained_custom_types};
}

/********************** Compatibility Checker **********************/

ModelCompatibilityInfo ModelCompatibilityInfo::get(std::istream& in) {
  std::unique_ptr<IStreamAdapter> rai = std::make_unique<IStreamAdapter>(&in);
  return get(std::move(rai));
}

ModelCompatibilityInfo ModelCompatibilityInfo::get(
    const std::string& filename) {
  std::unique_ptr<FileAdapter> rai = std::make_unique<FileAdapter>(filename);
  return get(std::move(rai));
}

ModelCompatibilityInfo ModelCompatibilityInfo::get(
    std::shared_ptr<caffe2::serialize::ReadAdapterInterface> rai) {
  if (!check_zip_file(rai)) {
    TORCH_CHECK(
        false, "Failed to open zip file for model compatibility information");
  }
  PyTorchStreamReader reader(std::move(rai));
  auto bytecode_values = get_bytecode_ivalues(reader);
  uint64_t model_bytecode_version =
      _get_model_bytecode_version(bytecode_values);
  auto model_info = _get_model_ops_and_info(bytecode_values);
  SupportedType type_table = _get_type_table(bytecode_values);
  return ModelCompatibilityInfo{model_bytecode_version, model_info, type_table};
}

<<<<<<< HEAD
std::unordered_set<std::string> splitString(const std::string& str) {
  std::unordered_set<std::string> output;
  std::string::size_type start = 0;
  std::string delimiters = "[], ";
  std::string::size_type last = str.find_first_of(delimiters);

  // keep searching another delimiters until the end of the string.
  while (last != std::string::npos) {
    // if last is greater, one token is ready
    if (last > start) {
      output.insert(str.substr(start, last - start));
    }
    // reset start to the first character of the next token
    start = ++last;
    // find the first space and we start searchingat the first character of the
    // next word
    last = str.find_first_of(delimiters, last);
  }

  // pick up the last token when not reaching the end
  if (start < str.length()) {
    output.insert(str.substr(start));
  }
  return output;
}

SupportedType possible_types(IValue type_ivalue) {
  std::unordered_set<std::string> possible_primitive_types;
  std::unordered_set<std::string> possible_custom_types;
  if (type_ivalue.isString()) {
    std::string type_name = type_ivalue.toString()->string();
    // Convert a type_name to a list of primitive type, for example:
    // Dict[int, Tuple[Tensor, Tensor, Tensor]] => [Dict, Tuple, Tensor]
    auto primitive_types = splitString(type_name);
    possible_primitive_types.insert(
        primitive_types.begin(), primitive_types.end());
  } else if (type_ivalue.isTuple()) {
    std::vector<IValue> type_vector = type_ivalue.toTuple()->elements();
    if (type_vector.size() == 2) {
      std::vector<IValue> type_definition =
          type_vector[1].toTuple()->elements();
      if (type_definition.size() == 2) {
        std::string type_name = type_definition[0].toString()->string();
        possible_custom_types.insert(type_name);
      }
    }
  }
  return SupportedType{possible_primitive_types, possible_custom_types};
}

=======
>>>>>>> fe4c0ce2
ModelCompatCheckResult is_compatible(
    RuntimeCompatibilityInfo runtime_info,
    ModelCompatibilityInfo model_info) {
  ModelCompatCheckResult result = {ModelCompatibilityStatus::OK, {}};
  // Check that the models bytecode version is less than or equal to
  // kMaxSupportedBytecodeVersion from the runtime
  if (model_info.bytecode_version > runtime_info.bytecode_version) {
    result.status = ModelCompatibilityStatus::ERROR;
    std::ostringstream s;
    s << "model bytecode version " << model_info.bytecode_version
      << "is greater than the runtimes " << runtime_info.bytecode_version;
    result.errors.emplace_back(s.str());
  }

  SupportedType supported_type = runtime_info.supported_types;
  std::unordered_set<std::string> all_primitive_types;
  std::unordered_set<std::string> all_custom_types;

  // Check type table
  for (const auto& primitive_type : model_info.type_table.primitive_types) {
    if (supported_type.primitive_types.find(primitive_type) ==
        supported_type.primitive_types.end()) {
      result.status = ModelCompatibilityStatus::ERROR;
      std::ostringstream s;
      s << "Primitive type: '" << primitive_type
        << "' is not supported in current runtime";
      result.errors.push_back(s.str());
    }
  }

  for (const auto& custom_type : model_info.type_table.custom_types) {
    if (supported_type.custom_types.find(custom_type) ==
        supported_type.custom_types.end()) {
      result.status = ModelCompatibilityStatus::ERROR;
      std::ostringstream s;
      s << "Custom type: '" << custom_type
        << "' is not supported in current runtime";
      result.errors.push_back(s.str());
    }
  }

  // Check operators
  std::unordered_map<std::string, OperatorInfo> operator_info =
      model_info.operator_info;
  for (auto const& op : operator_info) {
    std::string op_name = op.first;
    OperatorInfo model_op_info = op.second;

    // Check if operator not present in runtime
    if (runtime_info.operator_info.find(op_name) ==
        runtime_info.operator_info.end()) {
      result.status = ModelCompatibilityStatus::ERROR;
      std::ostringstream s;
      s << "Operator '" << op_name << "' missing from runtime (not found)";
      result.errors.push_back(s.str());
    } else {
      OperatorInfo runtime_op_info = runtime_info.operator_info.at(op_name);

      // If the runtime op has no schema information its a false alarm and isn't
      // actually useable
      if (!runtime_op_info.num_schema_args.has_value()) {
        result.status = ModelCompatibilityStatus::ERROR;
        std::ostringstream s;
        s << "Operator '" << op_name
          << "' missing from runtime (missing schema)";
        result.errors.push_back(s.str());
      } else {
        // Check if the model operator has schema information. If it doesn't
        // then the model is from a bytecode version < 6 and we are done. If the
        // model has more args than the runtime, then the runtime can't know
        // what to do so we aren't compatible. If the runtime has more args than
        // the model then we can just use default values and be fine.
        if (model_op_info.num_schema_args.has_value() &&
            (model_op_info.num_schema_args.value() >
             runtime_op_info.num_schema_args.value())) {
          std::ostringstream s;
          s << "Operator schema for'" << op_name << "' has "
            << model_op_info.num_schema_args.value()
            << " args in model but only "
            << runtime_op_info.num_schema_args.value() << " in the runtime";
          result.errors.push_back(s.str());
        }
      }
    }
  }
  return result;
}

} // namespace jit
} // namespace torch<|MERGE_RESOLUTION|>--- conflicted
+++ resolved
@@ -256,59 +256,6 @@
   return ModelCompatibilityInfo{model_bytecode_version, model_info, type_table};
 }
 
-<<<<<<< HEAD
-std::unordered_set<std::string> splitString(const std::string& str) {
-  std::unordered_set<std::string> output;
-  std::string::size_type start = 0;
-  std::string delimiters = "[], ";
-  std::string::size_type last = str.find_first_of(delimiters);
-
-  // keep searching another delimiters until the end of the string.
-  while (last != std::string::npos) {
-    // if last is greater, one token is ready
-    if (last > start) {
-      output.insert(str.substr(start, last - start));
-    }
-    // reset start to the first character of the next token
-    start = ++last;
-    // find the first space and we start searchingat the first character of the
-    // next word
-    last = str.find_first_of(delimiters, last);
-  }
-
-  // pick up the last token when not reaching the end
-  if (start < str.length()) {
-    output.insert(str.substr(start));
-  }
-  return output;
-}
-
-SupportedType possible_types(IValue type_ivalue) {
-  std::unordered_set<std::string> possible_primitive_types;
-  std::unordered_set<std::string> possible_custom_types;
-  if (type_ivalue.isString()) {
-    std::string type_name = type_ivalue.toString()->string();
-    // Convert a type_name to a list of primitive type, for example:
-    // Dict[int, Tuple[Tensor, Tensor, Tensor]] => [Dict, Tuple, Tensor]
-    auto primitive_types = splitString(type_name);
-    possible_primitive_types.insert(
-        primitive_types.begin(), primitive_types.end());
-  } else if (type_ivalue.isTuple()) {
-    std::vector<IValue> type_vector = type_ivalue.toTuple()->elements();
-    if (type_vector.size() == 2) {
-      std::vector<IValue> type_definition =
-          type_vector[1].toTuple()->elements();
-      if (type_definition.size() == 2) {
-        std::string type_name = type_definition[0].toString()->string();
-        possible_custom_types.insert(type_name);
-      }
-    }
-  }
-  return SupportedType{possible_primitive_types, possible_custom_types};
-}
-
-=======
->>>>>>> fe4c0ce2
 ModelCompatCheckResult is_compatible(
     RuntimeCompatibilityInfo runtime_info,
     ModelCompatibilityInfo model_info) {
