import torch
import torch.nn as nn
<<<<<<< HEAD
from torch.fx import GraphModule
from torch.fx.graph import Node

from .utils import get_new_attr_name_with_prefix, maybe_get_next_module
=======
import torch.nn.functional as F
import torch.nn.intrinsic as nni
from torch.fx import GraphModule
from torch.fx.graph import Node

from .utils import (
    WEIGHT_INDEX_DICT,
    get_new_attr_name_with_prefix,
    maybe_get_next_module,
    _parent_name,
)
>>>>>>> aa6a8a6d
from ..observer import (
    PerChannelMinMaxObserver,
    _with_args,
    ObserverBase,
)
from ..utils import check_min_max_valid

from collections import namedtuple
from typing import Dict, Any, Tuple, Optional
import warnings


class _InputEqualizationObserver(nn.Module):
    r"""Observer for tracking the running min/max values of input columns, and
    computing the quantization parameters for the overall min/max input values.

    Args:
        dtype: Quantized data type
        qscheme: Quantization scheme
        quant_min: Minimum quantization value. If unspecified, it will
            follow the 8-bit setup.
        quant_max: Maximum quantization value. If unspecified, it will
            follow the 8-bit setup.

    The running minimum/maximum :math:`x_\text{min/max}` are computed in the
    same way as :class:`~torch.quantization.observer.PerChannelMinMaxObserver`,
    with the difference that the running min/max values are stored per column.
    This observer is intended to be used along with a WeightEqualizationObserver
    to calculate the equalization scale.
    """

    def __init__(self, dtype=torch.quint8, qscheme=torch.per_tensor_affine,
                 quant_min=None, quant_max=None, factory_kwargs=None) -> None:
        super(_InputEqualizationObserver, self).__init__()

        if qscheme not in {torch.per_tensor_affine, torch.per_tensor_symmetric}:
            raise TypeError("Input qscheme must be per-tensor")

        self.dtype = dtype
        self.qscheme = qscheme

        self.input_obs = PerChannelMinMaxObserver(ch_axis=1, dtype=dtype,
                                                  qscheme=qscheme,
                                                  quant_min=quant_min,
                                                  quant_max=quant_max,
                                                  factory_kwargs=factory_kwargs)

        self.equalization_scale = torch.empty(0)

    def forward(self, x_orig):
        # TODO: Allow for convoluational layers
        if not (x_orig.ndim == 2):
            raise ValueError("InputEqualizationObserver only supports Linear layers")

        return self.input_obs(x_orig)

    def get_input_minmax(self):
        return (self.input_obs.min_vals, self.input_obs.max_vals)

    def set_equalization_scale(self, equalization_scale):
        self.equalization_scale = equalization_scale

    def calculate_scaled_minmax(self):
        r""" Returns the scaled min/max inputs
        """
        if self.equalization_scale.nelement() == 0:
            warnings.warn(
                "Must call calculate_scale before calling calculate_qparams.\
                Returning default min and max input."
            )
            return torch.tensor([0]), torch.tensor([0])

        # Calculate qparams for the scaled min/max inputs
        # Scale the input by the equalization scale located at the same column
        # index
        (min_inputs, max_inputs) = self.get_input_minmax()
        min_input_scaled = torch.min(torch.mul(min_inputs, self.equalization_scale))
        max_input_scaled = torch.max(torch.mul(max_inputs, self.equalization_scale))

        return min_input_scaled, max_input_scaled

    with_args = classmethod(_with_args)


class _WeightEqualizationObserver(nn.Module):
    r"""Observer for tracking the running min/max values of weight columns and
    rows, and computing the quantization parameters for the weight rows.

    Args:
        dtype: Quantized data type
        qscheme: Quantization scheme
        quant_min: Minimum quantization value. If unspecified, it will
            follow the 8-bit setup.
        quant_max: Maximum quantization value. If unspecified, it will
            follow the 8-bit setup.

    This observer is made up of 1 PerChannelMinMaxObserver `weight_col_obs` used
    to record the running minimum and maximum of columns of incoming weight
    tensors. This observer is intended to be used along with an
    InputEqualizationObserver to calculate the equalization scale.

    The running minimum/maximum :math:`w_\text{min/max}` are computed in the
    same way as :class:`~torch.quantization.observer.PerChannelMinMaxObserver`.
    """

    def __init__(self, dtype=torch.qint8, qscheme=torch.per_tensor_affine, quant_min=None,
                 quant_max=None, factory_kwargs=None) -> None:
        super(_WeightEqualizationObserver, self).__init__()

        self.dtype = dtype
        self.qscheme = qscheme
        self.ch_axis = 1

        self.weight_col_obs = PerChannelMinMaxObserver(ch_axis=1, dtype=dtype,
                                                       qscheme=qscheme,
                                                       quant_min=quant_min,
                                                       quant_max=quant_max,
                                                       factory_kwargs=factory_kwargs)

        self.equalization_scale = torch.empty(0)

    def forward(self, w_orig):
        # TODO: Allow for convoluational layers
        if not (w_orig.ndim == 2):
            raise ValueError("WeightEqualizationObserver only supports Linear layers")
        return self.weight_col_obs(w_orig)

    def get_weight_col_minmax(self):
        return (self.weight_col_obs.min_vals, self.weight_col_obs.max_vals)

    def set_equalization_scale(self, equalization_scale):
        self.equalization_scale = equalization_scale

    with_args = classmethod(_with_args)


def calculate_equalization_scale(input_obs: _InputEqualizationObserver,
                                 weight_obs: _WeightEqualizationObserver) -> torch.Tensor:
    r""" Calculates the equalization scale and sets the equalization_scale value
    in the observers.

    Args:
        input_obs: Observer that tracks the ranges for the input columns
        weight_obs: Observer that tracks the ranges for the weight columns
    """

    (min_inputs, max_inputs) = input_obs.get_input_minmax()
    (min_weights, max_weights) = weight_obs.get_weight_col_minmax()

    if not (check_min_max_valid(min_inputs, max_inputs) and check_min_max_valid(min_weights, max_weights)):
        return torch.tensor(1)

    if not (min_inputs.shape == min_weights.shape):
        raise ValueError(
            "Input and Weight must have the same column dimension. " +
            f"Found {min_inputs.shape} and {max_inputs.shape} instead."
        )

    equalization_scale = torch.sqrt((max_weights - min_weights) / (max_inputs - min_inputs))
    # Replace all 'inf', 'nan', 0's with 1s to prevent errors
    equalization_scale[equalization_scale == 0.] = 1
    equalization_scale = torch.nan_to_num(equalization_scale, nan=1, posinf=1, neginf=1)
    return equalization_scale


class EqualizationQConfig(namedtuple('EqualizationQConfig', ['input_activation', 'weight'])):
    """
    Describes how to quantize a layer or a part of the network specifically for
    input-weight equalization by providing settings (observer classes) for
    inputs, outputs, and weights.

    Note that EqualizationQConfig needs to contain observer **classes** (like
    MinMaxObserver) or a callable that returns instances on invocation, not the
    concrete observer instances themselves.
    Quantization function will instantiate observers multiple times for each of
    the layers.

    Observer classes have usually reasonable default arguments, but they can be
    overwritten with `with_args` method (that behaves like functools.partial):

    my_qconfig = EqualizationQConfig(input_activation=_InputEqualizationObserver.with_args(dtype=torch.qint8),
                                    weight=_WeightEqualizationObserver.with_args(dtype=torch.qint8))
    """
    def __new__(cls, input_activation=torch.nn.Identity, weight=torch.nn.Identity):
        if isinstance(input_activation, nn.Module) or isinstance(weight, nn.Module):
            raise ValueError("EqualizationQConfig received observer instance, please pass observer class instead. " +
                             "Use MyObserver.with_args(x=1) to override arguments to constructor if needed")
        self = super(EqualizationQConfig, cls).__new__(cls, input_activation, weight)
        return self


input_equalization_observer = _InputEqualizationObserver.with_args(
    dtype=torch.quint8, qscheme=torch.per_tensor_symmetric)
weight_equalization_observer = _WeightEqualizationObserver.with_args(
    dtype=torch.qint8, qscheme=torch.per_channel_symmetric)
default_equalization_qconfig = EqualizationQConfig(input_activation=input_equalization_observer,
                                                   weight=weight_equalization_observer)


def node_supports_equalization(node: Node, modules) -> bool:
    """ Checks if the current node supports equalization
    Currently we only support nn.Linear and F.Linear layers
    """
    if node.op == 'call_module':
        return (isinstance(modules[node.target], nn.Linear) or
                isinstance(modules[node.target], nni.LinearReLU))
    elif node.op == 'call_function':
        return node.target == F.linear
    return False

def is_equalization_observer(observer: nn.Module) -> bool:
    return (isinstance(observer, _InputEqualizationObserver) or
            isinstance(observer, _WeightEqualizationObserver))

def get_op_node_and_weight_eq_obs(
    input_eq_obs_node: Node,
    model: GraphModule,
    modules: Dict[str, nn.Module]
) -> Tuple[Optional[Node], Optional[_WeightEqualizationObserver]]:
    """ Gets the following weight equalization observer. There should always
    exist a weight equalization observer after an input equalization observer.

<<<<<<< HEAD
    Returns the node containing the weight equalization observer, and the weight
    equalization observer if it has been newly created
=======
    Returns the operation node that follows the input equalizatoin observer node
    and the weight equalization observer
>>>>>>> aa6a8a6d
    """

    # Find the op node that comes directly after the input equaliation observer
    op_node = None
    for user in input_eq_obs_node.users.keys():
        if node_supports_equalization(user, modules):
            op_node = user
            break

    assert(op_node is not None)
    if op_node.op == 'call_module':
        # If the op_node is a nn.Linear layer, then it must have a
        # WeightEqualizationObserver configuration
        equalization_qconfig_map: Dict[str, Any] = model._equalization_qconfig_map  # type: ignore[assignment]
        assert(equalization_qconfig_map.get(op_node.name, None) is not None)
        weight_eq_obs = equalization_qconfig_map.get(op_node.name, None).weight()

        assert(isinstance(weight_eq_obs, _WeightEqualizationObserver))
        return op_node, weight_eq_obs

    elif op_node.op == 'call_function':
<<<<<<< HEAD
        # TODO
        return None, None

    return None, None

=======
        weight_node = maybe_get_weight_eq_obs_node(op_node, modules)
        if weight_node is not None:
            weight_eq_obs = modules[str(weight_node.target)]
            assert(isinstance(weight_eq_obs, _WeightEqualizationObserver))
            return op_node, weight_eq_obs

    return None, None

def maybe_get_weight_eq_obs_node(op_node: Node, modules: Dict[str, nn.Module]) -> Optional[Node]:
    """ Gets the weight equalization observer node if it exists.
    """
    assert(op_node.op == 'call_function' and op_node.target in WEIGHT_INDEX_DICT)
    for i, node_arg in enumerate(op_node.args):
        if i in WEIGHT_INDEX_DICT[op_node.target]:  # type: ignore[index]
            assert(isinstance(node_arg, Node) and node_arg.op == 'call_module' and
                   isinstance(modules[str(node_arg.target)], _WeightEqualizationObserver))
            return node_arg
    return None

>>>>>>> aa6a8a6d
def maybe_get_next_input_eq_obs(node: Node, modules: Dict[str, nn.Module]) -> Optional[_InputEqualizationObserver]:
    """ Gets the following input equalization observer if it exists.

    For example, in the case of connecting linear layers:
        x -> inp_obs1 -> eq_obs1 -> linear1 -> out_obs1 -> eq_obs2 -> linear2 -> out_obs2
    If the node being passed in is the linear1 node, then we want to return eq_obs2,
    the following equalization observer for linear2.

    However, if there are no connecting layers:
        x -> inp_obs1 -> eq_obs1 -> linear1 -> out_obs1 -> add
    Then we want to return None.
<<<<<<< HEAD
=======

    In the case of an unfused linear-relu layer with a connecting linear layer:
        linear1 -> relu -> out_obs1 -> eq_obs2 -> linear2 -> out_obs2
    Since it is unfused, we want to skip over the relu layer and return eq_obs2,
    the following equalization observer for linear2.
>>>>>>> aa6a8a6d
    """

    assert(node_supports_equalization(node, modules))

<<<<<<< HEAD
    # Locate the following output observer if it exists
    maybe_obs_node = maybe_get_next_module(node, modules, ObserverBase)
=======
    # Locate the following nn.ReLU or F.relu node if it exists
    maybe_relu_node = maybe_get_next_module(node, modules, nn.ReLU)
    if maybe_relu_node is None:
        maybe_relu_node = maybe_get_next_module(node, modules, target_functional_type=F.relu)

    # Locate the following output observer if it exists.
    # We will skip the relu node if it exists.
    maybe_obs_node = (
        maybe_get_next_module(node, modules, ObserverBase)
        if maybe_relu_node is None
        else maybe_get_next_module(maybe_relu_node, modules, ObserverBase)
    )
>>>>>>> aa6a8a6d
    if maybe_obs_node is None:
        return None

    maybe_eq_obs_node = maybe_get_next_module(maybe_obs_node, modules, _InputEqualizationObserver)
    if maybe_eq_obs_node is None:
        return None

    maybe_eq_obs = modules[str(maybe_eq_obs_node)]
    assert(isinstance(maybe_eq_obs, _InputEqualizationObserver))
    return maybe_eq_obs

def maybe_get_next_equalization_scale(node: Node, modules: Dict[str, nn.Module]) -> Optional[torch.Tensor]:
    """ If the next next node is an InputEqualizationObserver then we want to
    return its equalization scale, else we return 1

    This is used in the case where there are two connecting linear layers:
        linear1 -> LinearOutObs -> InputEqObs -> linear2
    In this case, the node given is linear1 and we want to locate the InputEqObs.
    """
    next_inp_eq_obs = maybe_get_next_input_eq_obs(node, modules)
    if next_inp_eq_obs:
        return next_inp_eq_obs.equalization_scale
    return None

def scale_input_observer(node: Node, modules: Dict[str, nn.Module]) -> None:
    """ Scales the following input quantization observer's min/max values by
    updating the values with the scaled min/max values calculated by the input
    equalization observer
    """
    input_eq_obs = modules[str(node.target)]
    assert(isinstance(input_eq_obs, _InputEqualizationObserver))

    input_quant_obs_node = node.args[0]
    assert(isinstance(input_quant_obs_node, Node))

    input_quant_obs = modules[str(input_quant_obs_node.target)]
    if not isinstance(input_quant_obs, ObserverBase):
        return

    min_input_scaled, max_input_scaled = input_eq_obs.calculate_scaled_minmax()
    input_quant_obs.min_val = min_input_scaled
    input_quant_obs.max_val = max_input_scaled

def scale_weight_node(
    node: Node,
    modules: Dict[str, nn.Module],
    equalization_scale: torch.Tensor,
    next_equalization_scale: Optional[torch.Tensor],
) -> None:
    """ Scale the weights for input-weight equalization by multiplying the
    weight by 1/equalization_scale and next_equalization_scale

    Args:
        node: Current node whose weights we want to scale
        equalization_scale: Current node's calculated equalization scale
        next_equalization_scale: Next node's calculated equalization scale if
           the following node needs to be equalized, 1 otherwise
    """
<<<<<<< HEAD
    assert(isinstance(node.target, str))

    # Scale the weights for input-weight equalization
    # If the following layer needs to be equalized then we will multiply its scale
    weight = modules[node.target].weight
=======
    if isinstance(modules[str(node.target)], nni.LinearReLU):
        op_module = modules[str(node.target)][0]    # type: ignore[index]
        assert(isinstance(op_module, nn.Linear))
    else:
        op_module = modules[str(node.target)]
        assert(isinstance(modules[str(node.target)], nn.Linear))

    # Scale the weights for input-weight equalization
    # If the following layer needs to be equalized then we will multiply its scale
    weight = op_module.weight
>>>>>>> aa6a8a6d
    assert(isinstance(weight, torch.Tensor))

    scaled_weight = torch.mul(weight, torch.reciprocal(equalization_scale))

    if next_equalization_scale is None:
<<<<<<< HEAD
        modules[node.target].weight = nn.Parameter(scaled_weight)
        return

    scaled_weight = torch.mul(scaled_weight, next_equalization_scale)
    modules[node.target].weight = nn.Parameter(scaled_weight)

    # TODO: The bias may need to be scaled for connecting linear layers
    bias = modules[node.target].bias
    assert(isinstance(bias, torch.Tensor))

    scaled_bias = torch.mul(bias, next_equalization_scale)
    modules[node.target].bias = nn.Parameter(scaled_bias)
=======
        op_module.weight = nn.Parameter(scaled_weight)
        return

    # Multiply the weights row wise by the next equalization scale
    new_shape = [1] * weight.ndim
    new_shape[0] = weight.size(0)
    scaled_weight = torch.mul(scaled_weight, next_equalization_scale.view(new_shape))

    op_module.weight = nn.Parameter(scaled_weight)

    # Multiply the bias element wise by the next equalization scale
    bias = op_module.bias
    assert(isinstance(bias, torch.Tensor))

    scaled_bias = torch.mul(bias, next_equalization_scale)
    op_module.bias = nn.Parameter(scaled_bias)

def scale_weight_functional(
    op_node: Node,
    model: GraphModule,
    modules: Dict[str, nn.Module],
    equalization_scale: torch.Tensor,
    next_equalization_scale: Optional[torch.Tensor],
) -> None:
    """ Scales the weight value for functional layers
    """

    # From the given op_node, the path looks like:
    #   get_attr(weight) -> weight_quant_obs -> weight_eq_obs -> op_node
    # So we want to trace back from the op_node to get the equalization observer
    # node, then the quantization observer node, and then finally the weight
    # node which contains the weight values.

    # Get the equalization observer node
    weight_eq_obs_node = maybe_get_weight_eq_obs_node(op_node, modules)
    if weight_eq_obs_node is None:
        return

    # Get the quantization observer node
    weight_quant_obs_node = weight_eq_obs_node.args[0]
    if weight_quant_obs_node is None:
        return
    assert(isinstance(weight_quant_obs_node, Node) and
           isinstance(modules[str(weight_quant_obs_node.target)], ObserverBase))

    # Get the get_attr(weight) node
    weight_node = weight_quant_obs_node.args[0]
    if weight_node is None:
        return
    assert(isinstance(weight_node, Node) and weight_node.op == 'get_attr')

    weight_parent_name, weight_name = _parent_name(weight_node.target)
    weight = getattr(modules[weight_parent_name], weight_name)

    # Scale the weights for input-weight equalization
    # If the following layer needs to be equalized then we will multiply its scale
    scaled_weight = torch.mul(weight, torch.reciprocal(equalization_scale))

    if next_equalization_scale is None:
        setattr(modules[weight_parent_name], weight_name, scaled_weight)
        return

    # Multiply the weights row wise by the next equalization scale
    new_shape = [1] * weight.ndim
    new_shape[0] = weight.size(0)
    scaled_weight = torch.mul(scaled_weight, next_equalization_scale.view(new_shape))

    setattr(modules[weight_parent_name], weight_name, scaled_weight)
    assert(torch.allclose(model.get_buffer(str(weight_node.target)), scaled_weight))

    # Multiply the bias element wise by the next equalization scale
    bias_node = None
    for node, _ in op_node.users.items():
        # Find the node containing the weight values
        if node.op == 'get_attr' and 'bias' in node.name:
            bias_node = node
            break
    if bias_node is None:
        return

    bias_parent_name, bias_name = _parent_name(bias_node.target)
    bias = getattr(modules[bias_parent_name], bias_name)

    scaled_bias = torch.mul(bias, next_equalization_scale)
    setattr(modules[bias_parent_name], bias_name, scaled_bias)

def clear_weight_quant_obs_node(op_node: Node, modules: Dict[str, nn.Module]) -> None:
    """ Given the operation node, we want find the corresponding quantization
    observer and reset its min/max values
    """
    weight_eq_obs_node = maybe_get_weight_eq_obs_node(op_node, modules)
    if weight_eq_obs_node is None:
        return

    weight_quant_obs_node = weight_eq_obs_node.args[0]
    if weight_quant_obs_node is None:
        return
    assert(isinstance(weight_quant_obs_node, Node))

    weight_quant_obs = modules[str(weight_quant_obs_node.target)]
    assert(isinstance(modules[str(weight_quant_obs_node.target)], ObserverBase))
    weight_quant_obs.reset_min_max_vals()   # type: ignore[operator]

def remove_node(model: GraphModule, node: Node, prev_node: Node):
    """ Removes the given node from the model by replacing all of its users with
    the given previous node
    """
    # For all of the current node's users, replace the current node with
    # the input quantization observer node
    orig_users = list(node.users.keys())
    for user_node in orig_users:
        user_node.replace_input_with(node, prev_node)

    # Erase the InputEqualizationObserver node
    model.graph.erase_node(node)
>>>>>>> aa6a8a6d

def update_obs_for_equalization(model: GraphModule, modules: Dict[str, nn.Module]) -> Dict[str, _WeightEqualizationObserver]:
    """ Update all of the observer's equalization scale. For each
    InputEqualizationObserver, we will find the location of the next
    WeightEqualizationObserver, create it, and calculate the equalization scale
    based on the two observers.

    We will then return a dictionary mapping operation node names to
    the corresponding WeightEqualizationObservers for that operation.
    """
    weight_eq_obs_dict = {}
    for node in model.graph.nodes:
        if node.op == 'call_module' and isinstance(modules[node.target], _InputEqualizationObserver):
            input_eq_obs = modules[node.target]
            assert(isinstance(input_eq_obs, _InputEqualizationObserver))
            op_node, weight_eq_obs = get_op_node_and_weight_eq_obs(node, model, modules)

            if op_node is None or weight_eq_obs is None:
                continue

<<<<<<< HEAD
            weight_eq_obs(modules[str(op_node.target)].weight)
=======
            if op_node.op == 'call_module':
                # Calibrate the weight equalization observer since it has just
                # been created
                if isinstance(modules[str(op_node.target)], nni.LinearReLU):
                    linear_node = modules[str(op_node.target)][0]   # type: ignore[index]
                    assert(isinstance(linear_node, nn.Linear))
                    weight_eq_obs(linear_node.weight)
                else:
                    weight_eq_obs(modules[str(op_node.target)].weight)
>>>>>>> aa6a8a6d

            # Calculate and set the equalization scale values
            equalization_scale = calculate_equalization_scale(input_eq_obs, weight_eq_obs)
            input_eq_obs.set_equalization_scale(equalization_scale)
            weight_eq_obs.set_equalization_scale(equalization_scale)

            weight_eq_obs_dict[op_node.name] = weight_eq_obs

    return weight_eq_obs_dict

def convert_eq_obs(
    model: GraphModule,
    modules: Dict[str, nn.Module],
    weight_eq_obs_dict: Dict[str, _WeightEqualizationObserver],
) -> None:
    """ Converts the equalization operations and updates the other nodes in the
    following way:
        - Removes the input equalization observers and inserts a mul operator
          along with an equalization scale node wherever applicable (we do not
          want to insert a mul operator between connecting linear layers).
        - Updates the input quantization observers with the scaled input min/max
          values.
        - Scales the weights by the current and next equalization scales.
        - Removes the weight equalization observer node if it exists.

    Before (after prepare):
                                    weight values
                                          |
                                    WeightQuantObs
                                          |
                                      WeightEqObs
                                          |
        x -> InpQuantObs -> InpEqObs -> linear -> OutQuantObs

    After this function:
                                              scaled weight values
                                                      |
       equalization scale                       WeightQuantObs
              |                                       |
        x -> mul -> InpQuantObs (scaled min/max) -> linear -> OutQuantObs

    After convert:
       equalization scale                 scaled weight values
              |                                    |
        x -> mul -> quantize_per_tensor -> quantized::linear

    Note that although the equalization observer appeared after the quantization
    observer after prepare_fx, the mul node appears before the quantization node
    after convert_fx. This is because placing the equalization observer after
    the quantization observer in prepare_fx would allow us to keep the invariant
    that the graph before the current node inserts its observers is not
    modified.

    Having the equalization observer before the quantization observer would also
    cause some inconsistences between the ordering of the quantization and
    equalization observers.
    For example, a single linear layer would look like:
        x -> InpEqObs1 -> InpQuantObs1 -> linear1 -> OutQuantObs1
    But between two connected linear layers, it would look like:
        linear1 -> OutQuantObs1 -> InpEqObs2 -> linear2 -> OutQuantObs2
    """
    for node in model.graph.nodes:
        if node.op == 'call_module' and isinstance(modules[node.target], _InputEqualizationObserver):
            inp_quant_obs_node = node.args[0]
            prev_node = inp_quant_obs_node.args[0]

<<<<<<< HEAD
            # TODO: Possible special handling for connected linear layers
=======
            # If the previous node is a layer that needs to be equalized, then
            # we will remove the current node because we do not need to add any
            # equalization nodes between two layers that need to be equalized

            # Before: linear1/relu (prev_node) -> output_quant_obs1 (inp_quant_obs_node) -> input_eq_obs2 (node) -> linear2
            # After: linear1/relu (prev_node) -> output_quant_obs1 (inp_quant_obs_node) -> linear2
            if node_supports_equalization(prev_node, modules) or "relu" in prev_node.name:
                remove_node(model, node, inp_quant_obs_node)
                continue

>>>>>>> aa6a8a6d
            # Update the following input quantization observer's min/max values
            scale_input_observer(node, modules)

            # Remove the InputEqualization node and add a mul operator before
            # the quantization observer node that appears before the equalization node
            # Before: x -> input_quant_obs -> input_eq_obs -> linear
            # After: x -> mul -> input_quant_obs -> linear

            # Create a node containing the equalization scale
            with model.graph.inserting_before(inp_quant_obs_node):
                get_new_eq_scale_name = get_new_attr_name_with_prefix(prev_node.name + '_equalization_scale')
                name = get_new_eq_scale_name(modules)
                setattr(model, name, modules[node.target].equalization_scale)
                eq_scale_node = model.graph.create_node('get_attr', name)

            # Create a node multiplying the input with the equalization scale
            with model.graph.inserting_after(eq_scale_node):
                inputs = (prev_node, eq_scale_node)
                mul_node = model.graph.create_node("call_function", torch.mul, inputs)

            # Set the mul nod to be the input_quant_obs_node's input instead of
            # the previous node
            inp_quant_obs_node.replace_input_with(prev_node, mul_node)
<<<<<<< HEAD

            # For all of the current node's users, replace the current node with
            # the input quantization observer node
            orig_users = list(node.users.keys())
            for user_node in orig_users:
                user_node.replace_input_with(node, inp_quant_obs_node)

            # Erase the InputEqualizationObserver node
            model.graph.erase_node(node)
=======
            remove_node(model, node, inp_quant_obs_node)
>>>>>>> aa6a8a6d

        elif weight_eq_obs_dict.get(node.name, None) is not None:
            weight_eq_obs = weight_eq_obs_dict.get(node.name)
            assert(isinstance(weight_eq_obs, _WeightEqualizationObserver))
<<<<<<< HEAD

            equalization_scale = weight_eq_obs.equalization_scale

            # Scales the weights and runs the weight quantization observers
            maybe_next_equalization_scale = maybe_get_next_equalization_scale(node, modules)
            scale_weight_node(node, modules, equalization_scale, maybe_next_equalization_scale)
=======
            equalization_scale = weight_eq_obs.equalization_scale
            maybe_next_equalization_scale = maybe_get_next_equalization_scale(node, modules)

            # Scale the weight nodes
            if node.op == 'call_module':
                scale_weight_node(node, modules, equalization_scale, maybe_next_equalization_scale)
            elif node.op == 'call_function':
                scale_weight_functional(node, model, modules, equalization_scale, maybe_next_equalization_scale)

                weight_eq_obs_node = maybe_get_weight_eq_obs_node(node, modules)
                if weight_eq_obs_node is None:
                    return
                assert(isinstance(modules[str(weight_eq_obs_node.target)], _WeightEqualizationObserver))

                # Clear the quantization observer's min/max values so that they
                # can get updated later based on the new scale values
                clear_weight_quant_obs_node(node, modules)

                # Erase the weight equalization observer node
                prev_node = weight_eq_obs_node.args[0]
                remove_node(model, weight_eq_obs_node, prev_node)
            else:
                raise ValueError("Expected operation node to be 'call_module' or 'call_function" +
                                 f"Instead got node {node.name} as '{node.op}'.")
>>>>>>> aa6a8a6d

def _convert_equalization_ref(model: GraphModule):
    """ Reference function which applies changes needed for equalization, but
    does not quantize the nodes
    """
    modules = dict(model.named_modules(remove_duplicate=False))

    # Calculate the equalization scale, update the observers with the scaled
    # inputs, and scale the weight
    weight_eq_obs_dict = update_obs_for_equalization(model, modules)
    convert_eq_obs(model, modules, weight_eq_obs_dict)

    return GraphModule(model, model.graph)<|MERGE_RESOLUTION|>--- conflicted
+++ resolved
@@ -1,11 +1,5 @@
 import torch
 import torch.nn as nn
-<<<<<<< HEAD
-from torch.fx import GraphModule
-from torch.fx.graph import Node
-
-from .utils import get_new_attr_name_with_prefix, maybe_get_next_module
-=======
 import torch.nn.functional as F
 import torch.nn.intrinsic as nni
 from torch.fx import GraphModule
@@ -17,7 +11,6 @@
     maybe_get_next_module,
     _parent_name,
 )
->>>>>>> aa6a8a6d
 from ..observer import (
     PerChannelMinMaxObserver,
     _with_args,
@@ -240,13 +233,8 @@
     """ Gets the following weight equalization observer. There should always
     exist a weight equalization observer after an input equalization observer.
 
-<<<<<<< HEAD
-    Returns the node containing the weight equalization observer, and the weight
-    equalization observer if it has been newly created
-=======
     Returns the operation node that follows the input equalizatoin observer node
     and the weight equalization observer
->>>>>>> aa6a8a6d
     """
 
     # Find the op node that comes directly after the input equaliation observer
@@ -268,13 +256,6 @@
         return op_node, weight_eq_obs
 
     elif op_node.op == 'call_function':
-<<<<<<< HEAD
-        # TODO
-        return None, None
-
-    return None, None
-
-=======
         weight_node = maybe_get_weight_eq_obs_node(op_node, modules)
         if weight_node is not None:
             weight_eq_obs = modules[str(weight_node.target)]
@@ -294,7 +275,6 @@
             return node_arg
     return None
 
->>>>>>> aa6a8a6d
 def maybe_get_next_input_eq_obs(node: Node, modules: Dict[str, nn.Module]) -> Optional[_InputEqualizationObserver]:
     """ Gets the following input equalization observer if it exists.
 
@@ -306,22 +286,15 @@
     However, if there are no connecting layers:
         x -> inp_obs1 -> eq_obs1 -> linear1 -> out_obs1 -> add
     Then we want to return None.
-<<<<<<< HEAD
-=======
 
     In the case of an unfused linear-relu layer with a connecting linear layer:
         linear1 -> relu -> out_obs1 -> eq_obs2 -> linear2 -> out_obs2
     Since it is unfused, we want to skip over the relu layer and return eq_obs2,
     the following equalization observer for linear2.
->>>>>>> aa6a8a6d
     """
 
     assert(node_supports_equalization(node, modules))
 
-<<<<<<< HEAD
-    # Locate the following output observer if it exists
-    maybe_obs_node = maybe_get_next_module(node, modules, ObserverBase)
-=======
     # Locate the following nn.ReLU or F.relu node if it exists
     maybe_relu_node = maybe_get_next_module(node, modules, nn.ReLU)
     if maybe_relu_node is None:
@@ -334,7 +307,6 @@
         if maybe_relu_node is None
         else maybe_get_next_module(maybe_relu_node, modules, ObserverBase)
     )
->>>>>>> aa6a8a6d
     if maybe_obs_node is None:
         return None
 
@@ -393,13 +365,6 @@
         next_equalization_scale: Next node's calculated equalization scale if
            the following node needs to be equalized, 1 otherwise
     """
-<<<<<<< HEAD
-    assert(isinstance(node.target, str))
-
-    # Scale the weights for input-weight equalization
-    # If the following layer needs to be equalized then we will multiply its scale
-    weight = modules[node.target].weight
-=======
     if isinstance(modules[str(node.target)], nni.LinearReLU):
         op_module = modules[str(node.target)][0]    # type: ignore[index]
         assert(isinstance(op_module, nn.Linear))
@@ -410,26 +375,11 @@
     # Scale the weights for input-weight equalization
     # If the following layer needs to be equalized then we will multiply its scale
     weight = op_module.weight
->>>>>>> aa6a8a6d
     assert(isinstance(weight, torch.Tensor))
 
     scaled_weight = torch.mul(weight, torch.reciprocal(equalization_scale))
 
     if next_equalization_scale is None:
-<<<<<<< HEAD
-        modules[node.target].weight = nn.Parameter(scaled_weight)
-        return
-
-    scaled_weight = torch.mul(scaled_weight, next_equalization_scale)
-    modules[node.target].weight = nn.Parameter(scaled_weight)
-
-    # TODO: The bias may need to be scaled for connecting linear layers
-    bias = modules[node.target].bias
-    assert(isinstance(bias, torch.Tensor))
-
-    scaled_bias = torch.mul(bias, next_equalization_scale)
-    modules[node.target].bias = nn.Parameter(scaled_bias)
-=======
         op_module.weight = nn.Parameter(scaled_weight)
         return
 
@@ -545,7 +495,6 @@
 
     # Erase the InputEqualizationObserver node
     model.graph.erase_node(node)
->>>>>>> aa6a8a6d
 
 def update_obs_for_equalization(model: GraphModule, modules: Dict[str, nn.Module]) -> Dict[str, _WeightEqualizationObserver]:
     """ Update all of the observer's equalization scale. For each
@@ -566,9 +515,6 @@
             if op_node is None or weight_eq_obs is None:
                 continue
 
-<<<<<<< HEAD
-            weight_eq_obs(modules[str(op_node.target)].weight)
-=======
             if op_node.op == 'call_module':
                 # Calibrate the weight equalization observer since it has just
                 # been created
@@ -578,7 +524,6 @@
                     weight_eq_obs(linear_node.weight)
                 else:
                     weight_eq_obs(modules[str(op_node.target)].weight)
->>>>>>> aa6a8a6d
 
             # Calculate and set the equalization scale values
             equalization_scale = calculate_equalization_scale(input_eq_obs, weight_eq_obs)
@@ -645,9 +590,6 @@
             inp_quant_obs_node = node.args[0]
             prev_node = inp_quant_obs_node.args[0]
 
-<<<<<<< HEAD
-            # TODO: Possible special handling for connected linear layers
-=======
             # If the previous node is a layer that needs to be equalized, then
             # we will remove the current node because we do not need to add any
             # equalization nodes between two layers that need to be equalized
@@ -658,7 +600,6 @@
                 remove_node(model, node, inp_quant_obs_node)
                 continue
 
->>>>>>> aa6a8a6d
             # Update the following input quantization observer's min/max values
             scale_input_observer(node, modules)
 
@@ -682,31 +623,11 @@
             # Set the mul nod to be the input_quant_obs_node's input instead of
             # the previous node
             inp_quant_obs_node.replace_input_with(prev_node, mul_node)
-<<<<<<< HEAD
-
-            # For all of the current node's users, replace the current node with
-            # the input quantization observer node
-            orig_users = list(node.users.keys())
-            for user_node in orig_users:
-                user_node.replace_input_with(node, inp_quant_obs_node)
-
-            # Erase the InputEqualizationObserver node
-            model.graph.erase_node(node)
-=======
             remove_node(model, node, inp_quant_obs_node)
->>>>>>> aa6a8a6d
 
         elif weight_eq_obs_dict.get(node.name, None) is not None:
             weight_eq_obs = weight_eq_obs_dict.get(node.name)
             assert(isinstance(weight_eq_obs, _WeightEqualizationObserver))
-<<<<<<< HEAD
-
-            equalization_scale = weight_eq_obs.equalization_scale
-
-            # Scales the weights and runs the weight quantization observers
-            maybe_next_equalization_scale = maybe_get_next_equalization_scale(node, modules)
-            scale_weight_node(node, modules, equalization_scale, maybe_next_equalization_scale)
-=======
             equalization_scale = weight_eq_obs.equalization_scale
             maybe_next_equalization_scale = maybe_get_next_equalization_scale(node, modules)
 
@@ -731,7 +652,6 @@
             else:
                 raise ValueError("Expected operation node to be 'call_module' or 'call_function" +
                                  f"Instead got node {node.name} as '{node.op}'.")
->>>>>>> aa6a8a6d
 
 def _convert_equalization_ref(model: GraphModule):
     """ Reference function which applies changes needed for equalization, but
