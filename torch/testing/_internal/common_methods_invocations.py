from functools import wraps, partial
from itertools import product, chain
import itertools
import collections
import copy
import operator
import random
import numbers

import torch
import numpy as np
from torch._six import inf
import collections.abc

from typing import Any, Callable, List, Optional, Sequence, Tuple, Union

from torch.testing import \
    (make_non_contiguous, floating_types, floating_types_and, complex_types,
     floating_and_complex_types, floating_and_complex_types_and,
     all_types_and_complex_and, all_types_and, all_types_and_complex,
     integral_types_and, all_types, double_types)
from .._core import _dispatch_dtypes
from torch.testing._internal.common_device_type import \
    (expectedFailure, onlyOnCPUAndCUDA, skipIf, skipCUDAIfNoMagma, skipCUDAIfNoMagmaAndNoCusolver, skipCUDAIfNoCusolver,
     skipCPUIfNoLapack, skipCPUIfNoFFT, skipCUDAIfRocm, precisionOverride, toleranceOverride, tol)
from torch.testing._internal.common_cuda import CUDA11OrLater, SM53OrLater, SM60OrLater
from torch.testing._internal.common_utils import \
    (is_iterable_of_tensors,
     random_symmetric_matrix, random_symmetric_psd_matrix,
     make_fullrank_matrices_with_distinct_singular_values,
     random_symmetric_pd_matrix, make_symmetric_matrices,
     make_symmetric_pd_matrices, random_square_matrix_of_rank,
     random_fullrank_matrix_distinct_singular_value,
     TEST_WITH_ROCM, IS_WINDOWS, IS_MACOS, make_tensor, TEST_SCIPY,
     torch_to_numpy_dtype_dict, TEST_WITH_ASAN,
     GRADCHECK_NONDET_TOL,)
import torch.testing._internal.opinfo_helper as opinfo_helper

from setuptools import distutils

if TEST_SCIPY:
    import scipy.special


# Reasonable testing sizes for dimensions
L = 20
M = 10
S = 5

# Unique value to distinguish default from anything else
_NOTHING = object()


class DecorateInfo(object):
    """Describes which test, or type of tests, should be wrapped in the given
       decorators when testing an operator. Any test that matches all provided
       arguments will be decorated. The decorators will only be applied if the
       active_if argument is True."""

    __slots__ = ['decorators', 'cls_name', 'test_name', 'device_type', 'dtypes', 'active_if']

    def __init__(self, decorators, cls_name=None, test_name=None, *,
                 device_type=None, dtypes=None, active_if=True):
        self.decorators = list(decorators) if isinstance(decorators, collections.abc.Sequence) else [decorators]
        self.cls_name = cls_name
        self.test_name = test_name
        self.device_type = device_type
        self.dtypes = dtypes
        self.active_if = active_if

    def is_active(self, cls_name, test_name, device_type, dtype):
        return (
            self.active_if and
            (self.cls_name is None or self.cls_name == cls_name) and
            (self.test_name is None or self.test_name == test_name) and
            (self.device_type is None or self.device_type == device_type) and
            (self.dtypes is None or dtype in self.dtypes)
        )


class SkipInfo(DecorateInfo):
    """Describes which test, or type of tests, should be skipped when testing
       an operator. Any test that matches all provided arguments will be skipped.
       The skip will only be checked if the active_if argument is True."""

    def __init__(
            self, cls_name=None, test_name=None, *, device_type=None, dtypes=None, active_if=True,
            expected_failure=False):
        """
        Args:
            cls_name: the name of the test class to skip
            test_name: the name of the test within the test class to skip
            device_type: the devices for which to skip the tests
            dtypes: the dtypes for which to skip the tests
            active_if: whether tests matching the above arguments should be skipped
            expected_failure: whether to assert that skipped tests fail
        """
        decorator = expectedFailure(device_type) if expected_failure else skipIf(True, "Skipped!")
        super().__init__(decorators=decorator, cls_name=cls_name, test_name=test_name,
                         device_type=device_type, dtypes=dtypes, active_if=active_if)



class SampleInput(object):
    """Represents sample inputs to a function."""

    __slots__ = ['input', 'args', 'kwargs', 'output_process_fn_grad', 'broadcasts_input', 'name']

    def __init__(self, input, *, args=tuple(), kwargs=None, output_process_fn_grad=lambda x: x, broadcasts_input=False, name=""):
        # input is the first input to the op and must be either a Tensor or TensorList (Sequence[Tensor]).
        # This follows the typical pattern where for Tensor inputs op(t, ...) = t.op(...).
        # op with TensorList inputs do not support method or inplace variants.
        assert isinstance(input, torch.Tensor) or is_iterable_of_tensors(input)
        self.input: Union[torch.Tensor, Sequence[torch.Tensor]] = input
        self.args = args
        self.kwargs = kwargs if kwargs is not None else {}
        self.output_process_fn_grad = output_process_fn_grad
        self.name = name

        # Specifies if `self.input` is broadcasted or not,
        # given that the operator supports broadcasting.
        # This field is used to verify the behavior for inplace variant.
        #
        # If a SampleInput is marked with `broadcasts_input=True`,
        # it is verified that we get a `RuntimerError` with this sample,
        # and inplace variant. Also inplace grad{grad} tests are skipped,
        # for such inputs (as they will error out otherwise).
        self.broadcasts_input = broadcasts_input

    def _repr_helper(self, formatter):
        # Helper function to return the details of the SampleInput as `str`
        # It consolidates all the fields of SampleInput and allows,
        # formatting the fields like `input`, `args`, etc with `formatter`
        # callable to customize the representation.
        # Look at `summary` method for example.
        arguments = [
            f'input={formatter(self.input)}',
            f'args={formatter(self.args)}',
            f'kwargs={formatter(self.kwargs)}',
            f'output_process_fn_grad={self.output_process_fn_grad}',
            f'broadcasts_input={self.broadcasts_input}',
            f'name={repr(self.name)}']

        return f'SampleInput({", ".join(a for a in arguments if a is not None)})'

    def __repr__(self):
        return self._repr_helper(lambda x: x)

    def summary(self):
        # Returns the SampleInput details in a more
        # friendly format.
        # It formats `Tensor` and `TensorList`
        # in a more condensed representation.
        def formatter(arg):
            # Format any instance of `Tensor` (standalone, in list, or in dict)
            # by Tensor[TensorShape]
            # Eg. Tensor with shape (3, 4) is formatted as Tensor[3, 4]
            if isinstance(arg, torch.Tensor):
                shape = str(tuple(arg.shape)).replace('(', '').replace(')', '')
                return f"Tensor[{shape}]"
            elif isinstance(arg, dict):
                return {k: formatter(v) for k, v in arg.items()}
            elif is_iterable_of_tensors(arg):
                return "TensorList[" + ", ".join(map(formatter, arg)) + "]"
            elif isinstance(arg, (list, tuple)):  # Handle list, tuple
                return "(" + ",".join(map(formatter, arg)) + ")"

            return repr(arg)

        return self._repr_helper(formatter)

    # Returns the NumPy version of the sample input object in the form of a tuple: (input, args, kwargs)
    def numpy(self):
        # Converts tensors to ndarrays by calling .detach().cpu().numpy() on them
        # Numbers, strings, and bool are preserved as is
        # Lists, tuples and dicts are handled by calling this function recursively
        def to_numpy(x):
            def _np(t):
                return t.detach().cpu().numpy()

            if isinstance(x, torch.Tensor):
                return _np(x)
            elif isinstance(x, list):
                return list(map(to_numpy, x))
            elif isinstance(x, tuple):
                return tuple(map(to_numpy, x))
            elif isinstance(x, dict):
                return {k: to_numpy(v) for k, v in x.items()}
            elif isinstance(x, (numbers.Number, bool, str)):
                return x

            raise ValueError("Unknown type {0}!".format(type(x)))

        sample_np_input, np_args, np_kwargs = to_numpy(self.input), to_numpy(self.args), to_numpy(self.kwargs)
        return (sample_np_input, np_args, np_kwargs)


class AliasInfo(object):
    """Class holds alias information. For example, torch.abs ->
    torch.absolute, torch.Tensor.absolute, torch.Tensor.absolute_
    """

    def __init__(self, alias_name):
        self.name = alias_name
        self.op = _getattr_qual(torch, alias_name)
        self.method_variant = getattr(torch.Tensor, alias_name, None)
        self.inplace_variant = getattr(torch.Tensor, alias_name + "_", None)

    def __call__(self, *args, **kwargs):
        return self.op(*args, **kwargs)


# Extension of getattr to support qualified names
# e.g. _getattr_qual(torch, 'linalg.norm') -> torch.linalg.norm
def _getattr_qual(obj, name, default=_NOTHING):
    try:
        for path in name.split('.'):
            obj = getattr(obj, path)
        return obj
    except AttributeError:
        if default is not _NOTHING:
            return default
        else:
            raise

# Note [OpInfos]
# ~~~~~~~~~~~~~~
#
# This note was written shortly after the PyTorch 1.9 release.
# If you notice it's out-of-date or think it could be improved then please
# file an issue.
#
# See also: the OpInfo tracker (https://github.com/pytorch/pytorch/issues/54261)
# See also: "Writing Test Templates" in common_device_type.py to learn how to
#   parametrize a test template using OpInfos.
#
# An OpInfo is a collection of metadata related to a PyTorch operator. This
#   metadata is used to generate tests that validate properties of the operator,
#   like if it implements the correct gradient formula.
#
# WHY OPINFOS?
# ~~~~~~~~~~~~
#
# OpInfos are principally intended to do two things:
#
#   1) to simplify testing an operator
#   2) to allow systems (like autograd, torchscript, fx, nnc...) to test
#        against every PyTorch operator
#
# Both these goals are still a work in progress. Not every operator has an
#   OpInfo, and some operator tests still have to be written manually.
#
# The utility of OpInfos can also be motivated from a different perspective.
#   PyTorch is a complicated framework with many interrelated systems, too
#   many for any one person to keep track of. An OpInfo can be thought of as the
#   interface between an operator implementer and those other systems. Instead of
#   requiring the implementer of torch.foo understand how to test its forward
#   mode AD or NNC support that's typically handled automatically just by
#   defining an OpInfo. This is a helpful perspective to have, because it's often
#   surprising to OpInfo writers that just implementing an OpInfo typically can't
#   verify an operator is actually implemented correctly. "If an OpInfo doesn't
#   validate my op works as expected, what's the point of it?" But the point of
#   it is that it lets engineers focus on testing their operator logic instead
#   of having to write tests for how the operator interacts with each of
#   PyTorch's many systems. And, OK, sometimes it validates your op works
#   the way you want and all you have to do is write an OpInfo and you're done
#   testing... more on that below.
#
# WHAT'S AN OPINFO?
# ~~~~~~~~~~~~~~~~~
#
# So what is an OpInfo? It's a Python class that describes an operator's properties,
#   like which dtypes it supports on the CPU and whether it has any aliases.
#   These properties can be divided into three categories:
#
#   1) Metadata describing the operator, like the operator's name and if it
#     "supports" the out kwarg.
#   2) Test directives, like "skips" that tell the test suite to skip some
#     tests.
#   3) A "sample inputs" function that generates valid inputs for the operator.
#
# OpInfo attributes are described in more detail below.
#
# THE SAMPLE INPUTS FUNCTION
# ~~~~~~~~~~~~~~~~~~~~~~~~~~
#
# The "sample inputs" function merits special elaboration. This function is
#   crucial to testing with OpInfos. A typical OpInfo test has to treat the operator
#   as a black box. There's no structure for the test to understand or exploit.
#   Without "sample inputs" it wouldn't even know how to call the OpInfo's
#   operator. The sample input function saves the day by providing different
#   "SampleInputs" that can be used to call the operator. A sample input
#   function should have the following signature:
#
#   def sample_inputs_foo(op_info, device, dtype, requires_grad, **kwargs):
#
#   And should return a list of SampleInputs (see the class description above).
#   Each SampleInput defines an "input", "args", "kwargs",
#   an "output_process_fn_grad" function, the "broadcasts_input" bool and
#   a "name".
#
# The "input" is the first argument to the operator, or the tensor that
#   the method or inplace variants of the operator should be called on, and
#   should be on the requested device, of the requested dtype, and its
#   requires_grad attribute should be set to the requires_grad argument.
#
# "args" should contain positional arguments, and "kwargs" keyword arguments.
#
# "output_process_fn_grad" has an interesting name. It's a function that maps
#   the operator's output (when given the input, args, and kwargs) to the
#   portion of the output to gradcheck. For example, consider an operator
#   like torch.linalg.slogdet
#   (https://pytorch.org/docs/master/generated/torch.linalg.slogdet.html).
#   This operator returns a tuple of two tensors, but the first tensor
#   cannot be backwarded through. Its "output_process_fn_grad" filters
#   this output tuple to just the second argument, which we can call backward
#   on. Functions that produce a single tensor can ignore this argument.
#
# "broadcasts_input" is a bool indicated if the SampleInput causes the operator
#   to broadcast the "input" argument. This is important for tests to understand
#   because inplace variants of operations throw a runtime error if they
#   would broadcast their input arguments, so tests that work with inplace
#   variants filter SampleInputs that broadcast their input.
#
# "name" is a string that's just used for debugging. It appears when printing
#   the SampleInput.
#
# OPINFO FILE ORGANIZATION
# ~~~~~~~~~~~~~~~~~~~~~~~~
#
# All OpInfos are currently defined in this file. Most OpInfo tests are defined
#   in test_ops.py, but some system-specific tests are defined in those
#   systems' test files, and subclass-specific tests are defined in the test
#   file that corresponds to that subclass (see the below).
#   Expect a reorganization in the future.
#
# WHAT'S TESTED?
# ~~~~~~~~~~~~~~
#
# Every OpInfo in the op_db sequence has the following properties validated in
# test_ops.py:
#
#   - that its supported dtypes are specified correctly
#   - that it supports the out= argument properly (if it allows out=),
#       see https://github.com/pytorch/pytorch/wiki/Developer-FAQ#how-does-out-work-in-pytorch
#   - that it works with the conjugate view bit properly
#   - that its function, method, and inplace variants perform the same operation
#       (that is, that torch.add, torch.Tensor.add, and torch.Tensor.add_ all
#       do the same thing).
#   - that its inplace variant preserves the input's storage
#   - that its gradient formula is implemented correctly, and that it supports
#       gradgrad and complex grad and gradgrad and forward mode AD properly for
#       the op's function and inplace variants (method variants are skipped
#       to reduce test time).
#   - that the operation performs the same operation when traced or scripted
#       using the jit
#   - that the operation is autodifferentiated by the jit as expected
#   - that the operator's aliases, if any, perform the same operation and that
#       the jit understands the alias
#
# Additional OpInfo tests are in test_jit_fuser_te.py, test_fx_experimental.py,
#   and test_fx.py. These tests validate that operators work with NNC and FX
#   as expected.
#
# For performance, some of the above tests may only run on the first
#   SampleInput returned by an OpInfo's sample input function.
#
# In addition to these tests, some subclasses (discussed in the next section)
#   define additional tests.
#
# Critically, as mentioned above, what's not tested is that the operator
#   works as expected. When implementing an OpInfo an engineer must still
#   typically write one or more tests validating the operator's behavior.
#
# OPINFO (SUB)CLASSES
# ~~~~~~~~~~~~~~~~~~~
#
# In addition to the OpInfo base class there are several specialized OpInfo
#   subclasses. For example, the UnaryUfuncInfo subclass is used for
#   unary elementwise operations. These operations have a common structure
#   that test_unary_ufuncs.py exploits with additional automated testing.
#   The automated testing in test_unary_ufuncs.py is so thorough, comparing
#   the operator to a NumPy reference function on a plethora of values, that
#   just implementing an OpInfo for a unary elementwise operation is often
#   sufficient testing.
#
# The ForeachFuncInfo is another OpInfo subclass that is hyper-specialized to a
#   very unique class of operations. These OpInfos aren't included in the
#   op_db sequence and have their own tests.
#
# Other OpInfo subclasses, like SpectralFuncInfo, are just for convenience
# when writing OpInfos.
#
# TESTING A NEW OPERATOR
# ~~~~~~~~~~~~~~~~~~~~~~
#
# If you're adding a new operator to the torch, torch.fft, torch.linalg,
#   or torch.special namespaces then you should add an OpInfo for it. As
#   mentioned a couple times above, implementing an OpInfo is not usually
#   sufficient testing (unless the operator is a unary elementwise operator).
#   The OpInfo will only test the properties described in the "WHAT'S TESTED"
#   section. It DOES NOT verify that the operator is implemented correctly.
#
# We are currently reviewing if operators in the torch.nn.functional namespace
#   will be added as OpInfos, but you are encouraged to add an OpInfo for
#   such operators, too.
#
# TIPS FOR WRITING AN OPINFO AND OPINFO TESTS
# ~~~~~~~~~~~~~~~~~~~~~~~~~~~~~~~~~~~~~~~~~~~
#
# Writing an OpInfo can be a little daunting. Since the point of an OpInfo is to
#   be consumed by a variety of systems it can be hard to understand how to
#   deal with test failures or how to set the OpInfo metadata properly.
#
# Before adding an OpInfo it helps to look at other OpInfos. A sample inputs
#   function must be defined, and the operator's dtypes must be specified.
#   Once that's done you should run the operator's tests in test_ops.py
#   (these can be filtered using the "-k" argument in pytest). Tests that
#   fail should provide an error message that describes what to change about
#   your OpInfo. You don't need to worry about changing an OpInfo's default
#   values unless a test yells at you.
#
# Similarly, if you're writing a test that consumes OpInfos then it's critical
#   your test provides a clear error message describing what to do when it
#   fails. You should not assume the OpInfo implementer is familiar with your
#   system.
#
# If you see a confusing error message while developing an OpInfo then please
#   file an issue describing what happened.
#
# This trial-and-error approach can be frustrating to writing an OpInfo can
#   be frustrating, but it's probably necessary as long as OpInfos don't require
#   learning about all the systems that consume them. One thing that can help
#   is the get_supported_dtypes() function defined in opinfo_helper.py. This
#   function can be used to programmatically specify the dtypes an operator
#   supports, and is especially useful if writing an OpInfo on a machine
#   without a CUDA device. See its documentation for more details.
#
# THE FUTURE OF OPINFOS AND OPINFO TESTING
# ~~~~~~~~~~~~~~~~~~~~~~~~~~~~~~~~~~~~~~~~
#
# In the future we expect OpInfo coverage to improve, particularly for the
#   torch, torch.fft, torch.linalg, and torch.special namespaces, and possibly
#   for the torch.nn.functional namespace, too. In addition an analogous class,
#   ModuleInfo, will be developed to improve module testing.
#
# We also expect at least two new OpInfo subclasses: BinaryUfuncInfo and
#   ReductionInfo. Both will have new automated tests for correctness, too,
#   which might make testing binary elementwise operations and reductions as
#   simple as testing unary elementwise operations today.

# Classes and methods for the operator database
class OpInfo(object):
    """Operator information and helper functions for acquiring it."""

    def __init__(self,
                 name,  # the string name of the function
                 *,
                 ref=None,  # An optional reference function that accepts ndarrays (AKA "NumPy arrays").
                            # If given, the op will be compared with its reference on each of its sample inputs.
                 # the following metadata describes the operator, its variants,
                 #   and its aliases, if any
                 aliases=None,  # iterable of aliases, e.g. ("absolute",) for torch.abs
                 variant_test_name='',  # additional string to include in the test name
                                        # this is useful when an op needs multiple OpInfos,
                                        # like divide does, often because it's really several
                                        # different ops behind the scenes
                 op=None,  # the function variant of the operation, populated as torch.<name> if None
                 method_variant=_NOTHING,  # explicitly specifies the method variant of the operator
                                           # if _NOTHING (default), the method variant will be autopopulated
                                           # if None, then the OpInfo specifies no method variant
                 inplace_variant=_NOTHING,  # explicitly specifies the inplace variant of the operator
                                            # if _NOTHING (default), the method variant will be autopopulated
                                            # if None, then the OpInfo specifies no method variant

                 # the following metadata are test directives for skipping or
                 # modifying tests and a pointer to the op's sample inputs function
                 # this function lets the OpInfo generate valid inputs
                 skips=tuple(),  # information about which tests to skip
                 decorators=tuple(),  # decorators to apply to generated tests
                 sample_inputs_func=None,  # function to generate sample inputs

                 # the following metadata relates to dtype support and is tested for correctness in test_ops.py
                 dtypes=floating_types(),  # dtypes this function is expected to work with
                 # the following dtypesIf... options override the dtypes value
                 # on their respective device types
                 dtypesIfCPU=None,  # dtypes this function is expected to work with on CPU
                 dtypesIfCUDA=None,  # dtypes this function is expected to work with on CUDA
                 dtypesIfROCM=None,  # dtypes this function is expected to work with on ROCM
                 backward_dtypes=None,  # backward dtypes this function is expected to work with
                 backward_dtypesIfCPU=None,  # backward dtypes this function is expected to work with on CPU
                 backward_dtypesIfCUDA=None,  # backward dtypes this function is expected to work with on CUDA
                 backward_dtypesIfROCM=None,  # backward dtypes this function is expected to work with on ROCM
                 default_test_dtypes=None,  # dtypes to test with by default. Tests are instantiated with
                                            # these dtypes for the op unless otherwise specified.
                                            # This is helpful in reducing the test matrix.
                 # the following metadata describes the operators out= support
                 supports_out=True,  # whether the op supports the out kwarg
                                     # defaults to True, if the op does not allow the out kwarg or
                                     # supports it incorrectly then test_out in test_ops.py should fail
                 safe_casts_outputs=False,  # whether op allows safe casting when writing to out arguments

                 # the following metadata relates to autograd support
                 supports_autograd=True,  # whether the operation supports gradient computations
                                          # if true, gradient correctness is tested in test_ops.py
                                          # using the op's sample inputs
                 supports_gradgrad=True,  # whether the op supports second order gradients
                                          # if true, gradgrad correctness is tested in test_ops.py
                                          # (this value is ignored if supports_autograd=False)
                 supports_inplace_autograd=None,  # whether the operation supports inplace autograd
                                                  # if true, tested in test_ops.py
                                                  # defaults to supports_autograd's value
                 supports_forward_ad=False,  # Whether the operation support forward mode AD
                                             # If the value is True, we check that the gradients are correct
                                             # If the value is False, we test that forward grad is not implemented
                 gradcheck_wrapper=lambda op, *args, **kwargs: op(*args, **kwargs),  # wrapper function for gradcheck
                 check_batched_grad=True,  # whether to check batched grad when doing gradcheck
                 check_batched_gradgrad=True,  # whether to check batched grad grad when doing gradgradcheck
                 gradcheck_nondet_tol=0.0,  # tolerance for nondeterminism while performing gradcheck
                 gradcheck_fast_mode=None,  # Whether to use the fast implmentation for gradcheck/gradgradcheck.
                                            # When set to None, defers to the default value provided by the wrapper
                                            # function around gradcheck (testing._internal.common_utils.gradcheck)

                 # the following metadata relates to JIT support and is tested for correctness in test_ops.py
                 aten_name=None,  # name of the corresponding aten:: operator
                 assert_autodiffed=False,  # if a op's aten::node is expected to be symbolically autodiffed
                 autodiff_nonfusible_nodes=None,  # a list of strings with node names that are expected to be in a
                                                  # DifferentiableGraph when autodiffed. Ex: ['aten::add', 'aten::mm'],
                                                  # default is populated to be ['aten::(name of Python operator)']
                 autodiff_fusible_nodes=None,  # a list of strings with node names that are expected to be in FusionGroups
                                               # inside of DifferentiableGraphs when this operation is autodiffed.
                                               # Ex: ['aten::add', 'aten::mm'], defaults to an empty list
                                               # Note: currently no ops use fusible nodes

                 # the following metadata relates to sparse support and is used in test_sparse.py
                 supports_sparse=False,  # whether the op supports sparse inputs

                 # the following metadata relates to complex support and is checked in test_ops.py
                 test_conjugated_samples=True,
                 test_neg_view=True,
                 assert_jit_shape_analysis=False,  # assert that jit shape analysis fully propagates shape
                 ):

        dtypes_args = (dtypes, dtypesIfCPU, dtypesIfCUDA, dtypesIfROCM)
        # Validates the dtypes are generated from the dispatch-related functions
        for dtype_list in dtypes_args:
            assert isinstance(dtype_list, (_dispatch_dtypes, type(None)))

        self.name = name
        self.ref = ref
        self.aten_name = aten_name if aten_name is not None else name
        self.variant_test_name = variant_test_name

        # Attribute to verify dynamic_dtypes are used.
        self.dynamic_dtypes = any(map(lambda dtypes: isinstance(
            dtypes, opinfo_helper._dynamic_dispatch_dtypes), dtypes_args))

        if self.dynamic_dtypes:
            # Make sure `dtyesIfCUDA` is dynamic, if dynamic dispatch is used for CPU
            # This is because, below we set dtypesIfCUDA to dtypes if they are None.
            assert isinstance(dtypesIfCUDA, opinfo_helper._dynamic_dispatch_dtypes), \
                (f"To use dynamic dypes for operator {name}, "
                 "acquire the dtypes dynamically for argument `dtypesIfCUDA`."
                 "This is to ensure that CUDA dtypes are acquired correctly as they"
                 "differ from CPU dtypes occasionally")

        self.dtypes = set(dtypes)

        # NOTE: backward dtypes must be acquired before forward dtypes
        #   since they fallback to explicit (not implicit!) specifications of
        #   forward dtypes
        self.backward_dtypes = set(backward_dtypes) if backward_dtypes is not None else self.dtypes
        self.backward_dtypesIfCPU = set(backward_dtypesIfCPU) if backward_dtypesIfCPU is not None else (
            backward_dtypes if backward_dtypes is not None
            else dtypesIfCPU if dtypesIfCPU is not None
            else dtypes)
        self.backward_dtypesIfCUDA = set(backward_dtypesIfCUDA) if backward_dtypesIfCUDA is not None else (
            backward_dtypes if backward_dtypes is not None
            else dtypesIfCUDA if dtypesIfCUDA is not None
            else dtypes)
        self.backward_dtypesIfROCM = set(backward_dtypesIfROCM) if backward_dtypesIfROCM is not None else (
            backward_dtypesIfCUDA if backward_dtypesIfCUDA is not None
            else backward_dtypes if backward_dtypes is not None
            else dtypesIfROCM if dtypesIfROCM is not None
            else dtypesIfCUDA if dtypesIfCUDA is not None
            else dtypes)

        self.dtypesIfCPU = set(dtypesIfCPU) if dtypesIfCPU is not None else self.dtypes
        self.dtypesIfCUDA = set(dtypesIfCUDA) if dtypesIfCUDA is not None else self.dtypes
        self.dtypesIfROCM = set(dtypesIfROCM) if dtypesIfROCM is not None else self.dtypesIfCUDA

        self._default_test_dtypes = set(default_test_dtypes) if default_test_dtypes is not None else None

        # NOTE: if the op is unspecified it is assumed to be under the torch namespace
        self.op = op if op else _getattr_qual(torch, self.name)
        method_variant = getattr(torch.Tensor, name, None) if method_variant is _NOTHING else method_variant
        # attributes like real, imag are not callable
        self.method_variant = method_variant if callable(method_variant) else None
        inplace_name = name + "_"
        self.inplace_variant = getattr(torch.Tensor, inplace_name, None) \
            if inplace_variant is _NOTHING else inplace_variant
        self.operator_variant = getattr(operator, name, None)

        self.supports_out = supports_out
        self.safe_casts_outputs = safe_casts_outputs

        self.decorators = (*decorators, *skips)
        self.sample_inputs_func = sample_inputs_func

        self.assert_autodiffed = assert_autodiffed
        self.autodiff_fusible_nodes = autodiff_fusible_nodes if autodiff_fusible_nodes else []
        if autodiff_nonfusible_nodes is None:
            self.autodiff_nonfusible_nodes = ['aten::' + self.name]
        else:
            self.autodiff_nonfusible_nodes = autodiff_nonfusible_nodes

        # autograd support
        self.supports_autograd = supports_autograd
        self.supports_inplace_autograd = supports_inplace_autograd
        if self.supports_inplace_autograd is None:
            self.supports_inplace_autograd = supports_autograd

        self.gradcheck_wrapper = gradcheck_wrapper
        self.supports_gradgrad = supports_gradgrad
        self.supports_forward_ad = supports_forward_ad
        self.check_batched_grad = check_batched_grad
        self.check_batched_gradgrad = check_batched_gradgrad
        self.gradcheck_nondet_tol = gradcheck_nondet_tol
        self.gradcheck_fast_mode = gradcheck_fast_mode

        self.supports_sparse = supports_sparse

        self.aliases = ()
        if aliases is not None:
            self.aliases = tuple(AliasInfo(a) for a in aliases)  # type: ignore[assignment]

        self.assert_jit_shape_analysis = assert_jit_shape_analysis

        self.test_conjugated_samples = test_conjugated_samples
        self.test_neg_view = test_neg_view

    def __call__(self, *args, **kwargs):
        """Calls the function variant of the operator."""
        return self.op(*args, **kwargs)

    def get_op(self):
        """Returns the function variant of the operator, torch.<op_name>."""
        return self.op

    def get_method(self):
        """Returns the method variant of the operator, torch.Tensor.<op_name>.
        Returns None if the operator has no method variant.
        """
        return self.method_variant

    def get_inplace(self):
        """Returns the inplace variant of the operator, torch.Tensor.<op_name>_.
        Returns None if the operator has no inplace variant.
        """
        return self.inplace_variant

    def get_operator_variant(self):
        """Returns operator variant of the operator, e.g. operator.neg
        Returns None if the operator has no operator variant.
        """
        return self.operator_variant

    def conjugate_sample_inputs(self, device, dtype, requires_grad=False, **kwargs):
        """Returns an iterable of SampleInputs but with the tensor input or first
        tensor in a sequence input conjugated.
        """

        # TODO: Remove the try/except once all operators have sample_inputs_func with
        #       **kwargs in their signature.
        try:
            samples = self.sample_inputs_func(self, device, dtype, requires_grad, **kwargs)
        except TypeError:
            samples = self.sample_inputs_func(self, device, dtype, requires_grad)

        conj_samples = list(samples)

        def conjugate(tensor):
            _requires_grad = tensor.requires_grad
            with torch.no_grad():
                tensor = tensor.conj()
            return tensor.requires_grad_(_requires_grad)

        for i in range(len(samples)):
            sample = conj_samples[i]
            # Note: it is assumed that the input here is either a tensor or tensorlist
            if isinstance(sample.input, torch.Tensor):
                sample.input = conjugate(sample.input)
            else:
                with torch.no_grad():
                    sample.input[0] = conjugate(sample.input[0])

        return tuple(conj_samples)

    def sample_inputs(self, device, dtype, requires_grad=False, **kwargs):
        """Returns an iterable of SampleInputs.

        These samples should be sufficient to test the function works correctly
        with autograd, TorchScript, etc.
        """

        # TODO: Remove the try/except once all operators have sample_inputs_func with
        #       **kwargs in their signature.
        try:
            samples = self.sample_inputs_func(self, device, dtype, requires_grad, **kwargs)
        except TypeError:
            samples = self.sample_inputs_func(self, device, dtype, requires_grad)

        if 'include_conjugated_inputs' in kwargs and kwargs.get('include_conjugated_inputs'):
            conj_samples = self.conjugate_sample_inputs(device, dtype, requires_grad, **kwargs)
            samples_list = list(samples)
            samples_list.extend(conj_samples)
            samples = tuple(samples_list)

        return samples

    def get_decorators(self, test_class, test_name, device, dtype):
        '''Returns the decorators targeting the given test.'''
        result = []
        for decorator in self.decorators:
            if isinstance(decorator, DecorateInfo):
                if decorator.is_active(test_class, test_name, device, dtype):
                    result.extend(decorator.decorators)
            else:
                result.append(decorator)
        return result

    def supported_dtypes(self, device_type):
        if device_type == 'cpu':
            return self.dtypesIfCPU
        if device_type == 'cuda':
            return self.dtypesIfROCM if TEST_WITH_ROCM else self.dtypesIfCUDA
        else:
            return self.dtypes

    def supported_backward_dtypes(self, device_type):
        if not self.supports_autograd:
            return set()

        backward_dtypes = None
        if device_type == 'cpu':
            backward_dtypes = self.backward_dtypesIfCPU
        elif device_type == 'cuda':
            backward_dtypes = self.backward_dtypesIfROCM if TEST_WITH_ROCM else self.backward_dtypesIfCUDA
        else:
            backward_dtypes = self.backward_dtypes

        allowed_backward_dtypes = floating_and_complex_types_and(torch.bfloat16, torch.float16)
        return set(allowed_backward_dtypes).intersection(backward_dtypes)

    def supports_complex_autograd(self, device_type):
        if device_type == 'cpu':
            return any(dtype.is_complex for dtype in self.backward_dtypesIfCPU)
        if device_type == 'cuda':
            if TEST_WITH_ROCM:
                return any(dtype.is_complex for dtype in self.backward_dtypesIfROCM)
            else:
                return any(dtype.is_complex for dtype in self.backward_dtypesIfCUDA)
        else:
            return any(dtype.is_complex for dtype in self.backward_dtypes)

    def supports_dtype(self, dtype, device_type):
        return dtype in self.supported_dtypes(device_type)

    def default_test_dtypes(self, device_type):
        """Returns the default dtypes used to test this operator on the device.

        Equal to the operator's default_test_dtypes filtered to remove dtypes
        not supported by the device.
        """
        supported = self.supported_dtypes(device_type)
        return (supported if self._default_test_dtypes is None
                else supported.intersection(self._default_test_dtypes))


def _generate_reduction_inputs(device, dtype, requires_grad):
    """Generates input tensors for testing reduction operators"""
    yield make_tensor([], device, dtype, requires_grad=requires_grad)
    yield make_tensor([2], device, dtype, requires_grad=requires_grad)
    yield make_tensor([2, 3], device, dtype, requires_grad=requires_grad, noncontiguous=True)
    yield make_tensor([3, 2, 1, 5], device, dtype, requires_grad=requires_grad)


def _generate_reduction_kwargs(ndim, supports_multiple_dims=True):
    """Generates a subset of all valid dim and keepdim kwargs given ndim that
    is appropriate for testing reduction operators.
    """

    # Test default dim and keepdim
    yield {}

    # Test reducing inner and outer most dimensions
    yield {'dim': 0, 'keepdim': True}
    yield {'dim': -1, 'keepdim': False}

    # Test reducing middle dimension
    if ndim > 2:
        yield {'dim': ndim // 2, 'keepdim': True}

    if supports_multiple_dims:
        # Test reducing all dimensions
        yield {'dim': tuple(range(ndim)), 'keepdim': False}

        # Test reducing both first and last dimensions
        if ndim > 1:
            yield {'dim': (0, -1), 'keepdim': True}

        # Test reducing every other dimension starting with the second
        if ndim > 3:
            yield {'dim': tuple(range(1, ndim, 2)), 'keepdim': False}


def sample_inputs_reduction(op_info, device, dtype, requires_grad, **kwargs):
    """Sample inputs for reduction operators."""

    # TODO(@heitorschueroff) Once all reduction operators are using
    # ReductionOpInfo use op_info.supports_multiple_dims directly.
    supports_multiple_dims: bool = kwargs.get('supports_multiple_dims', True)

    inputs: List[SampleInput] = []
    for t in _generate_reduction_inputs(device, dtype, requires_grad):
        for kwargs in _generate_reduction_kwargs(t.ndim, supports_multiple_dims):
            inputs.append(SampleInput(t, kwargs=kwargs))

    return inputs


# NOTE [Reductions]:
#
# For testing purposes, we relax the definition of a reduction operator
# as defined in the docstring below. We do this to capture operators with
# a similar API so they can be tested automatically. However...
#
# Strictly speaking a reduction operator is an operator that can reduce an
# array to a single scalar value and that can be computed from the partial
# result of reducing subarrays. This usually means that the reduction operation
# should be commutative and associative. This definition is important when it
# comes to implementation as it determines how a reduction can be parallelized.
#
# For example, many summary statistics such as median, mode and quantile cannot
# be computed from partial results because these are sorting and counting based
# algorithms that need information that would be lost in the reduced value.
class ReductionOpInfo(OpInfo):
    """Reduction operator information.

    An operator is a reduction operator if it reduces one or more dimensions of
    the input tensor to a single value. Reduction operators must implement the
    following signature:

    - `op(input, *args, *, dim=None, keepdim=False, **kwargs) -> Tensor`

    ReductionOpInfo tests that reduction operators implement a consistent API.
    Optional features such as reducing over multiple dimensions are captured in
    the optional keyword parameters of the ReductionOpInfo constructor.

    If a reduction operator does not yet implement the full required API of
    reduction operators, this should be documented by skipping the failing
    tests rather than adding optional parameters to ReductionOpInfo.

    NOTE
    The API for reduction operators has not yet been finalized and some
    requirements may change.

    See tests in test/test_reductions.py
    """

    def __init__(
        self, name, *,

        # The identity value for the operator if it has one.
        identity: Optional[Any] = None,

        # The nan policy for the operator if it implements one.
        # - propagate: NaN values are propagated to the output
        # - omit: NaN values are discarded during the reduction
        nan_policy: Optional[str] = None,

        # Whether the operator supports reducing multiple dimensions.
        supports_multiple_dims: bool = True,

        # Whether the operator promotes integral to floating point dtypes.
        promotes_int_to_float: bool = False,

        # Whether the operator promotes all integral dtypes to int64.
        promotes_int_to_int64: bool = False,

        # If a specific dtype is given, then the operator always returns that
        # dtype irrespective of the input dtype. If None, the operator returns
        # the dtype according to the type promotion rules above.
        result_dtype: Optional[torch.dtype] = None,

        # ReductionOpInfo tests generate their own input, dim and keepdim
        # arguments and call this function to generate tuples of extra args and
        # kwargs to use when calling the op. This is required for operators that
        # have other required parameters besides the input tensor.
        generate_args_kwargs: Callable = lambda t, dim=None, keepdim=False: (yield tuple(), {}),

        # Options from the OpInfo base class
        **kwargs,
    ):
        assert nan_policy in (None, 'propagate', 'omit')

        # These are mutually exclusive options
        assert not (result_dtype and promotes_int_to_float)
        assert not (result_dtype and promotes_int_to_int64)
        assert not (promotes_int_to_float and promotes_int_to_int64)

        # Default sample_inputs_func for ReductionOpInfo which augments sample
        # inputs from sample_inputs_reduction with the args and kwargs from
        # generate_args_kwargs. This is only used if sample_inputs_func is None.
        def sample_inputs_func(*args, **kwargs):
            result: List[SampleInput] = []
            kwargs['supports_multiple_dims'] = supports_multiple_dims
            for sample in sample_inputs_reduction(*args, **kwargs):
                dim = sample.kwargs.get('dim', None)
                for args, kwargs in generate_args_kwargs(sample.input, dim=dim):
                    kwargs.update(sample.kwargs)
                    result.append(SampleInput(sample.input, args=args, kwargs=kwargs))
            return result

        # Override OpInfo defaults and call base class __init__
        kwargs.setdefault('inplace_variant', None)
        kwargs.setdefault('sample_inputs_func', sample_inputs_func)
        super(ReductionOpInfo, self).__init__(name, **kwargs)

        self.identity = identity
        self.nan_policy = nan_policy
        self.supports_multiple_dims = supports_multiple_dims
        self.promotes_int_to_float = promotes_int_to_float
        self.promotes_int_to_int64 = promotes_int_to_int64
        self.result_dtype = result_dtype
        self.generate_args_kwargs = generate_args_kwargs


def sample_inputs_unary(op_info, device, dtype, requires_grad, **kwargs):
    low, high = op_info.domain
    low = low if low is None else low + op_info._domain_eps
    high = high if high is None else high - op_info._domain_eps

    return (SampleInput(make_tensor((L,), device=device, dtype=dtype,
                                    low=low, high=high,
                                    requires_grad=requires_grad)),
            SampleInput(make_tensor((), device=device, dtype=dtype,
                                    low=low, high=high,
                                    requires_grad=requires_grad)))

# Metadata class for unary "universal functions (ufuncs)" that accept a single
# tensor and have common properties like:
class UnaryUfuncInfo(OpInfo):
    """Operator information for 'universal unary functions (unary ufuncs).'
    These are functions of a single tensor with common properties like:
      - they are elementwise functions
      - the input shape is the output shape
      - they typically have method and inplace variants
      - they typically support the out kwarg
      - they typically have NumPy or SciPy references
    See NumPy's universal function documentation
    (https://numpy.org/doc/1.18/reference/ufuncs.html) for more details
    about the concept of ufuncs.
    """

    def __init__(self,
                 name,  # the string name of the function
                 *,
                 ref,  # a reference function
                 dtypes=floating_types(),
                 dtypesIfCPU=None,
                 dtypesIfCUDA=None,
                 dtypesIfROCM=None,
                 default_test_dtypes=(
                     torch.uint8, torch.long, torch.half, torch.bfloat16,
                     torch.float32, torch.cfloat),  # dtypes which tests check by default
                 domain=(None, None),  # the [low, high) domain of the function
                 handles_large_floats=True,  # whether the op correctly handles large float values (like 1e20)
                 handles_extremals=True,  # whether the op correctly handles extremal values (like inf)
                 handles_complex_extremals=True,  # whether the op correct handles complex extremals (like inf -infj)
                 supports_complex_to_float=False,  # op supports casting from complex input to real output safely eg. angle
                 sample_inputs_func=sample_inputs_unary,
                 sample_kwargs=lambda device, dtype, input: ({}, {}),
                 supports_sparse=False,
                 **kwargs):
        super(UnaryUfuncInfo, self).__init__(name,
                                             dtypes=dtypes,
                                             dtypesIfCPU=dtypesIfCPU,
                                             dtypesIfCUDA=dtypesIfCUDA,
                                             dtypesIfROCM=dtypesIfROCM,
                                             default_test_dtypes=default_test_dtypes,
                                             sample_inputs_func=sample_inputs_func,
                                             supports_sparse=supports_sparse,
                                             **kwargs)
        self.ref = ref
        self.domain = domain
        self.handles_large_floats = handles_large_floats
        self.handles_extremals = handles_extremals
        self.handles_complex_extremals = handles_complex_extremals
        self.supports_complex_to_float = supports_complex_to_float

        # test_unary_ufuncs.py generates its own inputs to test the consistency
        # of the operator on sliced tensors, non-contig tensors, etc.
        # `sample_kwargs` is a utility function to provide kwargs
        # along with those inputs if required (eg. clamp).
        # It should return two dictionaries, first holding kwarg for
        # torch operator and second one for reference NumPy operator.
        self.sample_kwargs = sample_kwargs

        # Epsilon to ensure grad and gradgrad checks don't test values
        #   outside a function's domain.
        self._domain_eps = 1e-5

def sample_inputs_tensor_split(op_info, device, dtype, requires_grad, **kwargs):
    make_input = partial(make_tensor, device=device, dtype=dtype,
                         low=None, high=None, requires_grad=requires_grad)

    args_cases = (
        # Cases with tensor indices.
        (torch.tensor([1, 2, 3]),),
        (torch.tensor(1),),
        (torch.tensor([1, 2, 3]), 1),
        # Cases with list of indices.
        ((2, 4),),
        ((2, 4), 1),
        ((2, 4), -1),
        # Cases with integer section.
        (3,),
        (3, 1),
        (3, -1),
    )

    def generator():
        for args in args_cases:
            yield SampleInput(make_input((S, S, S)), args=args)

    return list(generator())


def sample_inputs_linalg_det(op_info, device, dtype, requires_grad):
    kw = dict(device=device, dtype=dtype)
    inputs = [
        make_tensor((S, S), **kw),
        make_tensor((1, 1), **kw),  # 1x1
        random_symmetric_matrix(S, **kw),  # symmetric
        random_symmetric_psd_matrix(S, **kw),  # symmetric_psd
        random_symmetric_pd_matrix(S, **kw),  # symmetric_pd

        random_square_matrix_of_rank(S, S - 2, **kw),  # dim2_null
        random_square_matrix_of_rank(S, 1, **kw),  # rank1
        random_square_matrix_of_rank(S, 2, **kw),  # rank2

        random_fullrank_matrix_distinct_singular_value(S, **kw),  # distinct_singular_value
        make_tensor((3, 3, S, S), **kw),  # batched
        make_tensor((3, 3, 1, 1), **kw),  # batched_1x1
        random_symmetric_matrix(S, 3, **kw),  # batched_symmetric
        random_symmetric_psd_matrix(S, 3, **kw),  # batched_symmetric_psd
        random_symmetric_pd_matrix(S, 3, **kw),  # batched_symmetric_pd
        random_fullrank_matrix_distinct_singular_value(S, 3, 3, **kw),  # batched_distinct_singular_values
        make_tensor((0, 0), **kw),
        make_tensor((0, S, S), **kw),
    ]
    for t in inputs:
        t.requires_grad = requires_grad
    return [SampleInput(t) for t in inputs]

def sample_inputs_linalg_det_singular(op_info, device, dtype, requires_grad):
    make_arg = partial(make_tensor, device=device, dtype=dtype, requires_grad=requires_grad)

    def make_singular_matrix_batch_base(size, rank):
        assert size[-1] == size[-2]
        assert rank > 0 and rank <= size[-1]

        with torch.no_grad():
            n = size[-1]
            a = make_arg(size[:-2] + (n, rank)) / 10
            b = make_arg(size[:-2] + (rank, n)) / 10

            x = a @ b
            lu, pivs = x.lu()
            p, l, u = torch.lu_unpack(lu, pivs)
            u_diag_abs = u.diagonal(0, -2, -1).abs()
            u_diag_abs_largest = u_diag_abs.max(dim=-1, keepdim=True).values
            u_diag_abs_smallest_idxs = torch.topk(u_diag_abs, k=(n - rank), largest=False).indices
            u.diagonal(0, -2, -1).div_(u_diag_abs_largest)
            u.diagonal(0, -2, -1)[..., u_diag_abs_smallest_idxs] = torch.finfo(dtype).eps

            matrix = p @ l @ u

        assert (matrix.det().abs() < torch.finfo(dtype).eps * torch.linalg.matrix_norm(matrix)).all().item()

        matrix.requires_grad_(requires_grad)
        return matrix

    def sample_generator():
        for batch, size in product(((), (2,), (2, 2)), range(6)):
            shape = batch + (size, size)
            for rank in range(1, size):
                yield make_singular_matrix_batch_base(shape, rank)

    return [SampleInput(t) for t in sample_generator()]


def sample_inputs_linalg_matrix_power(op_info, device, dtype, requires_grad):
    # (<matrix_size>, (<batch_sizes, ...>))
    test_sizes = [
        (1, ()),
        (2, (0,)),
        (2, (2,)),
    ]

    inputs = []
    for matrix_size, batch_sizes in test_sizes:
        size = batch_sizes + (matrix_size, matrix_size)
        for n in (0, 3, 5):
            t = make_tensor(size, device, dtype, requires_grad=requires_grad)
            inputs.append(SampleInput(t, args=(n,)))
        for n in [-4, -2, -1]:
            t = random_fullrank_matrix_distinct_singular_value(matrix_size, *batch_sizes, device=device, dtype=dtype)
            t.requires_grad = requires_grad
            inputs.append(SampleInput(t, args=(n,)))

    return inputs

def sample_inputs_hsplit(op_info, device, dtype, requires_grad):
    return (SampleInput(make_tensor((6,), device, dtype,
                                    low=None, high=None,
                                    requires_grad=requires_grad),
                        args=(2,),),
            SampleInput(make_tensor((S, S, S), device, dtype,
                                    low=None, high=None,
                                    requires_grad=requires_grad),
                        args=([1, 2, 3],),),)

def sample_inputs_vsplit(op_info, device, dtype, requires_grad):
    return (SampleInput(make_tensor((6, S), device, dtype,
                                    low=None, high=None,
                                    requires_grad=requires_grad),
                        args=(2,),),
            SampleInput(make_tensor((S, S, S), device, dtype,
                                    low=None, high=None,
                                    requires_grad=requires_grad),
                        args=([1, 2, 3],),),)

def sample_inputs_dsplit(op_info, device, dtype, requires_grad):
    return (SampleInput(make_tensor((S, S, S), device, dtype,
                                    low=None, high=None,
                                    requires_grad=requires_grad),
                        args=([1, 2, 3],),),
            SampleInput(make_tensor((S, S, 6), device, dtype,
                                    low=None, high=None,
                                    requires_grad=requires_grad),
                        args=(2,),),)

def sample_inputs_linalg_multi_dot(op_info, device, dtype, requires_grad):
    # Each test case consists of the sizes in the chain of multiplications
    # e.g. [2, 3, 4, 5] generates matrices (2, 3) @ (3, 4) @ (4, 5)
    test_cases = [
        [1, 2, 1],
        [2, 0, 2],
        [0, 2, 2],
        [2, 2, 2, 2],
        [2, 3, 4, 5],
        [5, 4, 0, 2],
        [2, 4, 3, 5, 3, 2]
    ]

    result = []
    for sizes in test_cases:
        tensors = []
        for size in zip(sizes[:-1], sizes[1:]):
            t = make_tensor(size, device, dtype, requires_grad=requires_grad)
            tensors.append(t)
        result.append(SampleInput(tensors))

    return result

def sample_inputs_linalg_matrix_norm(op_info, device, dtype, requires_grad, **kwargs):
    sizes = ((2, 2), (2, 3, 2))
    ords = ('fro', 'nuc', inf, -inf, 1, -1, 2, -2)
    dims = ((-2, -1), (-1, 0))

    inputs: List[SampleInput] = []
    for size, ord, dim, keepdim in product(sizes, ords, dims, [True, False]):
        t = make_tensor(size, device, dtype, requires_grad=requires_grad)
        inputs.append(SampleInput(t, args=(ord, dim, keepdim)))

    return inputs

def sample_inputs_linalg_norm(op_info, device, dtype, requires_grad):
    test_sizes = [
        (S,),
        (0,),
        (S, S),
        (0, 0),
        (S, 0),
        (0, S),
        (S, S, S),
        (0, S, S),
        (S, 0, S),
        (0, 0, 0),
    ]

    vector_ords = (None, 0, 0.5, 1, 2, 3.5, inf, -0.5, -1, -2, -3.5, -inf)
    matrix_ords = (None, 'fro', 'nuc', 1, 2, inf, -1, -2, -inf)

    inputs = []

    for test_size in test_sizes:
        is_vector_norm = len(test_size) == 1
        is_matrix_norm = len(test_size) == 2

        for keepdim in [False, True]:
            inputs.append(SampleInput(
                make_tensor(
                    test_size, device, dtype, low=None, high=None,
                    requires_grad=requires_grad),
                kwargs=dict(
                    keepdim=keepdim)))

            if not (is_vector_norm or is_matrix_norm):
                continue

            ords = vector_ords if is_vector_norm else matrix_ords

            for ord in ords:

                inputs.append(SampleInput(
                    make_tensor(
                        test_size, device, dtype,
                        low=None, high=None,
                        requires_grad=requires_grad),
                    args=(ord,),
                    kwargs=dict(
                        keepdim=keepdim)))

                if ord in ['nuc', 'fro']:
                    inputs.append(SampleInput(
                        make_tensor(
                            test_size, device, dtype,
                            low=None, high=None,
                            requires_grad=requires_grad),
                        kwargs=dict(
                            ord=ord,
                            keepdim=keepdim,
                            dim=(0, 1))))
        return inputs


def sample_inputs_nn_activation_relu(op_info, device, dtype, requires_grad, **kwargs):
    make_arg = partial(make_tensor, device=device, dtype=dtype, requires_grad=requires_grad)

    cases = (
        (()),
        ((S, )),
        ((S, S)),
        ((S, M, S))
    )

    def generator():
        for shape in cases:
            yield SampleInput(make_arg(shape))

    return list(generator())

def sample_inputs_norm(op_info, device, dtype, requires_grad, **kwargs):
    make_arg = partial(make_tensor, device=device, dtype=dtype, requires_grad=requires_grad)

    cases = (
        ((S, S), (2,), '2'),
        ((S, S), (0,), '0'),
        ((S, S), (0.5,), '0_5'),
        ((S, S), (1,), '1'),
        ((S, S), (3,), '3'),
        ((S, S), (-1,), 'neg_1'),
        ((S, S), (-2,), 'neg_2'),
        ((S, S), (-0.5,), 'neg_0_5'),
        ((S, S), (-1.5,), 'neg_1_5'),
    )

    cases_nonzero_input = (
        ((S, S, S), (1.5,), '1_5_default'),
        ((S, S, S), (1.5, 1), '1_5_dim'),
        ((S, S, S), (1.5, -1), '1_5_neg_dim'),
        ((S, S, S), (1.5, 1, True), 'keepdim_1_5_dim'),
        ((S, S, S), (1.5, -1, True), 'keepdim_1_5_neg_dim'),
    )

    cases_negdim_base = (
        ((S, S), (-2, 1,), 'neg_2_2_dim'),
        ((S, S), (-1, 1,), 'neg_1_2_dim'),
        ((S, S), (0, 1,), '0_2_dim'),
        ((S, S), (1, 1,), '1_2_dim'),
        ((S, S), (2, 1,), '2_2_dim'),
        ((S, S), (3, 1,), '3_2_dim'),
        ((S, S, S), (2, 1), '2_dim'),
        ((S, S, S), (3, 1), '3_dim'),
        ((S, S, S), (2, 1, True), 'keepdim_2_dim'),
        ((S, S, S), (3, 1, True), 'keepdim_3_dim'),
        ((), (2, 0), '2_dim_scalar'),
        ((), (3, 0), '3_dim_scalar'),
        ((), (2, 0, True), 'keepdim_2_dim_scalar'),
        ((), (3, 0, True), 'keepdim_3_dim_scalar'),
    )

    cases_negdim = []
    for case in cases_negdim_base:
        cases_negdim.append(case)
        shape, args, name = case
        new_args = copy.deepcopy(list(args))
        new_args[1] *= -1
        cases_negdim.append((shape, tuple(new_args), name.replace("_dim", "_neg_dim")))

    def generator():
        for shape, args, name in itertools.chain(cases, cases_negdim):
            yield SampleInput(make_arg(shape), args=args, name=name)

        for shape, args, name in cases_nonzero_input:
            yield SampleInput(make_arg(shape, exclude_zero=True), args=args, name=name)

    return list(generator())


def sample_inputs_norm_fro(op_info, device, dtype, requires_grad, **kwargs):
    make_arg = partial(make_tensor, device=device, dtype=dtype, requires_grad=requires_grad)

    cases = (
        ((S, S), (), 'default'),
        ((S, S), ('fro',), 'fro_default'),
        ((S, S), ('fro', [0, 1],), 'fro'),
    )

    def generator():
        for shape, args, name in cases:
            yield SampleInput(make_arg(shape), args=args, name=name)

    return list(generator())


def sample_inputs_norm_nuc(op_info, device, dtype, requires_grad, **kwargs):
    make_arg = partial(make_tensor, device=device, dtype=dtype, requires_grad=requires_grad)

    cases = (
        ((S, S), ('nuc',), 'nuc'),
        ((S, S, S), ('nuc', [1, 2]), 'nuc_batched'),
    )

    def generator():
        for shape, args, name in cases:
            yield SampleInput(make_arg(shape), args=args, name=name)

    return list(generator())


def sample_inputs_norm_inf(op_info, device, dtype, requires_grad, **kwargs):
    make_arg = partial(make_tensor, device=device, dtype=dtype, requires_grad=requires_grad)

    cases = (
        ((S, S), (-inf,), '-inf'),
        ((S, S), (inf,), 'inf'),
        ((S, S), (inf, 1,), 'inf_2_dim'),
        ((S, S), (inf, -1,), 'inf_2_neg_dim'),
    )

    def generator():
        for shape, args, name in cases:
            yield SampleInput(make_arg(shape), args=args, name=name)

    return list(generator())


def sample_inputs_linalg_vector_norm(op_info, device, dtype, requires_grad, **kwargs):
    size_1D = (S,)
    size_2D = (2, 2)

    test_cases = [
        # input size, ord, dim args
        (size_1D, 2, None),
        (size_1D, 2, (0,)),
        (size_1D, 0, None),
        (size_1D, 0, (0,)),
        (size_1D, 0.9, None),
        (size_1D, 0.9, (0,)),
        (size_1D, 1, None),
        (size_1D, 1, (0,)),
        (size_1D, -2.1, None),
        (size_1D, -2.1, (0,)),
        (size_1D, inf, None),
        (size_1D, inf, (0,)),
        (size_1D, -inf, None),
        (size_1D, -inf, (0,)),

        (size_2D, 2, None),
        (size_2D, 2, (0,)),
        (size_2D, 2, (-1, 0)),
        (size_2D, 0, None),
        (size_2D, 0, (0,)),
        (size_2D, 0, (-1, 0)),
        (size_2D, 0.9, None),
        (size_2D, 0.9, (0,)),
        (size_2D, 0.9, (-1, 0)),
        (size_2D, 1, None),
        (size_2D, 1, (0,)),
        (size_2D, 1, (-1, 0)),
        (size_2D, -2.1, None),
        (size_2D, -2.1, (0,)),
        (size_2D, -2.1, (-1, 0)),
        (size_2D, inf, None),
        (size_2D, inf, (0,)),
        (size_2D, inf, (-1, 0)),
        (size_2D, -inf, None),
        (size_2D, -inf, (0,)),
        (size_2D, -inf, (-1, 0)),
    ]
    inputs = []

    for test_size, ord, dim in test_cases:
        for keepdim in [False, True]:
            inputs.append(SampleInput(
                make_tensor(
                    test_size, device, dtype,
                    low=None, high=None,
                    requires_grad=requires_grad),
                args=(ord,),
                kwargs=dict(
                    keepdim=keepdim,
                    dim=dim)))

    return inputs

# In order to use the kwarg alpha, partials should be used in an OpInfo's sample_inputs_func
# eg. sample_inputs_func=partial(sample_inputs_binary_pwise, alpha=2)
# Then one sample input would also be generated corresponding to the value of alpha provided.
# In the future, kwargs 'alpha_floating', 'alpha_integral' & 'alpha_complex' can be used to
# specify scalars of floating, integral & complex types as values for "alpha".
# Keyword argument `rhs_exclude_zero` is used to exclude zero values from rhs tensor argument
# This is necessary for operations like `true_divide`, where divide by zero throws an exception.
def sample_inputs_binary_pwise(op_info, device, dtype, requires_grad, extra_kwargs=None, **kwargs):
    if extra_kwargs is None:
        extra_kwargs = {}

    scalar = 3.14 + 3.14j if dtype.is_complex else (3.14 if dtype.is_floating_point else 3)
    scalar = 1 if dtype is torch.bool else scalar
    tests_list = [
        ((S, S, S), (S, S, S), False),
        ((S, S, S), (S, S), False),
        ((), (), False),
        ((S, S, S), (), False),
        ((S, S, S), scalar, False),
        ((), scalar, False)
    ]
    tests_with_lhs_broadcasting = [
        ((S, S), (S, S, S), True),
        ((), (S, S, S), True),
        ((S, 1, S), (M, S), True),
    ]
    test_cases = tests_list + tests_with_lhs_broadcasting  # type: ignore[operator]
    samples = []
    for first_shape, shape_or_scalar, broadcasts_input in test_cases:
        arg = shape_or_scalar

        if isinstance(shape_or_scalar, tuple):
            exclude_zero = kwargs.get('rhs_exclude_zero', False)
            arg = make_tensor(shape_or_scalar, device=device, dtype=dtype,
                              requires_grad=requires_grad, exclude_zero=exclude_zero)
        samples.append(SampleInput(make_tensor(first_shape, device=device, dtype=dtype,
                                               requires_grad=requires_grad),
                                   args=(arg,), kwargs=extra_kwargs,
                                   broadcasts_input=broadcasts_input))
    # Adds an extra sample using "alpha" if it's passed in kwargs
    if 'alpha' in kwargs:
        a = make_tensor((S, S, S), device=device, dtype=dtype, requires_grad=requires_grad)
        b = make_tensor((S, S, S), device=device, dtype=dtype, requires_grad=requires_grad)
        extra_kwargs['alpha'] = kwargs['alpha']
        sample = SampleInput(a, args=(b,), kwargs=extra_kwargs)
        samples.append(sample)
    return tuple(samples)


def sample_inputs_t(op_info, device, dtype, requires_grad, **kwargs):
    make_arg = partial(make_tensor, device=device, dtype=dtype, requires_grad=requires_grad)
    return (SampleInput(make_arg((1, 2))),
            SampleInput(make_arg((2,))),
            SampleInput(make_arg(())))


def sample_inputs_mm(op_info, device, dtype, requires_grad, **kwargs):
    args_list = (
        ((S, M), (M, S)),
    )
    inputs = tuple(SampleInput(make_tensor(first_shape, device, dtype,
                                           requires_grad=requires_grad),
                               args=(make_tensor(second_shape, device, dtype,
                                     requires_grad=requires_grad),))
                   for first_shape, second_shape in args_list)
    return inputs

def sample_inputs_addmm(op_info, device, dtype, requires_grad, **kwargs):
    alpha_val = kwargs.get('alpha', 2 + 3j if dtype.is_complex else 0.6)
    beta_val = kwargs.get('beta', 1 + 2j if dtype.is_complex else 0.2)
    tests_list = [
        ((2, 3), (2, 2), (2, 3), False)
    ]
    tests_with_lhs_broadcasting = [
        ((1,), (2, 2), (2, 3), True),
        ((), (2, 2), (2, 3), True)
    ]
    test_cases = tests_list + tests_with_lhs_broadcasting  # type: ignore[operator]
    inputs = tuple(SampleInput(make_tensor(shape_a, device, dtype, requires_grad=requires_grad),
                               args=(make_tensor(shape_b, device, dtype,
                                                 requires_grad=requires_grad),
                                     make_tensor(shape_c, device, dtype,
                                                 requires_grad=requires_grad)),
                               kwargs={'alpha': alpha_val, 'beta': beta_val},
                               broadcasts_input=broadcasts_input)
                   for shape_a, shape_b, shape_c, broadcasts_input in test_cases)
    return inputs

def sample_inputs_mv(self, device, dtype, requires_grad, **kwargs):
    return (
        SampleInput(
            make_tensor((S, M, ), device, dtype, low=None, high=None, requires_grad=requires_grad),
            args=(
                make_tensor((M, ), device, dtype, low=None, high=None, requires_grad=requires_grad),
            )
        ),
    )

def sample_inputs_bmm(self, device, dtype, requires_grad, **kwargs):
    return (
        SampleInput(
            make_tensor((M, S, M, ), device, dtype, low=None, high=None, requires_grad=requires_grad),
            args=(
                make_tensor((M, M, S, ), device, dtype, low=None, high=None, requires_grad=requires_grad),
            )
        ),
    )

def sample_inputs_dot_vdot(self, device, dtype, requires_grad, **kwargs):
    return (
        SampleInput(
            make_tensor((S, ), device, dtype, low=None, high=None, requires_grad=requires_grad),
            args=(
                make_tensor((S, ), device, dtype, low=None, high=None, requires_grad=requires_grad),
            )
        ),
    )

def sample_inputs_addmv(op_info, device, dtype, requires_grad, **kwargs):
    make_arg = partial(make_tensor, dtype=dtype, device=device, requires_grad=requires_grad)

    test_cases = (((S,), (S, M), (M,), 1, 1, False),
                  ((S,), (S, M), (M,), 0.2, 0.6, False),
                  )

    test_cases_with_broadcast = (((1,), (S, M), (M,), 1, 1, True),
                                 ((1,), (S, M), (M,), 0.2, 0.6, True),
                                 ((), (S, M), (M,), 1, 1, True),
                                 ((), (S, M), (M,), 0.2, 0.6, True),
                                 )

    cases = test_cases + test_cases_with_broadcast

    def generator():
        # addmv performs: beta * M + alpha * (mat @ vec)
        for M, mat, vec, beta, alpha, broadcasts_input in cases:
            yield SampleInput(make_arg(M), args=(make_arg(mat), make_arg(vec)),
                              kwargs=dict(beta=beta, alpha=alpha), broadcasts_input=broadcasts_input)

    return list(generator())

def sample_inputs_addbmm(op_info, device, dtype, requires_grad, **kwargs):
    make_arg = partial(make_tensor, device=device, dtype=dtype, requires_grad=requires_grad)

    # input_shape, batch1_shape, batch2_shape, beta_val, alpha_val, is_broadcasting
    test_cases = [((S, M), (S, S, S), (S, S, M), 1, 1, False),
                  ((1,), (S, S, S), (S, S, M), 1, 1, True),
                  ((S, M), (S, S, S), (S, S, M), 0.6, 0.2, False),
                  ((1,), (S, S, S), (S, S, M), 0.6, 0.2, True),
                  ((), (S, S, S), (S, S, M), 1, 1, True),
                  ((), (S, S, S), (S, S, M), 0.6, 0.2, True),
                  ]

    def generator():
        for input_shape, batch1_shape, batch2_shape, beta, alpha, is_broadcasting in test_cases:
            if dtype.is_complex:
                beta_complex, alpha_complex = beta * (1 + 2j), alpha * (2 + 3j)
                yield SampleInput(make_arg(input_shape), args=(make_arg(batch1_shape), make_arg(batch2_shape)),
                                  kwargs=dict(beta=beta_complex, alpha=alpha_complex), broadcasts_input=is_broadcasting)
            yield SampleInput(make_arg(input_shape), args=(make_arg(batch1_shape), make_arg(batch2_shape)),
                              kwargs=dict(beta=beta, alpha=alpha), broadcasts_input=is_broadcasting)

    return list(generator())

def sample_inputs_addcmul_addcdiv(op_info, device, dtype, requires_grad, **kwargs):
    test_cases = [(((S, S), (S, S), (S, S)), False),
                  (((S, S), (S, 1), (1, S)), False),
                  (((1,), (S, S, 1), (1, S)), True),
                  (((), (), ()), False),
                  (((S, S), (), ()), True),
                  (((), (S, S, 1), (1, S)), True)
                  ]

    sample_inputs = []
    for input_args, broadcasts_input in test_cases:
        args = tuple(make_tensor(arg, device, dtype, requires_grad=requires_grad) if isinstance(arg, tuple) else arg
                     for arg in input_args)
        sample_inputs.append(SampleInput(args[0], args=args[1:], broadcasts_input=broadcasts_input))

        sample_inputs.append(SampleInput(args[0], args=args[1:], kwargs=dict(value=3.14), broadcasts_input=broadcasts_input))

    return tuple(sample_inputs)

def sample_inputs_baddbmm(op_info, device, dtype, requires_grad, **kwargs):
    test_cases = [((S, S, M), (S, S, S), (S, S, M), 1, 1, False),
                  ((1,), (S, S, S), (S, S, M), 1, 1, True),
                  ((S, S, M), (S, S, S), (S, S, M), 0.6, 0.2, False),
                  ((1,), (S, S, S), (S, S, M), 0.6, 0.2, True),
                  ((), (S, S, S), (S, S, M), 1, 1, True),
                  ((), (S, S, S), (S, S, M), 0.6, 0.2, True),
                  ]
    sample_inputs = []
    for (input_shape, batch1_shape, batch2_shape, alpha, beta, broadcasts_input) in test_cases:
        args = (make_tensor(input_shape, device, dtype,
                            low=None, high=None,
                            requires_grad=requires_grad),
                make_tensor(batch1_shape, device, dtype,
                            low=None, high=None,
                            requires_grad=requires_grad),
                make_tensor(batch2_shape, device, dtype,
                            low=None, high=None,
                            requires_grad=requires_grad))
        sample_inputs.append(SampleInput(args[0], args=(args[1], args[2]),
                             kwargs=dict(beta=beta, alpha=alpha), broadcasts_input=broadcasts_input))
        if dtype.is_complex:
            sample_inputs.append(SampleInput(args[0], args=(args[1], args[2]),
                                             kwargs=dict(beta=beta * (1 + 2j), alpha=alpha * (2 + 3j)),
                                             broadcasts_input=broadcasts_input))
    return tuple(sample_inputs)

def sample_inputs_addr(op_info, device, dtype, requires_grad, **kwargs):
    input1 = SampleInput(
        make_tensor((S, M), device, dtype, low=None, high=None, requires_grad=requires_grad),
        args=(
            make_tensor((S, ), device, dtype, low=None, high=None, requires_grad=requires_grad),
            make_tensor((M, ), device, dtype, low=None, high=None, requires_grad=requires_grad)))

    input2 = SampleInput(
        make_tensor((), device, dtype, low=None, high=None, requires_grad=requires_grad),
        args=(
            make_tensor((S, ), device, dtype, low=None, high=None, requires_grad=requires_grad),
            make_tensor((M, ), device, dtype, low=None, high=None, requires_grad=requires_grad)),
        broadcasts_input=True)

    if dtype.is_complex:
        alpha, beta = 0.1 + 0.3j, 0.4 + 0.6j
    elif dtype.is_floating_point:
        alpha, beta = 0.2, 0.6
    else:
        alpha, beta = 2, 3

    input3 = SampleInput(
        make_tensor((S, M), device, dtype, low=None, high=None, requires_grad=requires_grad),
        args=(
            make_tensor((S, ), device, dtype, low=None, high=None, requires_grad=requires_grad),
            make_tensor((M, ), device, dtype, low=None, high=None, requires_grad=requires_grad)),
        kwargs=dict(beta=beta, alpha=alpha))

    input4 = SampleInput(
        make_tensor((), device, dtype, low=None, high=None, requires_grad=requires_grad),
        args=(
            make_tensor((S, ), device, dtype, low=None, high=None, requires_grad=requires_grad),
            make_tensor((M, ), device, dtype, low=None, high=None, requires_grad=requires_grad)),
        kwargs=dict(beta=beta, alpha=alpha),
        broadcasts_input=True)

    return (input1, input2, input3, input4)

def sample_inputs_xlogy(self, device, dtype, requires_grad, **kwargs):
    return (
        SampleInput(
            make_tensor((S, S), device, dtype, low=None, high=None, requires_grad=requires_grad),
            args=(
                make_tensor((S, S), device, dtype, low=0, high=None, requires_grad=requires_grad),
            )
        ),
    )


def sample_inputs_xlog1py(self, device, dtype, requires_grad):
    make_arg = partial(make_tensor, device=device, dtype=dtype, requires_grad=requires_grad)

    def generator():
        # same shape
        yield SampleInput(make_arg((S, S)), args=(make_arg((S, S), low=-1),))
        # rhs broadcast
        yield SampleInput(make_arg((S, S)), args=(make_arg((S,), low=-1),))
        # all zero `x`
        with torch.no_grad():
            x = make_arg((S, S))
            x.fill_(0)
        yield SampleInput(x, args=(make_arg((S, S), low=-1),))

        # randomly zero-masked `x`
        x = make_arg((S, S))
        y = make_arg((S, S), low=-1)
        with torch.no_grad():
            x[torch.rand(x.shape) > 0.5] = 0
        yield SampleInput(x, args=(y,))

        # Scalar x
        # `input` has to be a tensor
        # yield SampleInput(0, args=(make_arg((S, S), low=-1),))
        # yield SampleInput(2.1, args=(make_arg((S, S), low=-1),))

        # Scalar y
        yield SampleInput(make_arg((S, S)), args=(-0.5,))
        yield SampleInput(make_arg((S, S)), args=(1.2,))

    return list(generator())

def sample_inputs_zero_(op_info, device, dtype, requires_grad, **kwargs):
    make_arg = partial(make_tensor, device=device, dtype=dtype, requires_grad=requires_grad)

    cases = ((), (S, S, S), (S,))

    def generator():
        for shape in cases:
            yield(SampleInput(make_arg(shape)))

    return list(generator())


def sample_inputs_logsumexp(self, device, dtype, requires_grad):
    inputs = (
        ((), (0,), True),
        ((S, S), (1,), True),
        ((S, S), (1,), False)
    )
    samples = []

    for shape, dim, keepdim in inputs:
        t = make_tensor(shape, device, dtype,
                        low=None, high=None,
                        requires_grad=requires_grad)
        samples.append(SampleInput(t, args=(dim, keepdim)))

    return tuple(samples)

def sample_inputs_logcumsumexp(self, device, dtype, requires_grad):
    inputs = (
        ((S, S, S), 0),
        ((S, S, S), 1),
        ((), 0),
    )
    samples = []

    for shape, dim in inputs:
        t = make_tensor(shape, device, dtype,
                        low=None, high=None,
                        requires_grad=requires_grad)
        samples.append(SampleInput(t, args=(dim,)))

    return tuple(samples)

def sample_inputs_trace(self, device, dtype, requires_grad, **kwargs):
    return (SampleInput((make_tensor((S, S), device, dtype,
                                     low=None, high=None,
                                     requires_grad=requires_grad))),)


def sample_inputs_renorm(self, device, dtype, requires_grad, **kwargs):
    make_arg = partial(make_tensor, dtype=dtype, device=device, requires_grad=requires_grad)
    cases = (((S, S, S), (2, 1, 0.5)),
             ((S, S, S), (2, -1, 0.5)),
             ((S, S, S), (1, 2, 3)),
             ((S, S, S), (float('inf'), 2, 0.5)),
             )

    def generator():
        for shape, args in cases:
            yield SampleInput(make_arg(shape), args=args)

    return list(generator())


def sample_inputs_transpose_swapdims(self, device, dtype, requires_grad, **kwargs):
    make_arg = partial(make_tensor, dtype=dtype, device=device, requires_grad=requires_grad)

    cases = (((1, 2, 3), (-1, -2)),
             ((1, 2, 3), (-1, 2)),
             ((1, 2, 3), (1, -2)),
             ((1, 2, 3), (1, 2)),
             ((), (0, 0)),
             ((1, ), (0, 0)),
             ((M, M), (0, 1)),
             ((S, S, S), (2, 0)), )

    def generator():
        for shape, args in cases:
            yield SampleInput(make_arg(shape), args=args)

    return list(generator())


def sample_inputs_linalg_invertible(op_info, device, dtype, requires_grad=False, **kwargs):
    """
    This function generates always invertible input for linear algebra ops using
    random_fullrank_matrix_distinct_singular_value.
    The input is generated as the itertools.product of 'batches' and 'ns'.
    In total this function generates 8 SampleInputs
    'batches' cases include:
        () - single input,
        (0,) - zero batched dimension,
        (2,) - batch of two matrices,
        (1, 1) - 1x1 batch of matrices
    'ns' gives 0x0 and 5x5 matrices.
    Zeros in dimensions are edge cases in the implementation and important to test for in order to avoid unexpected crashes.
    """
    from torch.testing._internal.common_utils import random_fullrank_matrix_distinct_singular_value

    batches = [(), (0, ), (2, ), (1, 1)]
    ns = [5, 0]
    out = []
    for batch, n in product(batches, ns):
        a = random_fullrank_matrix_distinct_singular_value(n, *batch, dtype=dtype, device=device)
        a.requires_grad = requires_grad
        out.append(SampleInput(a))
    return out

def sample_inputs_linalg_cond(op_info, device, dtype, requires_grad=False, **kwargs):
    make_arg = partial(make_tensor, dtype=dtype, device=device, requires_grad=requires_grad)

    # autograd is not supported for inputs with zero number of elements
    shapes = ((S, S),
              (2, S, S),
              (2, 1, S, S), )

    def generator():
        for shape in shapes:
            yield SampleInput(make_arg(shape))

    return list(generator())

def np_sinc_with_fp16_as_fp32(x):
    # Wraps numpy's sinc function so that fp16 values are promoted to fp32
    # before sinc is invoked. Context: numpy's sinc returns NaN when evaluated
    # at 0 for fp16.
    if x.dtype == np.float16:
        return np.sinc(x.astype(np.float32))
    else:
        return np.sinc(x)

def sample_inputs_broadcast_to(op_info, device, dtype, requires_grad, **kwargs):
    test_cases = (
        ((S, 1, 1), (S, S, S)),
        ((S, 1, S), (S, S, S)),
        ((S, 1), (S, S, S)),
        ((1,), (S, S, S)),
        ((1, S), (1, 1, S)),
        ((), ()),
        ((), (1, 3, 2)),
    )

    return tuple(
        SampleInput(
            make_tensor(size, device, dtype, low=None, high=None, requires_grad=requires_grad),
            args=(shape,)) for size, shape in test_cases)

def sample_inputs_bitwise_shift(op_info, device, dtype, requires_grad, **kwargs):
    test_cases = (
        (S, S, S),
        (S,),
        (),
    )

    sample_inputs = []
    for size in test_cases:
        tensor1 = make_tensor(size, device, dtype, low=-32, high=32, requires_grad=requires_grad)
        tensor2 = make_tensor(size, device, dtype, low=0, high=5, requires_grad=requires_grad)
        sample_inputs.append(SampleInput(tensor1, args=(tensor2,)))
        sample_inputs.append(SampleInput(tensor1, args=(2,)))

    return tuple(sample_inputs)


def sample_inputs_cdist(op_info, device, dtype, requires_grad, **kwargs):
    small_S = 2
    test_cases = (
        ((S, S, 2), (S, S + 1, 2)),
        ((S, S), (S, S)),
        ((S, S, S), (S, S, S)),
        ((3, 5), (3, 5)),
        ((2, 3, 5), (2, 3, 5)),
        ((1, 2, 3), (1, 2, 3)),
        ((1, 1), (S, 1)),
        ((0, 5), (4, 5)),
        ((4, 5), (0, 5)),
        ((0, 4, 5), (3, 5)),
        ((4, 5), (0, 3, 5)),
        ((0, 4, 5), (1, 3, 5)),
        ((1, 4, 5), (0, 3, 5)),
        # Using S here would make this one test take 9s
        ((small_S, small_S, small_S + 1, 2), (small_S, small_S, small_S + 2, 2)),
        ((small_S, 1, 1, small_S), (1, small_S, small_S)),
        ((1, 1, small_S), (small_S, 1, small_S, small_S)),
    )

    samples = []
    for cm in ['use_mm_for_euclid_dist', 'donot_use_mm_for_euclid_dist']:
        # FIXME add an override for JIT and revert 0. back to 0
        # since it's accepted by eager
        for p in [0., 1., 2., 3., 0.5, 1.5, 2.5, float("inf")]:
            for t1_size, t2_size in test_cases:
                # The args should never be non-contiguous as this is not supported in the backward
                samples.append(SampleInput(
                    make_tensor(t1_size, device, dtype, requires_grad=requires_grad, noncontiguous=False),
                    args=(make_tensor(t2_size, device, dtype, requires_grad=requires_grad, noncontiguous=False), p, cm)))

    return samples


def sample_inputs_fill_(op_info, device, dtype, requires_grad, **kwargs):
    make_arg = partial(make_tensor, device=device, dtype=dtype,
                       low=None, high=None, requires_grad=requires_grad)

    cases = (((S, S, S), (1,)),
             ((), (1,)),
             # For requires_grad=False below,
             # check https://github.com/pytorch/pytorch/issues/59137
             ((S, S, S), (make_arg((), requires_grad=False),)))

    def generator():
        for shape, args in cases:
            yield SampleInput(make_arg(shape), args=args)

    return list(generator())


def sample_inputs_comparison_ops(self, device, dtype, requires_grad, **kwargs):
    test_cases = (
        ((S, S, S), (S, S, S), False),
        ((S, S, S), (), False),
        ((S, S, S), (1,), False),
        ((S,), (1,), False),
        ((), (), False),
    )
    test_cases_lhs_broadcasting = (
        ((S, 1, S), (S, S, S), True),
        ((1,), (S, S, S), True),
        ((1, S), (1, 1, S), True),
        ((), (0,), True),
        ((), (S, S, S), True),
    )
    cases = test_cases + test_cases_lhs_broadcasting
    sample_inputs = list(SampleInput(make_tensor(first_shape, device, dtype,
                                                 requires_grad=requires_grad),
                                     args=(make_tensor(second_shape, device, dtype,
                                                       requires_grad=requires_grad),),
                                     broadcasts_input=broadcasts_input)
                         for first_shape, second_shape, broadcasts_input in cases)
    equal_tensors_non_bool = (
        ([[[-8, 6], [9, 0]], [[0, 5], [5, 7]]]),
        ([[[6, 5]], [[1, -5]]]),
        ([[2], [-1]]),
        ([0, -6]),
        ([3],),
    )
    equal_tensors_bool = (
        ([[[1, 0], [0, 0]], [[0, 1], [1, 0]]]),
        ([[[1, 1]], [[1, 0]]]),
        ([[1], [0]]),
        ([0, 1]),
        ([1],),
    )
    more_cases = equal_tensors_bool if dtype is torch.bool else equal_tensors_non_bool
    more_inputs = list(SampleInput(torch.tensor(elements, device=device, dtype=dtype,
                                                requires_grad=requires_grad),
                                   args=(torch.tensor(elements, device=device, dtype=dtype,
                                                      requires_grad=requires_grad),))
                       for elements in more_cases)
    sample_inputs = [*sample_inputs, *more_inputs]
    return tuple(sample_inputs)


def sample_inputs_stack(op_info, device, dtype, requires_grad, **kwargs):
    tensors = [
        make_tensor((S, S), device, dtype, requires_grad=requires_grad),
        make_tensor((S, S), device, dtype, requires_grad=requires_grad),
        make_tensor((S, S), device, dtype, requires_grad=requires_grad),
    ]

    return (SampleInput(tensors, args=(0,)),)

def sample_inputs_hstack_dstack_vstack(op_info, device, dtype, requires_grad, **kwargs):
    tensors = [
        make_tensor((S, S), device, dtype, requires_grad=requires_grad),
        make_tensor((S, S), device, dtype, requires_grad=requires_grad),
        make_tensor((S, S), device, dtype, requires_grad=requires_grad),
    ]

    return (SampleInput(tensors),)

def sample_inputs_hypot(op_info, device, dtype, requires_grad):
    input = make_tensor((S, S), device, dtype, requires_grad=requires_grad)
    args = make_tensor((S, S), device, dtype, requires_grad=requires_grad)

    return (
        SampleInput(input, args=(args,)),
    )

def sample_inputs_gather(op_info, device, dtype, requires_grad, **kwargs):
    return (
        SampleInput(
            make_tensor((M, S), device, dtype, low=None, high=None, requires_grad=requires_grad),
            args=(0, gather_variable((S, S), 1, M, True, device=device))),
        SampleInput(
            make_tensor((M, S), device, dtype, low=None, high=None, requires_grad=requires_grad),
            args=(1, gather_variable((M, S // 2), 0, S, True, device=device))),
        SampleInput(
            make_tensor((), device, dtype, low=None, high=None, requires_grad=requires_grad),
            args=(0, torch.tensor([0], dtype=torch.int64, device=device))),
        SampleInput(
            make_tensor((S,), device, dtype, low=None, high=None, requires_grad=requires_grad),
            args=(0, torch.tensor(0, dtype=torch.int64, device=device))),
        SampleInput(
            make_tensor((), device, dtype, low=None, high=None, requires_grad=requires_grad),
            args=(0, torch.tensor(0, dtype=torch.int64, device=device))),
    )


def sample_inputs_take_along_dim(op_info, device, dtype, requires_grad, **kwargs):
    return (SampleInput(make_tensor((S, S), device, dtype,
                                    low=None, high=None,
                                    requires_grad=requires_grad),
                        args=(gather_variable((S, S), 1, S, True, device=device), 0)),

            # `indices` broadcast
            SampleInput(make_tensor((S, S), device, dtype,
                                    low=None, high=None,
                                    requires_grad=requires_grad),
                        args=(gather_variable((1, S // 2), 0, S, True, device=device), 1)),

            # `self` broadcast
            SampleInput(make_tensor((1, S), device, dtype,
                                    low=None, high=None,
                                    requires_grad=requires_grad),
                        args=(gather_variable((S, S // 2), 0, S, True, device=device), 1)),

            # without `dim` arg
            SampleInput(make_tensor((S, S), device, dtype,
                                    low=None, high=None,
                                    requires_grad=requires_grad),
                        args=(gather_variable((S, S // 2), 0, S, True, device=device), )),
            SampleInput(make_tensor((S, S), device, dtype,
                                    low=None, high=None,
                                    requires_grad=requires_grad),
                        args=(gather_variable((S, S // 2), 0, S, True, device=device),)),
            )


def sample_inputs_aminmax(op_info, device, dtype, requires_grad, **kwargs):
    test_cases: Tuple[tuple, dict] = (  # type: ignore[assignment]
        ((S, S, S), {}),
        ((S, S, S), {'dim': 1}),
        ((S, S, S), {'dim': 1, 'keepdim': True}),
        ((), {'dim': 0}),
        ((), {}),
        ((), {'dim': 0, 'keepdim': True}),
    )

    samples: List[SampleInput] = []
    for shape, kwargs in test_cases:
        samples.append(SampleInput(
            make_tensor(shape, device, dtype, requires_grad=requires_grad),
            kwargs=kwargs))

    return samples

def sample_inputs_argmax_argmin(op_info, device, dtype, requires_grad, **kwargs):
    test_cases = (
        ((2, 2, 2), ()),
        ((2, 2, 2), (0,)),
        ((2, 2, 2), (1,)),
        ((2, 2, 2), (2,)),
        ((2, 2, 2), (2, True,)),
        ((2, 2, 2), (None,)),
        ((), (0,)),
        ((), ()),
        ((), (None, True,)),
        ((1,), ()),
        ((1,), (0,)),
        ((1,), (0, True)),
        ((2,), ()),
        ((2,), (0,)),
        ((2,), (0, True)),
        ((2, 2, 3), ()),
        ((2, 2, 3), (0,)),
        ((2, 2, 3), (1,)),
        ((2, 2, 3), (None, True)),
    )
    return tuple(SampleInput((make_tensor(size, device, dtype,
                                          requires_grad=requires_grad)),
                             args=args)
                 for size, args in test_cases)

def sample_inputs_diff(op_info, device, dtype, requires_grad, **kwargs):
    test_cases = (
        ((1,), 0, None, None),
        ((S,), 0, None, None),
        ((S, 1), 0, None, None),
        ((S, 1), 1, None, None),
        ((S, S), 0, None, None),
        ((S, S), 1, None, None),
        ((S, S), 0, (1, S), (2, S)),
        ((S, S), 0, None, (2, S)),
        ((S, S, S), 1, None, None),
        ((S, S, S), 1, (S, 1, S), (S, 1, S)),)

    sample_inputs = []
    for size, dim, size_prepend, size_append in test_cases:
        args = (make_tensor(size, device, dtype,
                            low=None, high=None,
                            requires_grad=requires_grad), 1, dim,
                make_tensor(size_prepend, device, dtype,
                            low=None, high=None,
                            requires_grad=requires_grad) if size_prepend else None,
                make_tensor(size_append, device, dtype,
                            low=None, high=None,
                            requires_grad=requires_grad) if size_append else None)
        sample_inputs.append(SampleInput(args[0], args=args[1:]))

    return tuple(sample_inputs)

def sample_inputs_histogram(op_info, device, dtype, requires_grad):
    make_arg = partial(make_tensor, dtype=dtype, device=device, requires_grad=requires_grad)

    sizes = ((), (S,), (S, S), (S, S, S), (S, 1, S), (S, 0, S))

    sample_inputs = []
    for size, bin_ct, weighted, density in product(sizes, range(1, 5), [False, True], [False, True]):
        input_tensor = make_arg(size)
        weight_tensor = make_arg(size) if weighted else None

        sample_inputs.append(SampleInput(input_tensor, args=(bin_ct,),
                                         kwargs=dict(weight=weight_tensor, density=density)))

        bins_tensor = make_arg((bin_ct + 1,))
        sample_inputs.append(SampleInput(input_tensor, args=(bins_tensor,),
                                         kwargs=dict(weight=weight_tensor, density=density)))

    return sample_inputs

def sample_inputs_gradient(op_info, device, dtype, requires_grad):
    sample_inputs = []
    test_cases_float = (
        ((S,), None, None, 1),
        ((S,), 2., None, 1),
        ((S, S), None, None, 2),
        ((S, S), [2.0, 2.1], None, 1),
        ((S, S), [2.0, 2.1], (0, 1), 1),
        ((4, 4, 4), [2., 1.], (0, 1), 2),
    )
    for size, spacing, dim, edge_order in test_cases_float:
        t = make_tensor(size, device, dtype, low=None, high=None, requires_grad=requires_grad)
        sample_inputs.append(SampleInput(t, kwargs=dict(dim=dim, spacing=spacing, edge_order=edge_order)))

    test_cases_tensor = (
        ((3, 3, 3), ((1.1, 2.0, 3.5), (4.0, 2, 6.0)), (0, -1), 1),
        ((3, 3, 3), ((1.0, 3.0, 2.0), (8.0, 6.0, 1.0)), (0, 1), 2),
    )
    for size, coordinates, dim, edge_order in test_cases_tensor:
        t = make_tensor(size, device, dtype, low=None, high=None, requires_grad=requires_grad)
        coordinates_tensor_list = []
        for coords in coordinates:
            a = torch.tensor(coords, dtype=dtype, device=device)
            coordinates_tensor_list.append(a)
        sample_inputs.append(SampleInput(t, kwargs=dict(dim=dim, spacing=coordinates_tensor_list, edge_order=edge_order)))

    return tuple(sample_inputs)

def sample_inputs_index_select(op_info, device, dtype, requires_grad):
    return (
        SampleInput(
            make_tensor((S, S, S), device, dtype, low=None, high=None, requires_grad=requires_grad),
            args=(0, index_variable(2, S, device=device))),
        SampleInput(
            make_tensor((), device, dtype, low=None, high=None, requires_grad=requires_grad),
            args=(0, torch.tensor([0], dtype=torch.int64, device=device))),
        SampleInput(
            make_tensor((), device, dtype, low=None, high=None, requires_grad=requires_grad),
            args=(0, torch.tensor(0, dtype=torch.int64, device=device))),
    )

def sample_inputs_getitem(op_info, device, dtype, requires_grad, **kwargs):
    test_args = [
        ([1, 2],),
        (slice(0, 3),),
        ([slice(0, 3), 1],),
        ([[0, 2, 3], [1, 3, 3], [0, 0, 2]],),
        ([[0, 0, 3], [1, 1, 3], [0, 0, 2]],),
        ([slice(None), slice(None), [0, 3]],),
        ([slice(None), [0, 3], slice(None)],),
        ([[0, 3], slice(None), slice(None)],),
        ([[0, 3], [1, 2], slice(None)],),
        ([[0, 3], ],),
        ([[0, 3], slice(None)],),
        ([[0, 3], Ellipsis],),
        ([[0, 2, 3], [1, 3, 3], torch.LongTensor([0, 0, 2])],),
        (index_variable(2, S, device=device),),
        (mask_not_all_zeros((S,)),),
    ]

    return tuple(SampleInput(
        make_tensor((S, S, S), device, dtype, low=None, high=None, requires_grad=requires_grad),
        args=args)
        for args in test_args)

def sample_inputs_index_put(op_info, device, dtype, requires_grad, **kwargs):
    inputs = []
    for accumulate in [False, True]:
        # Test with indices arg
        inputs.append(SampleInput(
            make_tensor((S, S,), device, dtype, low=None, high=None, requires_grad=requires_grad),
            args=(
                (index_variable(2, S, device=device), ),
                make_tensor((2, S), device, dtype, low=None, high=None)),
            kwargs=dict(accumulate=accumulate)))

        # Test with mask arg
        mask = torch.zeros(S, dtype=torch.bool) if accumulate else mask_not_all_zeros((S,))
        inputs.append(SampleInput(
            make_tensor((S, S), device, dtype, low=None, high=None, requires_grad=requires_grad),
            args=(
                (mask, ),
                make_tensor((S,), device, dtype, low=None, high=None),),
            kwargs=dict(accumulate=accumulate)))

    return inputs

# Missing to test the nondeterminism of the operation
# https://github.com/pytorch/pytorch/issues/53352
def sample_inputs_index_add(op_info, device, dtype, requires_grad, **kwargs):
    # These testa are pretty much the same as those from index_copy.
    # Perhaps merge?
    make_arg = partial(make_tensor, dtype=dtype, device=device, requires_grad=requires_grad)

    t = make_arg((S, S))
    s = make_arg((S, S))
    # non-contiguous target
    t_nonctg = t.transpose(0, 1)
    # non-contiguous source
    s_nonctg = s.transpose(0, 1)

    idx = make_arg((S,), dtype=torch.int64, low=0, high=S)
    idx_nonctg = make_arg((S,), dtype=torch.int64, low=0, high=S, noncontiguous=True)
    samples = [SampleInput(tensor, args=(1, idx, source))
               for tensor, idx, source in product([t, t_nonctg], [idx, idx_nonctg], [s, s_nonctg])]
    samples.extend(SampleInput(tensor, args=(1, idx, source), kwargs=dict(alpha=a))
                   for tensor, idx, source, a in product([t, t_nonctg], [idx, idx_nonctg], [s, s_nonctg], [-1, 0, 2]))

    # Add scalar cases
    scalar_sizes = [(), (1,)]
    ts = (make_arg(size) for size in scalar_sizes)
    idxs = (make_arg(size, dtype=torch.int64, low=0, high=1) for size in scalar_sizes)
    ss = (make_arg(size) for size in scalar_sizes)

    samples.extend(SampleInput(t, args=(0, idx, s)) for t, idx, s in product(ts, idxs, ss))
    samples.extend(SampleInput(t, args=(0, idx, s), kwargs=dict(alpha=a)) for t, idx, s, a in product(ts, idxs, ss, [-1, 0, 2]))
    return samples

def sample_inputs_sort(op_info, device, dtype, requires_grad, **kwargs):
    def apply_grad(t):
        if dtype in floating_types_and(torch.float16, torch.bfloat16):
            t.requires_grad_(requires_grad)

    def small_3d_unique(dtype, device):
        res = torch.randperm(S * S * S, dtype=torch.int64, device=device).view(S, S, S)
        res = res.to(dtype)
        apply_grad(res)
        return res

    def large_1d_unique(dtype, device):
        res = torch.randperm(L * L * L, dtype=torch.int64, device=device)
        res = res.to(dtype)
        apply_grad(res)
        return res

    samples = []
    # Test case for large tensor.
    largesample = SampleInput(large_1d_unique(dtype, device))
    samples.append(largesample)

    # Test cases for small 3d tensors.
    # Imitates legacy tests from test/test_torch.py
    t = small_3d_unique(dtype, device)
    dims = range(-3, 3)
    flag = [True, False]
    for dim, descending, stable in product(dims, flag, flag):
        # default schema without stable sort
        samples.append(SampleInput(t, args=(dim, descending)))
        # schema with stable sort, no CUDA support yet
        if torch.device(device).type == 'cpu':
            samples.append(
                SampleInput(t, kwargs=dict(dim=dim, descending=descending, stable=stable))
            )

    # Test cases for scalar tensor
    scalar = torch.tensor(1, dtype=dtype, device=device)
    apply_grad(scalar)
    samples.append(SampleInput(scalar))
    samples.append(SampleInput(scalar, args=(0,)))
    samples.append(SampleInput(scalar, args=(0, True)))

    # Test cases for stable sort
    samples.append(SampleInput(scalar, kwargs=dict(stable=True)))
    samples.append(SampleInput(scalar, kwargs=dict(dim=0, stable=True)))
    samples.append(SampleInput(scalar, kwargs=dict(dim=0, descending=True, stable=True)))
    return samples

def sample_inputs_index_fill(op_info, device, dtype, requires_grad, **kwargs):
    samples = []
    t = make_tensor((S, S, S), device, dtype,
                    low=None, high=None,
                    requires_grad=requires_grad)
    fill_val = torch.tensor(-1 + 1j if t.is_complex() else -1)
    # non-contiguous input
    t01 = t.transpose(0, 1)
    t02 = t.transpose(0, 2)
    t12 = t.transpose(1, 2)
    idx = index_variable(1, S, device=device)
    # non-contiguous index
    idx_nonctg = torch.empty_strided((S,), (2,), device=device, dtype=torch.int64)
    idx_nonctg.copy_(idx)
    for d in range(t.dim()):
        for tensor in [t, t01, t02, t12]:
            samples.append(SampleInput(tensor, args=(d, idx, fill_val)))
            samples.append(SampleInput(tensor, args=(d, -idx - 1, fill_val)))
            samples.append(SampleInput(tensor, args=(d, idx_nonctg, fill_val)))

    make_arg = partial(make_tensor, device=device, dtype=dtype, requires_grad=requires_grad)
    index_tensor = partial(torch.tensor, device=device, dtype=torch.long)

    def unique_idx(numel, max_idx):
        # Generate unique random indices vector of `numel`
        # elements in range [0, max_idx).
        indices = random.sample(range(max_idx), numel)
        return index_tensor(indices)

    samples.append(SampleInput(make_arg((S, S)), args=(0, unique_idx(2, S), 2)))
    samples.append(SampleInput(make_arg((S, S)), args=(0, unique_idx(2, S), make_arg(()))))
    samples.append(SampleInput(make_arg((S, S)), args=(0, index_tensor(0), 2)))
    samples.append(SampleInput(make_arg(()), args=(0, index_tensor([0]), 2)))
    samples.append(SampleInput(make_arg(()), args=(0, index_tensor(0), 2)))

    # Duplicate indices
    samples.append(SampleInput(make_arg((S, S)), args=(0, index_tensor([0, 0]), 2)))
    samples.append(SampleInput(make_arg((S, S)), args=(0, index_tensor([0, 0, 2]), make_arg(()))))

    return samples

def sample_inputs_max_min_binary(op_info, device, dtype, requires_grad, **kwargs):
    inputs = []
    args_for_binary_op = (
        ((S, S, S), (S, S, S),),
        ((S, S, S), (S,),),
        ((S,), (S, S, S),),
        ((S, 1, S), (S, S),),
        ((S, S), (S, S),),
        ((), (),),
        ((S, S, S), (),),
        ((), (S, S, S),),
    )
    inputs = list((SampleInput(make_tensor(input_tensor, device, dtype,
                                           low=None, high=None,
                                           requires_grad=requires_grad),
                               args=(make_tensor(other_tensor, device, dtype,
                                                 low=None, high=None,
                                                 requires_grad=requires_grad),),))
                  for input_tensor, other_tensor in args_for_binary_op)
    return inputs

def sample_inputs_adaptive_avg_pool2d(op_info, device, dtype, requires_grad, **kwargs):
    make_arg = partial(make_tensor, device=device, dtype=dtype, requires_grad=requires_grad)

    # Ordered as (input shape, output size)
    cases = (
        ((1, 8, 8, 8), (5, 7)),
        ((2, 8, 8, 8), (None, 7)),
        ((1, 8, 4, 3), (5, None)),
        ((1, 8, 4, 3), (None, None)),
        ((1, 8, 4, 3), (5)),
    )

    def generator():
        for input_shape, output_size in cases:
            yield SampleInput(make_arg(input_shape), args=(output_size,))

    return list(generator())

def sample_inputs_normalize(self, device, dtype, requires_grad, **kwargs):
    make_arg = partial(make_tensor, low=-1, high=1, device=device, dtype=dtype, requires_grad=requires_grad)

    cases: Tuple[Tuple[int], dict] = (  # type: ignore[assignment]
                                     ((2, 1, 4, 5), {'p': 1., 'dim': 2}),
                                     ((2, 3, 4, 5), {'p': 2., 'dim': 1}),
                                     ((1, 2, 4, 5), {'p': 0.5, 'dim': 0}),
                                     ((1, 3, 4, 5), {'p': -1., 'dim': 1}),
                                     ((1, 3, 4, 5), {'p': 0., 'dim': -1}),
                                     ((), {'p': 1.2, 'dim': 0}),
                                     ((2, 3, 4, 5), {}),
                                     ((2, 3, 4, 5), {'eps': 1e-4}))

    def generator():
        for input_shape, kwargs in cases:
            yield SampleInput(make_arg(input_shape), kwargs=kwargs)

    return list(generator())

def sample_inputs_conv_transpose2d(op_info, device, dtype, requires_grad, **kwargs):
    make_arg = partial(make_tensor, device=device, dtype=dtype, requires_grad=requires_grad)

    # Ordered as shapes for input, weight, bias
    # and a dict of values of (stride, padding, output_padding, groups, dilation)
    cases: Tuple[Tuple[int], Tuple[int], Tuple[int], dict] = (  # type: ignore[assignment]
        ((1, 3, 4, 4), (3, 3, 3, 3), (3,),
         {'stride': (2, 2), 'padding': 2, 'output_padding': (1, 1), 'groups': 1}),
        ((2, 2, 4, 4), (2, 2, 4, 5), (4,),
         {'stride': (3, 2), 'padding': (1, 2), 'output_padding': (2, 3), 'groups': 2, 'dilation': (4, 4)}),
        ((1, 1, 4, 5), (1, 1, 4, 3), (1,),
         {'stride': 2, 'padding': 1, 'output_padding': 1, 'groups': 1, 'dilation': (2, 3)}),
        ((1, 1, 4, 3), (1, 2, 3, 4), None,
         {'stride': 2, 'padding': 1, 'output_padding': 1, 'groups': 1}),
        ((1, 4, 5, 5), (4, 8, 3, 3), None,
         {})
    )

    def generator():
        for input_shape, weight, bias, kwargs in cases:
            yield SampleInput(make_arg(input_shape), args=(
                make_arg(weight),
                make_arg(bias) if bias is not None else bias
            ), kwargs=kwargs)

    return list(generator())

def sample_inputs_hardswish(self, device, dtype, requires_grad):
    N = 5
    # make sure we are testing -3 -> 3 range. default is -10 -> 10 so maybe unnecessary ?
    tensors = [SampleInput(make_tensor((N * 2, N * 2), device=device, dtype=dtype,
               requires_grad=requires_grad, low=-5, high=5)) for _ in range(1, N)]
    return tensors

def sample_inputs_gelu(self, device, dtype, requires_grad):
    N = 5
    tensors = [SampleInput(make_tensor((N * 2, N * 2), device=device, dtype=dtype,
               requires_grad=requires_grad, low=-3, high=3)) for _ in range(1, N)]
    return tensors

def sample_inputs_max_min_reduction_with_dim(op_info, device, dtype, requires_grad, **kwargs):
    inputs = []
    args_for_reduction_with_dim = (
        ((S, S, S), (1,),),
        ((S, S, S), (1, True, ),),
        ((), (0,),),
        ((), (0, True,),),
    )
    inputs = list((SampleInput(make_tensor(input_tensor, device, dtype,
                                           low=None, high=None,
                                           requires_grad=requires_grad),
                               args=args,))
                  for input_tensor, args in args_for_reduction_with_dim)
    return inputs

def sample_inputs_max_min_reduction_no_dim(op_info, device, dtype, requires_grad, **kwargs):
    inputs = []
    inputs.append(SampleInput(make_tensor((S, S, S), device, dtype,
                                          low=None, high=None,
                                          requires_grad=requires_grad),))
    inputs.append(SampleInput(make_tensor((), device, dtype,
                                          low=None, high=None,
                                          requires_grad=requires_grad),))
    return inputs

def sample_inputs_reduction_quantile(op_info, device, dtype, requires_grad):
    test_quantiles = (0.5, make_tensor((2,), device, dtype, low=0, high=1))
    test_interpolations = ['linear', 'midpoint']

    inputs = []
    for quantiles in test_quantiles:
        for t in _generate_reduction_inputs(device, dtype, requires_grad):
            # Add case without dim and keepdim kwargs
            inputs.append(SampleInput(t, args=(quantiles,)))
            for kwargs in _generate_reduction_kwargs(t.ndim, supports_multiple_dims=False):
                # Interpolation kwarg for now is only supported when providing both dim and keepdim
                kwargs.setdefault('dim', 0)
                kwargs.setdefault('keepdim', False)
                for interpolation in test_interpolations:
                    kwargs['interpolation'] = interpolation
                    inputs.append(SampleInput(t, args=(quantiles,), kwargs=kwargs))

    return inputs

def sample_inputs_leaky_relu(op_info, device, dtype, requires_grad):
    N = 10
    tensors = [SampleInput(make_tensor((N, N), device=device, dtype=dtype,
               requires_grad=requires_grad)) for _ in range(1, N)]
    return tensors

def sample_inputs_avgpool2d(op_info, device, dtype, requires_grad, **kwargs):
    make_arg = partial(make_tensor, device=device, dtype=dtype, requires_grad=requires_grad)

    # Order: input_shape, kernel_size, stride, padding, ceil_mode, count_include_pad, divisor_override
    cases = (((1, 3, 9, 9), 3, 1, 1, True, False, 2),
             ((1, 3, 9, 9), (4, 4), (2, 3), 1, True, False, 2),
             ((1, 3, 9, 9), (6, 6), (3, 3), (2, 3), True, True, 2),
             ((2, 3, 9, 9), (3, 3), (1, 1), (1, ), True, False, 2),
             ((1, 1, 4, 4), (2, 2), (), (0, ), False, True, -2),
             ((1, 2, 6, 6), (4, 4), (2, 2), (2, ), True, True, None))

    def generator():
        for input_shape, kernel_size, stride, padding, ceil_mode, count_include_pad, divisor_override in cases:
            yield SampleInput(make_arg(input_shape),
                              args=(kernel_size, stride, padding, ceil_mode, count_include_pad, divisor_override))
        # Case with just input_shape and kernel_size
        yield SampleInput(make_arg((1, 3, 9, 9)), args=((3, 3)))

    return list(generator())

def sample_inputs_topk(op_info, device, dtype, requires_grad, **kwargs):
    def get_tensor_input(size):
        return make_tensor(size, device, dtype, requires_grad=requires_grad)

    inputs = []
    inputs.append(SampleInput(get_tensor_input((S, M, S)), args=(3,)))
    inputs.append(SampleInput(get_tensor_input((S, M, S)), args=(3, 1)))
    inputs.append(SampleInput(get_tensor_input((S, M, S)), args=(3, -2)))
    inputs.append(SampleInput(get_tensor_input((S, M, S)), args=(3, 1, True)))
    inputs.append(SampleInput(get_tensor_input((S, M, S)), args=(3, -2, True)))
    inputs.append(SampleInput(get_tensor_input((S, M, S)), args=(3, 1, True, True)))
    inputs.append(SampleInput(get_tensor_input((S, M, S)), args=(3, -2, True, True)))

    inputs.append(SampleInput(get_tensor_input(()), args=(1,)))
    inputs.append(SampleInput(get_tensor_input(()), args=(1, 0)))
    inputs.append(SampleInput(get_tensor_input(()), args=(1, -1)))
    inputs.append(SampleInput(get_tensor_input(()), args=(1, 0, True)))
    inputs.append(SampleInput(get_tensor_input(()), args=(1, -1, True)))
    inputs.append(SampleInput(get_tensor_input(()), args=(1, 0, True, True)))
    inputs.append(SampleInput(get_tensor_input(()), args=(1, -1, True, True)))

    return inputs

def sample_inputs_outer(op_info, device, dtype, requires_grad, **kwargs):
    inputs = []
    arg_a = make_tensor((S,), device, dtype, requires_grad=requires_grad)
    arg_b = make_tensor((M,), device, dtype, requires_grad=requires_grad)
    inputs.append(SampleInput(arg_a, args=(arg_b,)))
    return inputs

def sample_inputs_dist(op_info, device, dtype, requires_grad):
    make_arg = partial(make_tensor, device=device, dtype=dtype, requires_grad=requires_grad)
    sizes = ((S, S, S), (S,), (S, 1, S), (), (S, S))
    ps = (2, 4)

    def generate_samples():
        for size_x, size_y, p in product(sizes, sizes, ps):
            yield SampleInput(make_arg(size_x), args=(make_arg(size_y), p))

    return list(generate_samples())

# Missing to test the nondeterminism of the operation
# https://github.com/pytorch/pytorch/issues/53352
def sample_inputs_index_copy(op_info, device, dtype, requires_grad, **kwargs):
    def make_arg(shape, low=None, high=None, dtype=dtype):
        return make_tensor(shape, device=device, dtype=dtype,
                           low=low, high=high,
                           requires_grad=requires_grad)

    t = make_arg((S, S))
    s = make_arg((S, S))
    # non-contiguous input
    t01 = t.transpose(0, 1)
    # non-contiguous input
    s01 = s.transpose(0, 1)

    # idx is a permutation of 0...S-1 for this function to be deterministic
    idx = torch.randperm(S, device=device, dtype=torch.int64)
    # non-contiguous index
    idx_nonctg = torch.repeat_interleave(idx, 2, dim=-1)[::2]
    # index_copy_ does not support negative indices
    # idx_neg = -idx - 1
    samples = [SampleInput(tensor, args=(1, idx, source))
               for tensor, idx, source in product([t, t01], [idx, idx_nonctg], [s, s01])]

    # Add scalar cases
    scalar_sizes = [(), (1,)]
    ts = (make_arg(size) for size in scalar_sizes)
    idxs = (make_arg(size, dtype=torch.int64, low=0, high=1) for size in scalar_sizes)
    ss = (make_arg(size) for size in scalar_sizes)

    samples.extend(SampleInput(t, args=(0, idx, s)) for t, idx, s in product(ts, idxs, ss))
    return samples

def sample_inputs_mode(op_info, device, dtype, requires_grad):
    inputs = []
    args = (
        ((S, S, S), (),),
        ((S, S, S), (1, ),),
        ((S, S, S), (1, True, ),),
        ((), (),),
        ((), (0,),),
        ((), (0, True,),),
    )
    inputs = list((SampleInput(make_tensor(input_tensor, device, dtype,
                                           low=None, high=None,
                                           requires_grad=requires_grad),
                               args=args,))
                  for input_tensor, args in args)
    return inputs

# Missing to test the nondeterminism of the operation
# https://github.com/pytorch/pytorch/issues/53352
def sample_inputs_put(op_info, device, dtype, requires_grad):
    make_arg = partial(make_tensor, dtype=dtype, device=device, requires_grad=requires_grad)
    make_idx = partial(make_tensor, low=0, dtype=torch.int64, device=device, requires_grad=False)

    S = 3

    def gen_inputs():
        # Generic inputs
        tgt_gen = (make_arg((S, S), noncontiguous=not ctg) for ctg in (True, False))
        src_gen = (make_arg((S,), noncontiguous=not ctg) for ctg in (True, False))
        idx = torch.randperm(S * S, device=device, dtype=torch.int64)[:S]
        idx_nonctg = torch.repeat_interleave(idx, 2, dim=-1)[::2]
        idx_neg = -idx - 1
        idx_list = [idx, idx_nonctg, idx_neg]
        for tgt, idx, src, acc in product(tgt_gen, idx_list, src_gen, (True, False)):
            yield SampleInput(input=tgt, args=(idx, src, acc))

        # Scalar cases
        scalar_sizes = [(), (1,)]
        tgt_gen = (make_arg(size) for size in scalar_sizes)
        idx_gen = (make_idx(size, high=1) for size in scalar_sizes)
        src_gen = (make_arg(size) for size in scalar_sizes)
        for tgt, idx, src, acc in product(tgt_gen, idx_gen, src_gen, (True, False)):
            yield SampleInput(input=tgt, args=(idx, src, acc))

        # Empty cases
        tgt_sizes = [(0,), (), (1,), (3, 2)]
        tgt_gen = (make_arg(size) for size in tgt_sizes)
        idx = make_idx((0,), high=1)
        src = make_arg((0,))
        for tgt, acc in product(tgt, (True, False)):
            yield SampleInput(input=tgt, args=(idx, src, acc))

    return list(gen_inputs())

def sample_inputs_take(op_info, device, dtype, requires_grad):
    make_arg = partial(make_tensor, dtype=dtype, device=device, requires_grad=requires_grad)
    make_idx = partial(make_tensor, low=0, dtype=torch.int64, device=device, requires_grad=False)

    S = 3

    def gen_inputs():
        # Generic inputs: take S elements out of S * S
        src_gen = (make_arg((S, S), noncontiguous=not ctg) for ctg in (True, False))
        idx = make_idx((S,), high=S * S)
        idx_nonctg = make_idx((S,), high=S * S, noncontiguous=True)
        idx_neg = -idx - 1
        idx_list = [idx, idx_nonctg, idx_neg]
        for src, idx in product(src_gen, idx_list):
            yield SampleInput(input=src, args=(idx,))

        # Scalar cases
        scalar_sizes = [(), (1,)]
        src_gen = (make_arg(size) for size in scalar_sizes)
        idx_gen = (make_idx(size, high=1) for size in scalar_sizes)
        for src, idx in product(src_gen, idx_gen):
            yield SampleInput(input=src, args=(idx,))

        # Empty cases
        src_sizes = [(0,), (), (1,), (3, 2)]
        src_gen = (make_arg(size) for size in src_sizes)
        idx = make_idx((0,), high=1)
        for src in src_gen:
            yield SampleInput(input=src, args=(idx,))

    return list(gen_inputs())

def sample_movedim_moveaxis(op_info, device, dtype, requires_grad):
    return (
        SampleInput(
            make_tensor((4, 3, 2, 1), device, dtype, low=None, high=None, requires_grad=requires_grad),
            args=([0, 1, 2, 3], [3, 2, 1, 0])),
        SampleInput(
            make_tensor((4, 3, 2, 1), device, dtype, low=None, high=None, requires_grad=requires_grad),
            args=([0, -1, -2, -3], [-3, -2, -1, -0]))
    )


def sample_repeat_tile(op_info, device, dtype, requires_grad, **kwargs):
    rep_dims = ((), (0, ), (1, ), (0, 2), (1, 1), (2, 3), (2, 3, 2), (0, 2, 3), (2, 1, 1, 1),)
    shapes = ((), (0,), (2,), (3, 0), (3, 2), (3, 0, 1))

    if requires_grad:
        # Tests for variant_consistency_jit, grad, gradgrad
        # are slower. Use smaller bags of `rep_dims` and `shapes`
        # in this case.
        rep_dims = ((), (0, ), (0, 2), (1, 1), (2, 3), (1, 3, 2), (3, 1, 1))  # type: ignore[assignment]
        shapes = ((), (0,), (2,), (3, 2))  # type: ignore[assignment]

    tensors = [make_tensor(shape, device, dtype,
                           low=None, high=None,
                           requires_grad=requires_grad) for shape in shapes]

    samples = []
    for rep_dim, tensor in product(rep_dims, tensors):
        for t in (tensor, tensor.T):
            if op_info.name == 'repeat' and len(rep_dim) >= t.dim():
                # `torch.repeat` errors for `len(rep_dims) < t.dim()`,
                # so we filter such combinations.
                samples.append(SampleInput(t, args=(rep_dim,),))
            elif op_info.name == 'tile':
                samples.append(SampleInput(t, args=(rep_dim,),))

    return samples


def sample_inputs_narrow(op_info, device, dtype, requires_grad, **kwargs):
    shapes_and_args = (
        ((S, S, S), (1, 2, 2)),
        ((S, S, S), (-1, 2, 2)),
        ((S, S, S), (1, 0, 0)),
        ((S, S, S), (-1, 0, 0)),
    )

    def generator():
        for shape, args in shapes_and_args:
            tensor = make_tensor(shape, device, dtype, low=None, high=None,
                                 requires_grad=requires_grad)
            yield SampleInput(tensor, args=args)

    return list(generator())

def sample_trapezoid(op_info, device, dtype, requires_grad, **kwargs):
    y_shape_x_shape_and_kwargs = [
        ((2, 3), (2, 3), {}),
        ((2, 3), (2, 3), {'dim': 1}),
        ((6,), (6,), {}),
        ((6,), None, {}),
        # When 'trapezoid' is called with an empty input, it does not produce an output with requires_grad
        # See Issue #{61619}
        # ((6,0), (6,0), {}),
        ((2, 3), (1, 3), {}),
        ((3, 3), (3, 3), {}),
        ((3, 3), (3, 3), {'dim': -2}),
        ((5,), None, {'dx': 2.0}),
        ((2, 2), None, {'dx': 3.0})
    ]
    samples = []
    for y_shape, x_shape, kwarg in y_shape_x_shape_and_kwargs:
        y_tensor = make_tensor(y_shape, device, dtype, low=None, high=None,
                               requires_grad=requires_grad)
        if x_shape is not None:
            x_tensor = make_tensor(x_shape, device, dtype, low=None, high=None,
                                   requires_grad=requires_grad)
            samples.append(SampleInput(y_tensor, args=(x_tensor,), kwargs=kwarg))
        else:
            samples.append(SampleInput(y_tensor, kwargs=kwarg))
    return samples

def sample_cumulative_trapezoid(op_info, device, dtype, requires_grad, **kwargs):

    y_shape_x_shape_and_kwargs = [
        ((2, 3), (2, 3), {}),
        ((2, 3), (2, 3), {'dim': 1}),
        ((6,), (6,), {}),
        ((6,), None, {}),
        # When 'cumulative_trapezoid' is called with an empty input, it does not produce an output with requires_grad
        # See Issue #{61619}
        # ((6,0), (6,0), {}),
        ((2, 3), (1, 3), {}),
        ((3, 3), (3, 3), {}),
        ((3, 3), (3, 3), {'dim': -2}),
        ((5,), None, {'dx': 2.0}),
        ((2, 2), None, {'dx': 3.0})
    ]
    samples = []
    for y_shape, x_shape, kwarg in y_shape_x_shape_and_kwargs:
        y_tensor = make_tensor(y_shape, device, dtype, low=None, high=None,
                               requires_grad=requires_grad)
        if x_shape is not None:
            x_tensor = make_tensor(x_shape, device, dtype, low=None, high=None,
                                   requires_grad=requires_grad)
            samples.append(SampleInput(y_tensor, args=(x_tensor,), kwargs=kwarg))
        else:
            samples.append(SampleInput(y_tensor, kwargs=kwarg))
    return samples

def sample_unsqueeze(op_info, device, dtype, requires_grad, **kwargs):
    shapes_and_axes = [
        ((3, 4, 5), 0),
        ((3, 4, 5), 1),
        ((3, 4, 5), 3),
        ((3, 4, 5), -1),
        ((3, 4, 5), -3),
        ((), 0)
    ]

    samples = []
    for shape, axis in shapes_and_axes:
        tensor = make_tensor(shape, device, dtype, low=None, high=None,
                             requires_grad=requires_grad)
        samples.append(SampleInput(tensor, args=(axis,),))

    return samples


def sample_inputs_nn_unfold(op_info, device, dtype, requires_grad, **kwargs):
    shapes = ((0, 1, 5, 5), (1, 1, 5, 5), (2, 3, 5, 5))
    kernel_sizes = (2, (2, 2), (3, 3))
    dilations = (1, 2, (1, 2))
    paddings = (0, 1, (1, 1))
    strides = (1, 2, (1, 2))

    def generator():
        cases = product(shapes, kernel_sizes, dilations, paddings, strides)
        for shape, kernel_size, dilation, padding, stride in cases:
            tensor = make_tensor(shape, device, dtype, requires_grad=requires_grad)
            yield SampleInput(tensor, args=(kernel_size, dilation, padding, stride))

        # With default args
        yield SampleInput(make_tensor((1, 1, 5, 5), device, dtype, requires_grad=requires_grad),
                          args=((3, 3),))

    return list(generator())


def sample_inputs_squeeze(op_info, device, dtype, requires_grad, **kwargs):
    shapes_and_args = (
        ((S, 1, S, 1), ()),
        ((1, 1, 1, 1), ()),
        ((S, 1, S, 1), (1,)),
        ((S, 1, S, 1), (-1,)),
        ((S, 1, S, 1), (2,)),
        ((S, 1, S, 1), (-2,)),
        ((), (0, )),
    )

    def generator():
        for shape, args in shapes_and_args:
            tensor = make_tensor(shape, device, dtype, low=None, high=None,
                                 requires_grad=requires_grad)

            yield SampleInput(tensor, args=args)

    return list(generator())


def sample_inputs_nn_pad(op_info, device, dtype, requires_grad, mode, **kwargs):
    assert mode in ('constant', 'reflect', 'replicate', 'circular')
    if mode in ['reflect', 'replicate']:
        cases: tuple = (  # ignore
            ((1, 3), (1, 2)),
            ((1, 3), (0, 1)),
            ((0, 3, 3), (1, 2)),
            ((0, 3, 3), (0, 1)),
            ((1, 3, 3), (1, 2)),
            ((1, 3, 3), (0, 1)),
            ((1, 3, 3), (0, 2, 0, 1)),
            ((0, 3, 3, 3), (0, 2, 0, 1)),
            ((3, 3, 5, 5), (0, 2, 0, 1)),
            ((3, 3, 5, 5), (1, 1, 1, 1, 1, 1)),
            ((1, 3, 3, 3, 3), (1, 1, 1, 1, 1, 1)),
            ((1, 3, 4, 4), (-1, 1, -2, 1)),
        )
    elif mode == 'constant':
        cases = (
            ((1, 3), (1, 2)),
            ((1, 3), (0, 1)),
            ((1, 3), (0, 2, 0, 1)),
            ((0, 3, 3), (1, 2)),
            ((0, 3, 3), (0, 1)),
            ((0, 3, 3), (0, 2, 0, 1)),
            ((0, 3, 3), (1, 1, 1, 1, 1, 1)),
            ((1, 3, 3), (1, 2)),
            ((1, 3, 3), (0, 1)),
            ((1, 3, 3), (0, 2, 0, 1)),
            ((1, 3, 3), (1, 1, 1, 1, 1, 1)),
            ((0, 3, 3, 3), (1, 2)),
            ((0, 3, 3, 3), (0, 1)),
            ((0, 3, 3, 3), (0, 2, 0, 1)),
            ((0, 3, 3, 3), (1, 1, 1, 1, 1, 1)),
            ((3, 3, 5, 5), (1, 2)),
            ((3, 3, 5, 5), (0, 1)),
            ((3, 3, 5, 5), (0, 2, 0, 1)),
            ((3, 3, 5, 5), (1, 1, 1, 1, 1, 1)),
            ((1, 3, 3, 3, 3), (1, 2)),
            ((1, 3, 3, 3, 3), (0, 1)),
            ((1, 3, 3, 3, 3), (0, 2, 0, 1)),
            ((1, 3, 3, 3, 3), (1, 1, 1, 1, 1, 1)),
            ((1, 3, 4, 4), (-1, 1, -2, 1)),
        )
    else:  # mode == 'circular'
        if dtype == torch.bool:
            # test_dtypes fails on ASAN with for the case ab
            # runtime error: load of value 190, which is not a valid value for type 'bool'
            # Reference: https://github.com/pytorch/pytorch/pull/62814#issuecomment-894156562
            # Reference Issue: https://github.com/pytorch/pytorch/issues/63034
            cases = (
                ((2, 3, 3), (1, 2)),
                ((1, 3, 3), (1, 2)),
            )
        else:
            cases = (
                ((0, 3, 3), (1, 2)),
                ((0, 3, 3), (0, 1)),
                ((1, 3, 3), (1, 2)),
                ((1, 3, 3), (0, 1)),
                ((0, 3, 3, 3), (0, 2, 0, 1)),
                ((3, 3, 5, 5), (0, 2, 0, 1)),
                ((1, 3, 3, 3, 3), (1, 1, 1, 1, 1, 1)),
                ((1, 3, 4, 4), (-1, 1, -2, 1)),
            )

    make_inp = partial(make_tensor, device=device, dtype=dtype, requires_grad=requires_grad)

    def generator():
        if mode == 'constant':
            # Default args
            yield SampleInput(make_inp((1, 3, 3)), args=((2, 2),))

        if mode in ['reflect', 'replicate', 'circular']:
            for shape, pad in cases:
                yield SampleInput(make_inp(shape), args=(pad, mode))
        else:  # mode == 'constant'
            for pad_value in (1., 2.):
                for shape, pad in cases:
                    yield SampleInput(make_inp(shape), args=(pad, mode, pad_value))

    return list(generator())


# TODO: reconcile with torch.linalg.det and torch.linalg.slogdet
# Creates matrices with a positive nonzero determinant
def sample_inputs_logdet(op_info, device, dtype, requires_grad, **kwargs):
    def make_nonzero_det(A, *, sign=1, min_singular_value=0.1, **kwargs):
        u, s, vh = torch.linalg.svd(A, full_matrices=False)
        s.clamp_(min=min_singular_value)
        A = (u * s.unsqueeze(-2)) @ vh
        det = A.det()
        if sign is not None:
            if A.dim() == 2:
                if (det < 0) ^ (sign < 0):
                    A[0, :].neg_()
            else:
                cond = ((det < 0) ^ (sign < 0)).nonzero()
                if cond.size(0) > 0:
                    for i in range(cond.size(0)):
                        A[list(cond[i])][0, :].neg_()
        return A

    samples = []

    # cases constructed using make_tensor()
    tensor_shapes = (
        (S, S),
        (1, 1),
        (3, 3, S, S),
        (3, 3, 1, 1)
    )

    for shape in tensor_shapes:
        t = make_tensor(shape, device=device, dtype=dtype)
        d = make_nonzero_det(t).requires_grad_(requires_grad)
        samples.append(SampleInput(d))

    # cases constructed using:
    #  1) make_symmetric_matrices
    #  2) make_symmetric_pd_matrices
    #  3) make_fullrank_matrices_with_distinct_singular_values
    symmetric_shapes = (
        (S, S),
        (3, S, S),
    )


    def _helper(constructor, *shape, **kwargs):
        t = constructor(*shape, device=device, dtype=dtype)
        d = make_nonzero_det(t, **kwargs).requires_grad_(requires_grad)
        samples.append(SampleInput(d))

    for shape in symmetric_shapes:
        _helper(make_symmetric_matrices, *shape)
        _helper(make_symmetric_pd_matrices, *shape)
        _helper(make_fullrank_matrices_with_distinct_singular_values, *shape, min_singular_value=0)

    return tuple(samples)

def np_unary_ufunc_integer_promotion_wrapper(fn):
    # Wrapper that passes PyTorch's default scalar
    #   type as an argument to the wrapped NumPy
    #   unary ufunc when given an integer input.
    #   This mimicks PyTorch's integer->floating point
    #   type promotion.
    #
    # This is necessary when NumPy promotes
    #   integer types to double, since PyTorch promotes
    #   integer types to the default scalar type.

    # Helper to determine if promotion is needed
    def is_integral(dtype):
        return dtype in [np.bool_, bool, np.uint8, np.int8, np.int16, np.int32, np.int64]

    @wraps(fn)
    def wrapped_fn(x):
        # As the default dtype can change, acquire it when function is called.
        # NOTE: Promotion in PyTorch is from integer types to the default dtype
        np_dtype = torch_to_numpy_dtype_dict[torch.get_default_dtype()]

        if is_integral(x.dtype):
            return fn(x.astype(np_dtype))
        return fn(x)

    return wrapped_fn

def sample_inputs_spectral_ops(self, device, dtype, requires_grad=False, **kwargs):
    nd_tensor = make_tensor((S, S + 1, S + 2), device, dtype, low=None, high=None,
                            requires_grad=requires_grad)
    tensor = make_tensor((31,), device, dtype, low=None, high=None,
                         requires_grad=requires_grad)

    if self.ndimensional:
        return [
            SampleInput(nd_tensor, kwargs=dict(s=(3, 10), dim=(1, 2), norm='ortho')),
            SampleInput(nd_tensor, kwargs=dict(norm='ortho')),
            SampleInput(nd_tensor, kwargs=dict(s=(8,))),
            SampleInput(tensor),

            *(SampleInput(nd_tensor, kwargs=dict(dim=dim))
                for dim in [-1, -2, -3, (0, -1)]),
        ]
    else:
        return [
            SampleInput(nd_tensor, kwargs=dict(n=10, dim=1, norm='ortho')),
            SampleInput(nd_tensor, kwargs=dict(norm='ortho')),
            SampleInput(nd_tensor, kwargs=dict(n=7)),
            SampleInput(tensor),

            *(SampleInput(nd_tensor, kwargs=dict(dim=dim))
                for dim in [-1, -2, -3]),
        ]

# Metadata class for Fast Fourier Transforms in torch.fft.
class SpectralFuncInfo(OpInfo):
    """Operator information for torch.fft transforms. """

    def __init__(self,
                 name,  # the string name of the function
                 *,
                 ref=None,  # Reference implementation (probably in np.fft namespace)
                 dtypes=floating_and_complex_types(),
                 ndimensional: bool,  # Whether dim argument can be a tuple
                 sample_inputs_func=sample_inputs_spectral_ops,
                 decorators=None,
                 **kwargs):
        decorators = list(decorators) if decorators is not None else []
        decorators += [
            skipCPUIfNoFFT,
            skipCUDAIfRocm,
        ]

        super().__init__(name=name,
                         dtypes=dtypes,
                         decorators=decorators,
                         sample_inputs_func=sample_inputs_func,
                         **kwargs)
        self.ref = ref if ref is not None else _getattr_qual(np, name)
        self.ndimensional = ndimensional


class ShapeFuncInfo(OpInfo):
    """Early version of a specialized OpInfo for Shape manipulating operations like tile and roll"""
    def __init__(self,
                 name,  # the string name of the function
                 *,
                 ref,  # a reference function
                 dtypes=floating_types(),
                 dtypesIfCPU=None,
                 dtypesIfCUDA=None,
                 dtypesIfROCM=None,
                 sample_inputs_func=None,
                 **kwargs):
        super(ShapeFuncInfo, self).__init__(name,
                                            dtypes=dtypes,
                                            dtypesIfCPU=dtypesIfCPU,
                                            dtypesIfCUDA=dtypesIfCUDA,
                                            dtypesIfROCM=dtypesIfROCM,
                                            sample_inputs_func=sample_inputs_func,
                                            **kwargs)
        self.ref = ref

def sample_inputs_foreach(self, device, dtype, N, *, noncontiguous=False, same_size=False):
    if same_size:
        return [make_tensor((N, N), device, dtype, noncontiguous=noncontiguous) for _ in range(N)]
    else:
        return [make_tensor((N - i, N - i), device, dtype, noncontiguous=noncontiguous) for i in range(N)]


def get_foreach_method_names(name):
    # get torch inplace reference function
    op_name = "_foreach_" + name
    inplace_op_name = "_foreach_" + name + "_"

    op = getattr(torch, op_name, None)
    inplace_op = getattr(torch, inplace_op_name, None)

    ref = getattr(torch, name, None)
    ref_inplace = getattr(torch.Tensor, name + "_", None)
    return op, inplace_op, ref, ref_inplace

class ForeachFuncInfo(OpInfo):
    """Early version of a specialized OpInfo for foreach functions"""
    def __init__(self,
                 name,
                 dtypes=floating_and_complex_types(),
                 dtypesIfCPU=all_types_and_complex(),
                 dtypesIfCUDA=floating_and_complex_types_and(torch.half),
                 dtypesIfROCM=None,
                 safe_casts_outputs=True,
                 supports_alpha_param=False,
                 sample_inputs_func=sample_inputs_foreach,
                 **kwargs):
        super().__init__(
            "_foreach_" + name,
            dtypes=dtypes,
            dtypesIfCPU=dtypesIfCPU,
            dtypesIfCUDA=dtypesIfCUDA,
            dtypesIfROCM=dtypesIfROCM,
            safe_casts_outputs=safe_casts_outputs,
            sample_inputs_func=sample_inputs_func,
            **kwargs
        )

        foreach_method, foreach_method_inplace, torch_ref_method, torch_ref_inplace = get_foreach_method_names(name)
        self.method_variant = foreach_method
        self.inplace_variant = foreach_method_inplace
        self.ref = torch_ref_method
        self.ref_inplace = torch_ref_inplace
        self.supports_alpha_param = supports_alpha_param


def sample_inputs_linalg_cholesky_inverse(op_info, device, dtype, requires_grad=False):
    # Generate Cholesky factors of positive-definite (non-singular) Hermitian (symmetric) matrices
    from torch.testing._internal.common_utils import random_hermitian_pd_matrix
    inputs = (
        torch.zeros(0, 0, dtype=dtype, device=device),  # 0x0 matrix
        torch.zeros(0, 2, 2, dtype=dtype, device=device),  # zero batch of matrices
        random_hermitian_pd_matrix(S, dtype=dtype, device=device),  # single matrix
        random_hermitian_pd_matrix(S, 2, dtype=dtype, device=device),  # batch of matrices
    )
    test_cases = (torch.linalg.cholesky(a) for a in inputs)
    out = []
    for a in test_cases:
        a.requires_grad = requires_grad
        out.append(SampleInput(a))
        out.append(SampleInput(a, kwargs=dict(upper=True)))
    return out

def sample_inputs_linalg_lstsq(op_info, device, dtype, requires_grad=False, **kwargs):
    from torch.testing._internal.common_utils import random_well_conditioned_matrix
    out = []
    for batch in ((), (3,), (3, 3)):
        shape = batch + (3, 3)
        # NOTE: inputs are not marked with `requires_grad` since
        # linalg_lstsq is not differentiable
        a = random_well_conditioned_matrix(*shape, dtype=dtype, device=device)
        b = make_tensor(shape, device, dtype, low=None, high=None)
        out.append(SampleInput(a, args=(b,)))
    return out

def sample_inputs_householder_product(op_info, device, dtype, requires_grad, **kwargs):
    """
    This function generates input for torch.linalg.householder_product (torch.orgqr).
    The first argument should be a square matrix or batch of square matrices, the second argument is a vector or batch of vectors.
    Empty, square, rectangular, batched square and batched rectangular input is generated.
    """
    # Each column of the matrix is getting multiplied many times leading to very large values for
    # the Jacobian matrix entries and making the finite-difference result of grad check less accurate.
    # That's why gradcheck with the default range [-9, 9] fails and [-2, 2] is used here.
    samples = (
        SampleInput(make_tensor((S, S), device, dtype, low=-2, high=2, requires_grad=requires_grad),
                    args=(make_tensor((S,), device, dtype, low=-2, high=2, requires_grad=requires_grad),)),

        SampleInput(make_tensor((S + 1, S), device, dtype, low=-2, high=2, requires_grad=requires_grad),
                    args=(make_tensor((S,), device, dtype, low=-2, high=2, requires_grad=requires_grad),)),

        SampleInput(make_tensor((2, 1, S, S), device, dtype, low=-2, high=2, requires_grad=requires_grad),
                    args=(make_tensor((2, 1, S,), device, dtype, low=-2, high=2, requires_grad=requires_grad),)),

        SampleInput(make_tensor((2, 1, S + 1, S), device, dtype, low=-2, high=2, requires_grad=requires_grad),
                    args=(make_tensor((2, 1, S,), device, dtype, low=-2, high=2, requires_grad=requires_grad),)),

        SampleInput(make_tensor((0, 0), device, dtype, low=None, high=None, requires_grad=requires_grad),
                    args=(make_tensor((0,), device, dtype, low=None, high=None, requires_grad=requires_grad),)),

        SampleInput(make_tensor((S, S), device, dtype, low=-2, high=2, requires_grad=requires_grad),
                    args=(make_tensor((0,), device, dtype, low=None, high=None, requires_grad=requires_grad),)),
    )

    return samples

def sample_inputs_ormqr(op_info, device, dtype, requires_grad):
    # create a helper function wrapping `make_tensor`
    make_input = partial(make_tensor, dtype=dtype, device=device, requires_grad=requires_grad)

    def gen_inputs():
        batches = [(), (0, ), (2, ), (2, 1)]
        ns = [5, 2, 0]
        tf = [True, False]
        for batch, (m, n), left, transpose in product(batches, product(ns, ns), tf, tf):
            reflectors = make_input((*batch, m, n))
            tau = make_input((*batch, min(m, n)))
            other_matrix_shape = (m, n) if left else (n, m)
            other = make_input((*batch, *other_matrix_shape))
            kwargs = {"left": left, "transpose": transpose}
            yield SampleInput(reflectors, args=(tau, other,), kwargs=kwargs)

    return tuple(gen_inputs())

def sample_inputs_linalg_cholesky(op_info, device, dtype, requires_grad=False, **kwargs):
    """
    This function generates always positive-definite input for torch.linalg.cholesky using
    random_hermitian_pd_matrix.
    The input is generated as the itertools.product of 'batches' and 'ns'.
    In total this function generates 8 SampleInputs
    'batches' cases include:
        () - single input,
        (0,) - zero batched dimension,
        (2,) - batch of two matrices,
        (1, 1) - 1x1 batch of matrices
    'ns' gives 0x0 and 5x5 matrices.
    Zeros in dimensions are edge cases in the implementation and important to test for in order to avoid unexpected crashes.
    """
    from torch.testing._internal.common_utils import random_hermitian_pd_matrix

    batches = [(), (0, ), (2, ), (1, 1)]
    ns = [5, 0]
    out = []
    for batch, n in product(batches, ns):
        a = random_hermitian_pd_matrix(n, *batch, dtype=dtype, device=device)
        a.requires_grad = requires_grad
        out.append(SampleInput(a))
    return out

def sample_inputs_symeig(op_info, device, dtype, requires_grad=False):
    out = sample_inputs_linalg_invertible(op_info, device, dtype, requires_grad)

    for o in out:
        o.kwargs = {"upper": bool(np.random.choice([True, False])),
                    "eigenvectors": True}
        # A gauge-invariant function
        o.output_process_fn_grad = lambda output: (output[0], abs(output[1]))
    return out

def sample_inputs_linalg_eig(op_info, device, dtype, requires_grad=False):
    """
    This function generates input for torch.linalg.eigh with UPLO="U" or "L" keyword argument.
    """
    def out_fn(output):
        return output[0], abs(output[1])

    samples = sample_inputs_linalg_invertible(op_info, device, dtype, requires_grad)
    for sample in samples:
        sample.output_process_fn_grad = out_fn

    return samples

def sample_inputs_linalg_eigh(op_info, device, dtype, requires_grad=False, **kwargs):
    """
    This function generates input for torch.linalg.eigh/eigvalsh with UPLO="U" or "L" keyword argument.
    """
    def out_fn(output):
        if isinstance(output, tuple):
            # eigh function
            return output[0], abs(output[1])
        else:
            # eigvalsh function
            return output

    samples = sample_inputs_linalg_invertible(op_info, device, dtype, requires_grad)
    for sample in samples:
        sample.kwargs = {"UPLO": np.random.choice(["L", "U"])}
        sample.output_process_fn_grad = out_fn

    return samples


def sample_inputs_linalg_slogdet(op_info, device, dtype, requires_grad=False):
    def out_fn(output):
        return output[1]

    samples = sample_inputs_linalg_invertible(op_info, device, dtype, requires_grad)
    for sample in samples:
        sample.output_process_fn_grad = out_fn

    return samples


def sample_inputs_linalg_pinv_hermitian(op_info, device, dtype, requires_grad=False, **kwargs):
    """
    This function generates input for torch.linalg.pinv with hermitian=True keyword argument.
    """
    out = sample_inputs_linalg_invertible(op_info, device, dtype, requires_grad, **kwargs)
    for o in out:
        o.kwargs = {"hermitian": True}
    return out

def sample_inputs_linalg_solve(op_info, device, dtype, requires_grad=False, vector_rhs_allowed=True, **kwargs):
    """
    This function generates always solvable input for torch.linalg.solve
    Using random_fullrank_matrix_distinct_singular_value gives a non-singular (=invertible, =solvable) matrices 'a'.
    The first input to torch.linalg.solve is generated as the itertools.product of 'batches' and 'ns'.
    The second input is generated as the product of 'batches', 'ns' and 'nrhs'.
    In total this function generates 18 SampleInputs
    'batches' cases include:
        () - single input,
        (0,) - zero batched dimension,
        (2,) - batch of two matrices.
    'ns' gives 0x0 and 5x5 matrices.
    and 'nrhs' controls the number of vectors to solve for:
        () - using 1 as the number of vectors implicitly
        (1,) - same as () but explicit
        (3,) - solve for 3 vectors.
    Zeros in dimensions are edge cases in the implementation and important to test for in order to avoid unexpected crashes.
    'vector_rhs_allowed' controls whether to include nrhs = () to the list of SampleInputs.
    torch.solve / triangular_solve / cholesky_solve (opposed to torch.linalg.solve) do not allow
    1D tensors (vectors) as the right-hand-side.
    Once torch.solve / triangular_solve / cholesky_solve and its testing are removed,
    'vector_rhs_allowed' may be removed here as well.
    """
    from torch.testing._internal.common_utils import random_fullrank_matrix_distinct_singular_value

    batches = [(), (0, ), (2, )]
    ns = [5, 0]
    if vector_rhs_allowed:
        nrhs = [(), (1,), (3,)]
    else:
        nrhs = [(1,), (3,)]
    out = []
    for n, batch, rhs in product(ns, batches, nrhs):
        a = random_fullrank_matrix_distinct_singular_value(n, *batch, dtype=dtype, device=device)
        a.requires_grad = requires_grad
        b = torch.randn(*batch, n, *rhs, dtype=dtype, device=device)
        b.requires_grad = requires_grad
        out.append(SampleInput(a, args=(b,)))
    return out


def sample_inputs_legacy_solve(op_info, device, dtype, requires_grad=False, **kwargs):
    """
    This function generates always solvable input for legacy solve functions
    (the ones that are not in torch.linalg module).
    The difference from sample_inputs_linalg_solve is that here the right-hand-side of A x = b equation
    should have b.ndim >= 2, vectors are not allowed.
    Also the arguments order is swapped.
    """
    out = sample_inputs_linalg_solve(
        op_info, device, dtype, requires_grad=requires_grad, vector_rhs_allowed=False
    )

    # Reverses tensor order
    for sample in out:
        sample.input, sample.args = sample.args[0], (sample.input,)

    return out


def sample_inputs_lu(op_info, device, dtype, requires_grad=False, **kwargs):
    # not needed once OpInfo tests support Iterables
    def generate_samples():
        batch_shapes = ((), (3,), (3, 3))
        for batch_shape, get_infos, size_delta in product(batch_shapes, (True, False), (-2, -1, 0, +1, +2)):
            shape = batch_shape + (S + size_delta, S)
            input = make_tensor(shape, device, dtype, requires_grad=requires_grad, low=None, high=None)
            yield SampleInput(input, args=(True, get_infos))

    return list(generate_samples())


def sample_inputs_lu_solve(op_info, device, dtype, requires_grad=False, **kwargs):
    from torch.testing._internal.common_utils import random_fullrank_matrix_distinct_singular_value

    batches = [(), (0, ), (2, )]
    ns = [5, 3, 0]
    nrhs = [0, 1, 6]

    def generate_samples():
        for n, batch, rhs in product(ns, batches, nrhs):
            a = random_fullrank_matrix_distinct_singular_value(n, *batch, dtype=dtype, device=device)
            requires_grad_options = (False,) if not requires_grad else (True, False)
            # we try all possible combinations of requires_grad for each input
            for lu_requires_grad, b_requires_grad in product(requires_grad_options, requires_grad_options):
                # when requires_grad == True, at least one input has to have requires_grad enabled
                if requires_grad and not lu_requires_grad and not b_requires_grad:
                    continue
                # we run LU several times to guarantee that the produced SampleInputs are independent
                # this is especially important when setting different requries_grad for same tensors!
                lu, pivs = a.lu()
                lu.requires_grad = lu_requires_grad
                b = torch.randn(*batch, n, rhs, dtype=dtype, device=device)
                b.requires_grad = b_requires_grad
                yield SampleInput(b, args=(lu, pivs))

    return list(generate_samples())


def sample_inputs_lu_unpack(op_info, device, dtype, requires_grad=False, **kwargs):
    # not needed once OpInfo tests support Iterables
    def generate_samples():
        for lu_sample in sample_inputs_lu(op_info, device, dtype, requires_grad, **kwargs):
            lu_data, pivots = lu_sample.input.lu()
            yield SampleInput(lu_data, args=(pivots,))

            # generate rectangular inputs
            lu_data_shape = lu_data.shape
            batch_shape = lu_data_shape[:-2]
            n = lu_data_shape[-2]

            for shape_inc in ((1, 0), (0, 1)):
                lu_data, pivots = make_tensor(
                    batch_shape + (n + shape_inc[0], n + shape_inc[1]),
                    device, dtype,
                    requires_grad=False,
                    low=None, high=None
                ).lu()
                lu_data.requires_grad_(requires_grad)
                yield SampleInput(lu_data, args=(pivots,))

    return list(generate_samples())


def sample_inputs_roll(op_info, device, dtype, requires_grad=False, **kwargs):
    make_arg = partial(make_tensor, device=device, dtype=dtype, requires_grad=requires_grad)

    args = ((0, 0), (1, 2), (0, 2), (2, 0), (-1, 0), (10000, 1), (2,), ((1, 2, -1), (0, 1, 2)))

    def generator():
        for arg in args:
            yield SampleInput(make_arg((S, S, S)), args=arg)

    return list(generator())


def sample_inputs_rot90(op_info, device, dtype, requires_grad=False, **kwargs):
    make_arg = partial(make_tensor, device=device, dtype=dtype, requires_grad=requires_grad)

    args = ((1, (0, 1),),
            (1, (1, 2),),
            (1, (1, -1),),
            ())

    def generator():
        for arg in args:
            yield SampleInput(make_arg((S, S, S)), args=arg)

    return list(generator())


def sample_inputs_std_var(op_info, device, dtype, requires_grad, **kwargs):
    tensor_nd = make_tensor((S, S, S), device=device, dtype=dtype,
                            low=None, high=None, requires_grad=requires_grad)
    tensor_1d = make_tensor((S,), device=device, dtype=dtype,
                            low=None, high=None, requires_grad=requires_grad)

    return [
        SampleInput(tensor_nd),
        SampleInput(tensor_nd, kwargs=dict(dim=1)),
        SampleInput(tensor_nd, kwargs=dict(dim=1, unbiased=True, keepdim=True)),
        SampleInput(tensor_1d, kwargs=dict(dim=0, unbiased=True, keepdim=True)),
        SampleInput(tensor_1d, kwargs=dict(dim=0, unbiased=False, keepdim=False)),

        SampleInput(tensor_nd, kwargs=dict(dim=(1,), correction=S // 2)),
        SampleInput(tensor_nd, kwargs=dict(dim=None, correction=0, keepdim=True)),
    ]


def _generate_correlation_inputs(device, dtype, requires_grad):
    shapes = [(2,), (1, 2), (3, 2), (2, 3)]
    for shape in shapes:
        yield make_tensor(shape, device, dtype, requires_grad=requires_grad)


def sample_inputs_corrcoef(op_info, device, dtype, requires_grad, **kwargs):
    return [SampleInput(t) for t in _generate_correlation_inputs(device, dtype, requires_grad)]


def sample_inputs_cov(op_info, device, dtype, requires_grad, **kwargs):
    inputs = []
    for t in _generate_correlation_inputs(device, dtype, requires_grad):
        inputs.append(SampleInput(t))
        num_observations = t.numel() if t.ndimension() < 2 else t.size(1)
        fweights = make_tensor((num_observations,), device, torch.int, low=0, high=10, requires_grad=requires_grad)
        aweights = make_tensor((num_observations,), device, torch.float, low=0, high=1, requires_grad=requires_grad)
        for correction, fw, aw in product(range(num_observations), [None, fweights], [None, aweights]):
            inputs.append(SampleInput(t, kwargs={'correction': correction, 'fweights': fw, 'aweights': aw}))
    return inputs


def _sample_inputs_svd(op_info, device, dtype, requires_grad=False, is_linalg_svd=False):
    """
    This function generates input for torch.svd with distinct singular values so that autograd is always stable.
    Matrices of different size:
        square matrix - S x S size
        tall marix - S x (S-2)
        wide matrix - (S-2) x S
    and batched variants of above are generated.
    Each SampleInput has a function 'output_process_fn_grad' attached to it that is applied on the output of torch.svd
    It is needed for autograd checks, because backward of svd doesn't work for an arbitrary loss function.
    """
    from torch.testing._internal.common_utils import random_fullrank_matrix_distinct_singular_value

    # svd and linalg.svd returns V and V.conj().T, respectively. So we need to slice
    # along different dimensions when needed (this is used by
    # test_cases2:wide_all and wide_all_batched below)
    if is_linalg_svd:
        def slice_V(v):
            return v[..., :(S - 2), :]

        def uv_loss(usv):
            u00 = usv[0][0, 0]
            v00_conj = usv[2][0, 0]
            return u00 * v00_conj
    else:
        def slice_V(v):
            return v[..., :, :(S - 2)]

        def uv_loss(usv):
            u00 = usv[0][0, 0]
            v00_conj = usv[2][0, 0].conj()
            return u00 * v00_conj

    test_cases1 = (  # some=True (default)
        # loss functions for complex-valued svd have to be "gauge invariant",
        # i.e. loss functions shouldn't change when sigh of the singular vectors change.
        # the simplest choice to satisfy this requirement is to apply 'abs'.
        (random_fullrank_matrix_distinct_singular_value(S, dtype=dtype).to(device),
            lambda usv: usv[1]),  # 'check_grad_s'
        (random_fullrank_matrix_distinct_singular_value(S, dtype=dtype).to(device),
            lambda usv: abs(usv[0])),  # 'check_grad_u'
        (random_fullrank_matrix_distinct_singular_value(S, dtype=dtype).to(device),
            lambda usv: abs(usv[2])),  # 'check_grad_v'
        # this test is important as it checks the additional term that is non-zero only for complex-valued inputs
        # and when the loss function depends both on 'u' and 'v'
        (random_fullrank_matrix_distinct_singular_value(S, dtype=dtype).to(device),
            uv_loss),  # 'check_grad_uv'
        (random_fullrank_matrix_distinct_singular_value(S, dtype=dtype).to(device)[:(S - 2)],
            lambda usv: (abs(usv[0]), usv[1], abs(usv[2][..., :, :(S - 2)]))),  # 'wide'
        (random_fullrank_matrix_distinct_singular_value(S, dtype=dtype).to(device)[:, :(S - 2)],
            lambda usv: (abs(usv[0]), usv[1], abs(usv[2]))),  # 'tall'
        (random_fullrank_matrix_distinct_singular_value(S, 2, dtype=dtype).to(device),
            lambda usv: (abs(usv[0]), usv[1], abs(usv[2]))),  # 'batched'
        (random_fullrank_matrix_distinct_singular_value(S, 2, dtype=dtype).to(device)[..., :(S - 2), :],
            lambda usv: (abs(usv[0]), usv[1], abs(usv[2]))),  # 'wide_batched'
        (random_fullrank_matrix_distinct_singular_value(S, 2, dtype=dtype).to(device)[..., :, :(S - 2)],
            lambda usv: (abs(usv[0]), usv[1], abs(usv[2]))),  # 'tall_batched'
    )
    test_cases2 = (  # some=False
        (random_fullrank_matrix_distinct_singular_value(S, dtype=dtype).to(device)[:(S - 2)],
            lambda usv: (abs(usv[0]), usv[1], abs(slice_V(usv[2])))),  # 'wide_all'
        (random_fullrank_matrix_distinct_singular_value(S, dtype=dtype).to(device)[:, :(S - 2)],
            lambda usv: (abs(usv[0][:, :(S - 2)]), usv[1], abs(usv[2]))),  # 'tall_all'
        (random_fullrank_matrix_distinct_singular_value(S, 2, dtype=dtype).to(device)[..., :(S - 2), :],
            lambda usv: (abs(usv[0]), usv[1], abs(slice_V(usv[2])))),  # 'wide_all_batched'
        (random_fullrank_matrix_distinct_singular_value(S, 2, dtype=dtype).to(device)[..., :, :(S - 2)],
            lambda usv: (abs(usv[0][..., :, :(S - 2)]), usv[1], abs(usv[2]))),  # 'tall_all_batched'
    )

    out = []
    for a, out_fn in test_cases1:
        a.requires_grad = requires_grad
        if is_linalg_svd:
            kwargs = {'full_matrices': False}
        else:
            kwargs = {'some': True}
        out.append(SampleInput(a, kwargs=kwargs, output_process_fn_grad=out_fn))

    for a, out_fn in test_cases2:
        a.requires_grad = requires_grad
        if is_linalg_svd:
            kwargs = {'full_matrices': True}
        else:
            kwargs = {'some': False}
        out.append(SampleInput(a, kwargs=kwargs, output_process_fn_grad=out_fn))

    return out


def sample_inputs_permute(op_info, device, dtype, requires_grad, **kwargs):
    make_arg = partial(make_tensor, device=device, dtype=dtype, requires_grad=requires_grad)

    cases = [((1, 2, 3, 4), (0, 2, 3, 1)),
             ((1, 2, 3, 4), (0, -2, -1, 1)),
             ((), ()),
             ((1, 2, 3, 4), (2, 1, 3, 0))]

    def generator():
        for shape, args in cases:
            yield SampleInput(make_arg(shape), args=(args,))

    return list(generator())


# Based on erstwhile method_tests tests & some tensor_op_tests for pow
def sample_inputs_pow(op_info, device, dtype, requires_grad, **kwargs):
    samples = []

    if dtype in [torch.float16, torch.bfloat16, torch.float32, torch.float64]:
        test_cases = (
            ((2, 2), 0, 5, 1e-3, requires_grad, (2, 2), 0, 1, 0.1, requires_grad, False),
            ((2, 2), 0, 5, 1e-3, requires_grad, (1,), 0, 1, 0.1, requires_grad, False),
            ((), 1e-3, 1e-3 + 1, 0, requires_grad, (), 0.1, 1.1, 0, False, False),
            ((2, 2), 0, 5, 1e-3, requires_grad, (), 0.1, 1.1, 1, False, False),
        )
        tests_require_resizing = (
            ((1,), 0, 5, 1e-3, requires_grad, (2, 2), 0, 1, 0.1, requires_grad, requires_grad),
            ((2, 1, 2), 0, 5, 1e-3, requires_grad, (1, 2, 1), 0, 1, 0.1, requires_grad, requires_grad),
            ((), 1e-3, 1e-3 + 1, 0, requires_grad, (1, S, 1), 0, 1, 0.1, requires_grad, requires_grad),
        )
        cases = test_cases + tests_require_resizing
        samples = list(SampleInput(make_tensor(shape_b, low=low_b, high=high_b,
                                               requires_grad=b_grad, device=device,
                                               dtype=dtype) + additive_b,
                                   args=(make_tensor(shape_e, low=low_e, high=high_e,
                                                     requires_grad=e_grad, device=device,
                                                     dtype=dtype) + additive_e,),
                                   broadcasts_input=broadcasts_input)
                       for shape_b, low_b, high_b, additive_b, b_grad, shape_e, low_e,
                       high_e, additive_e, e_grad, broadcasts_input in cases)
        tensor_scalar_inputs = (
            ((2, 2), 0, 5, 1e-3, requires_grad, (3.14,)),
            ((), 1e-3, 1e-3 + 1, 0, requires_grad, (3.14,))
        )
        more_samples = list(SampleInput(make_tensor(shape, dtype=dtype, device=device,
                                                    high=high, low=low,
                                                    requires_grad=b_grad) + additive,
                                        args=exp)
                            for shape, low, high, additive, b_grad, exp in tensor_scalar_inputs)
        samples = [*samples, *more_samples]
    elif dtype in [torch.complex64, torch.complex128]:
        args_tuple = (
            ((2, 2), 0, 5, requires_grad, (3.14,)),
            ((), 0, 1, requires_grad, (3.14,)),
            ((), 0, 1, requires_grad, (3.14j,))
        )
        samples = list(SampleInput(make_tensor(shape, dtype=dtype, device=device,
                                               high=high, low=low,
                                               requires_grad=b_grad) + 1e-3 * (1 + 1j),
                                   args=arg)
                       for shape, low, high, b_grad, arg in args_tuple)
    elif dtype == torch.bool:
        arg_tuple = (0, 1, 1., 2.3)
        samples = list(SampleInput(make_tensor((2, 2), device=device, dtype=dtype,
                                               requires_grad=requires_grad),
                                   args=(arg,))
                       for arg in arg_tuple)
        dtypes_list = [torch.float64, torch.float32, torch.int64, torch.int32]
        more_samples = list(SampleInput(make_tensor((2, 2), device, dtype=torch.bool,
                                                    requires_grad=requires_grad),
                                        args=(make_tensor((2, 2), device, dtype=dtype,
                                                          requires_grad=requires_grad),))
                            for dtype in dtypes_list)
        samples = [*samples, *more_samples]
        samples.append(SampleInput(make_tensor((2, 2, 2), device, dtype=torch.bool,
                                               requires_grad=requires_grad),
                                   args=(make_tensor((2, 1), device, dtype=torch.float64,
                                                     requires_grad=requires_grad),)))
    else:
        exp_tuple = (1, 2, 3)
        samples = list(SampleInput(make_tensor((2, 2), device, dtype,
                                               requires_grad=requires_grad),
                                   args=(arg,))
                       for arg in exp_tuple)
        samples.append(SampleInput(make_tensor((2, 2), device, dtype,
                                               requires_grad=requires_grad),
                                   args=(make_tensor((2, 2), device, dtype,
                                                     requires_grad=requires_grad),)))
    return tuple(samples)

def sample_inputs_svd(op_info, device, dtype, requires_grad=False, **kwargs):
    return _sample_inputs_svd(op_info, device, dtype, requires_grad, is_linalg_svd=False)

def sample_inputs_linalg_svd(op_info, device, dtype, requires_grad=False, **kwargs):
    return _sample_inputs_svd(op_info, device, dtype, requires_grad, is_linalg_svd=True)

def sample_inputs_linalg_svdvals(op_info, device, dtype, requires_grad=False, **kwargs):
    batches = [(), (0, ), (2, ), (1, 1)]
    ns = [5, 2, 0]
    samples = []
    for batch, (m, n) in product(batches, product(ns, ns)):
        a = make_tensor((*batch, m, n), device, dtype, low=None, high=None, requires_grad=requires_grad)
        samples.append(SampleInput(a))
    return samples

def sample_inputs_hardshrink_hardtanh(op_info, device, dtype, requires_grad=False, **kwargs):
    N = 10
    tensors = [SampleInput(make_tensor((N, N), device=device, dtype=dtype,
               requires_grad=requires_grad)) for _ in range(1, N)]
    return tensors

def sample_inputs_eig(op_info, device, dtype, requires_grad=False, **kwargs):
    eigvecs = make_tensor((S, S), device=device, dtype=dtype,
                          low=None, high=None)
    eigvals = make_tensor((S,), device=device, dtype=dtype,
                          low=None, high=None)
    # we produce only diagonazible inputs which do not have
    # complex eigenvalues for real inputs, as there is no
    # backward implementation for real inputs with complex
    # eigenvalues yet.
    input = (eigvecs * eigvals.unsqueeze(-2)) @ eigvecs.inverse()
    input.requires_grad_(requires_grad)

    def process_output(eigpair):
        eigvals, eigvecs = eigpair
        if dtype.is_complex:
            # eig produces eigenvectors which are normalized to 1 norm.
            # Note that if v is an eigenvector, so is v * e^{i \phi},
            # and |v| = |v * e^{i \phi}| = 1.
            # This, however, makes the eigenvector backward computation process
            # rather unstable unless the objective function is gauge-invariant,
            # that is if f(z) == f(|z|), for example.
            # Hence for complex inputs we ignore the phases and return only
            # the absolute values.
            return eigvals, eigvecs.abs()
        else:
            return eigvals, eigvecs

    return [
        SampleInput(
            input,
            kwargs=dict(eigenvectors=True),
            output_process_fn_grad=process_output
        ),
    ]


def sample_inputs_einsum(op_info, device, dtype, requires_grad=False, **kwargs):
    x = make_tensor((3,), device, dtype, requires_grad=requires_grad)
    y = make_tensor((4,), device, dtype, requires_grad=requires_grad)
    A = make_tensor((2, 3,), device, dtype, requires_grad=requires_grad, noncontiguous=True)
    B = make_tensor((1, 3,), device, dtype, requires_grad=requires_grad)
    C = make_tensor((1, 2, 3,), device, dtype, requires_grad=requires_grad)
    D = make_tensor((1, 3, 4,), device, dtype, requires_grad=requires_grad, noncontiguous=True)
    E = make_tensor((4, 4,), device, dtype, requires_grad=requires_grad)
    H = make_tensor((3, 3,), device, dtype, requires_grad=requires_grad, noncontiguous=True)
    I = make_tensor((1, 3, 1,), device, dtype, requires_grad=requires_grad)

    inputs = []

    # Vector operations
    inputs.append(SampleInput([x], args=('i->',)))                      # sum
    inputs.append(SampleInput([x, y], args=('i,j->ij',)))               # outer

    # Matrix operations
    inputs.append(SampleInput([A], args=("ij->i",)))                    # col sum
    inputs.append(SampleInput([A, B], args=("ij,kj->ik",)))             # matmul
    inputs.append(SampleInput([A, E], args=("ij,Ab->ijAb",)))           # matrix outer product

    # Tensor operations
    inputs.append(SampleInput([C, D], args=("aij,ajk->aik",)))          # batch matmul
    inputs.append(SampleInput([D, E], args=("aij,jk->aik",)))           # tensor matrix contraction
    inputs.append(SampleInput([C, B], args=("ijk,ik->j",)))             # non contiguous

    # Test diagonals
    inputs.append(SampleInput([I], args=('iji->j',)))                   # non-contiguous trace

    # Test ellipsis
    inputs.append(SampleInput([H], args=("i...->...",)))
    inputs.append(SampleInput([C, x], args=('...ik, ...j -> ij',)))

    return inputs


def sample_inputs_linalg_qr(op_info, device, dtype, requires_grad=False, **kwargs):
    """
    This function generates input for torch.linalg.qr
    The input is generated as the itertools.product of 'batches' and 'ns'.
    """
    batches = [(), (0,), (2, ), (1, 1)]
    ns = [5, 2, 0]
    out = []
    for batch, (m, n) in product(batches, product(ns, ns)):
        a = torch.randn(*batch, m, n, dtype=dtype, device=device, requires_grad=requires_grad)
        out.append(SampleInput(a))
    return out

def sample_inputs_geqrf(op_info, device, dtype, requires_grad=False):
    batches = [(), (0, ), (2, ), (1, 1)]
    ns = [5, 2, 0]
    samples = []
    for batch, (m, n) in product(batches, product(ns, ns)):
        # TODO: CUDA path doesn't work with batched or empty inputs
        if torch.device(device).type == 'cuda' and (batch != () or m == 0 or n == 0):
            continue
        a = make_tensor((*batch, m, n), device, dtype, low=None, high=None, requires_grad=requires_grad)
        samples.append(SampleInput(a))
    return samples

def sample_inputs_flip(op_info, device, dtype, requires_grad):
    make_arg = partial(make_tensor, dtype=dtype, device=device, requires_grad=requires_grad)
    sizes = ((S, M, S), (S, 0, M))
    all_dims = ((0, 1, 2), (0,), (0, 2), (-1,), ())

    def gen_samples():
        for size, dims in product(sizes, all_dims):
            yield SampleInput(make_arg(size), kwargs={"dims": dims})

    return list(gen_samples())

def sample_inputs_fliplr_flipud(op_info, device, dtype, requires_grad, **kwargs):
    tensors = (
        make_tensor((S, M, S), device, dtype, low=None, high=None, requires_grad=requires_grad),
        make_tensor((S, 0, M), device, dtype, low=None, high=None, requires_grad=requires_grad)
    )
    return [SampleInput(tensor) for tensor in tensors]

def sample_inputs_fmod_remainder(op_info, device, dtype, requires_grad, *, autodiffed=False, **kwargs):
    make_arg = partial(make_tensor, dtype=dtype, device=device, requires_grad=requires_grad)

    if autodiffed:
        samples = (
            ((S, S, S), 1.5, False),
            ((), 1.5, False),
        )
    else:
        cases = (
            ((S, S, S), (), False),
            ((S, S, S), (S, S, S), False),
            ((S, S, S), (S,), False),
        )

        # Sample inputs with scalars as torch tensors
        cases_with_tensor_scalar = (
            ((), torch.tensor(1, dtype=dtype, device=device, requires_grad=False), False),
        )

        # Sample inputs with broadcasting
        cases_with_broadcasting = (
            ((S,), (S, S, S), True),
            ((S, 1, S), (S, S, S), True),
            ((), (S, S, S), True),
        )

        samples = cases + cases_with_tensor_scalar + cases_with_broadcasting  # type: ignore[assignment]

    def generator():
        for shape, arg_other, broadcasts_input in samples:
            if isinstance(arg_other, tuple):
                arg = make_arg(arg_other, requires_grad=False, exclude_zero=True)
            else:
                # shape_other is scalar or torch.tensor
                arg = arg_other
            yield(SampleInput(make_arg(shape), args=(arg,), broadcasts_input=broadcasts_input))

    return list(generator())

# TODO: clamp shares tensors among its sample inputs --- we should prohibit this!
def sample_inputs_clamp(op_info, device, dtype, requires_grad, **kwargs):
    x = make_tensor((S, M, S), device, dtype, low=None, high=None, requires_grad=requires_grad)
    lb = make_tensor((S, M, S), device, dtype, low=None, high=None, requires_grad=requires_grad)
    ub = make_tensor((S, M, S), device, dtype, low=None, high=None, requires_grad=requires_grad)

    def detach(tensor):
        return tensor.clone().detach_().requires_grad_(requires_grad)

    return [
        SampleInput(detach(x), args=(lb, ub)),
        SampleInput(detach(x), args=(detach(lb[0]), detach(ub[0]))),
        SampleInput(detach(x), args=(detach(lb[:, :1]),)),
    ]

def sample_inputs_clamp_scalar(op_info, device, dtype, requires_grad):
    tensors = (
        make_tensor((2, 3, 2), device, dtype, low=None, high=None, requires_grad=requires_grad),
        make_tensor((2, 0, 3), device, dtype, low=None, high=None, requires_grad=requires_grad),
    )
    if dtype is torch.uint8:
        min_max_vals = ((2, 5), (3, 7))
    else:
        min_max_vals = ((0, 1), (-1, 1))
    output = [SampleInput(tensor, args=vals) for tensor, vals in product(tensors, min_max_vals)]
    output += [SampleInput(tensors[0], args=(0.5, None)), SampleInput(tensors[0], args=(None, 0.5))]
    empty_tensor = make_tensor((), device=device, dtype=dtype, low=None, high=None, requires_grad=requires_grad)
    output += [SampleInput(empty_tensor, args=(0.0, 1.0)), ]
    return output

def sample_kwargs_clamp_scalar(device, dtype, input):
    if dtype is torch.uint8:
        min_val, max_val = (random.randint(1, 3), random.randint(4, 8))
    elif dtype.is_floating_point:
        min_val, max_val = (random.uniform(-8, 0), random.uniform(1, 8))  # type: ignore[assignment]
    else:
        min_val, max_val = (random.randint(-8, 0), random.randint(1, 8))
    return {'min': min_val, 'max': max_val}, {'a_min': min_val, 'a_max': max_val}

def sample_inputs_cross(op_info, device, dtype, requires_grad, **kwargs):
    sample0 = SampleInput(make_tensor((S, 3), device=device, dtype=dtype, requires_grad=requires_grad),
                          args=(make_tensor((S, 3), device=device, dtype=dtype, requires_grad=requires_grad),))
    sample1 = SampleInput(make_tensor((S, 3, S), device=device, dtype=dtype, requires_grad=requires_grad),
                          args=(make_tensor((S, 3, S), device=device, dtype=dtype, requires_grad=requires_grad),),
                          kwargs={'dim': 1})

    return (sample0, sample1)

def sample_inputs_cumprod(op_info, device, dtype, requires_grad, **kwargs):
    def make_arg(shape):
        # shrink values to be in the interval [-1, +1] for better precision in gradgradcheck
        return make_tensor(shape, device, dtype, low=-1, high=+1, requires_grad=requires_grad)

    def prod_zeros(dim_select):
        assert len(dim_select) == 2
        result = make_arg(3 * (S,))
        with torch.no_grad():
            result.narrow(dim_select[0], 0, 1).narrow(dim_select[1], 1, 1).zero_()
            result.narrow(dim_select[0], 2, 1).narrow(dim_select[1], 3, 1).zero_()
            result.narrow(dim_select[0], 4, 1).narrow(dim_select[1], 3, 1).zero_()
        return result

    # will not be needed once OpInfo tests suport Iterables
    def sample_generator():
        for dim in range(3):
            yield SampleInput(make_arg((S, S, S)), args=(dim,))
        # Scalar tensors and empty tensor
        for size in [(), (1,), (0,)]:
            yield SampleInput(make_arg(size), args=(0,))

        yield SampleInput(prod_zeros([0, 1]), args=(1,))
        yield SampleInput(prod_zeros([0, 2]), args=(1,))
        yield SampleInput(prod_zeros([1, 2]), args=(1,))

        # test dtype kwarg
        yield SampleInput(prod_zeros([1, 2]), args=(1,), kwargs={'dtype': dtype})

    return list(sample_generator())

def sample_inputs_view_as_complex(op_info, device, dtype, requires_grad, **kwargs):
    return [SampleInput(make_tensor((S, 2), device, dtype, requires_grad=requires_grad),)]

def sample_inputs_view_as_real(op_info, device, dtype, requires_grad, **kwargs):
    tensors = (
        make_tensor((S, S), device, dtype, requires_grad=requires_grad),
        make_tensor((), device, dtype, requires_grad=requires_grad)
    )
    return [SampleInput(tensor) for tensor in tensors]

def sample_inputs_copysign(op_info, device, dtype, requires_grad, **kwargs):
    def _make_tensor(*shape, low=None, high=None):
        return make_tensor(shape, device, dtype, low=low, high=high, requires_grad=requires_grad)

    cases = [
        # no broadcast
        ((S, S, S), (S, S, S), False),
        # broadcast rhs
        ((S, S, S), (S, S), False),

        # scalar
        ((S, S), 3.14, False),
        # scalar positive zero
        ((S, S), 0.0, False),
        # scalar negative zero
        ((S, S), -0.0, False),
    ]

    # broadcast lhs
    cases.append(((S, S), (S, S, S), True))
    # broadcast all
    cases.append(((S, 1, S), (M, S), True))

    def generator():
        for input_shape, arg_val, broadcasts_input in cases:
            if isinstance(arg_val, tuple):
                arg = _make_tensor(*arg_val)
            else:
                # arg_val is scalar
                arg = arg_val

            yield SampleInput(_make_tensor(*input_shape), args=(arg, ), broadcasts_input=broadcasts_input)

    return list(generator())

def sample_inputs_prod(op_info, device, dtype, requires_grad):
    def make_arg(shape):
        # shrink values to be in the interval [-1, +1] for better precision in gradgradcheck
        return make_tensor(shape, device, dtype, low=-1, high=+1, requires_grad=requires_grad)

    def prod_single_zero():
        result = make_arg(2 * (S,))
        with torch.no_grad():
            result[0, 1] = 0
        return result

    # will not be needed once OpInfo tests support Iterables
    def sample_generator():
        for sample in sample_inputs_cumprod(op_info, device, dtype, requires_grad):
            yield SampleInput(sample.input)  # only Tensor, ignore other inputs
            yield sample
            sample.kwargs['keepdim'] = True
            yield sample
        yield SampleInput(prod_single_zero())
        yield SampleInput(make_arg((3, 3, 3)), args=(1,))
        yield SampleInput(make_arg((3, 3, 3)), args=(1,), kwargs={'keepdim': True})

        # test zero scalar tensor
        zero = make_arg(())
        with torch.no_grad():
            zero.zero_()
        yield SampleInput(zero)
        yield SampleInput(zero, args=(0,))
        yield SampleInput(zero, args=(0,), kwargs={'keepdim': True})

    return list(sample_generator())


def sample_inputs_nextafter(op_info, device, dtype, requires_grad, **kwargs):
    make_arg = partial(make_tensor, dtype=dtype, device=device, requires_grad=requires_grad)

    cases = (
        ((S, S), (S, S), False),
        ((S, S), (S,), False),
        ((S, ), (S, S), True)
    )

    def generator():
        for shape, other_shape, broadcasts_input in cases:
            yield SampleInput(make_arg(shape), args=(make_arg(other_shape),), broadcasts_input=broadcasts_input)

    return list(generator())


def sample_inputs_diag(op_info, device, dtype, requires_grad, **kwargs):
    vec_sample = SampleInput(make_tensor((M, ), device, dtype, low=None, high=None, requires_grad=requires_grad))

    tensors = (
        make_tensor((M, M), device, dtype, low=None, high=None, requires_grad=requires_grad),
        make_tensor((3, 5), device, dtype, low=None, high=None, requires_grad=requires_grad),
        make_tensor((5, 3), device, dtype, low=None, high=None, requires_grad=requires_grad),
    )

    args = ((), (2,), (-2,), (1,), (2,))

    samples = []
    for tensor, arg in product(tensors, args):
        samples.append(SampleInput(tensor, args=arg))

    return samples + [vec_sample]

def sample_inputs_diagonal_diag_embed(op_info, device, dtype, requires_grad, **kwargs):
    make_arg = partial(make_tensor, dtype=dtype, device=device, requires_grad=requires_grad)

    # Shapes for 2D Tensors
    shapes_2d = ((M, M), (3, 5), (5, 3))

    # Shapes for 3D Tensors
    shapes_3d = ((M, M, M),)

    args_2d = ((), (2,), (-2,), (1,))
    args_3d = ((1, 1, 2), (2, 0, 1), (-2, 0, 1))

    def generator():
        for shape, arg in chain(product(shapes_2d, args_2d), product(shapes_3d, args_3d)):
            yield SampleInput(make_arg(shape), args=arg)

    return list(generator())


def sample_inputs_to_sparse(op_info, device, dtype, requires_grad, **kwargs):
    make_arg = partial(make_tensor, device=device, dtype=dtype, requires_grad=requires_grad)

    return (SampleInput(make_arg((S, S)), args=(), output_process_fn_grad=lambda x: x.to_dense()),
            SampleInput(make_arg((S, S)), args=(1,), output_process_fn_grad=lambda x: x.to_dense()),)


# Used for both log_softmax and softmax
def sample_inputs_softmax_variant(op_info, device, dtype, requires_grad, with_dtype=False, **kwargs):
    make_arg = partial(make_tensor, device=device, dtype=dtype, requires_grad=requires_grad)

    cases = [
        ((S, ), (0, )),
        ((S, S), (0, )),
        ((S, S), (1, )),
        ((S, S), (-1, )),
        ((S, M, S), (2, )),
    ]

    # PyTorch on XLA throws an error when passed with dim argument for 0d tensor.
    # See https://github.com/pytorch/xla/issues/3061 for more details.
    if torch.device(device).type != 'xla':
        cases.append(((), (0, )))

    return [
        SampleInput(make_arg(shape), args=dim, kwargs=dict(dtype=torch.float64) if with_dtype else None)
        for shape, dim in cases
    ]


def sample_inputs_logit(op_info, device, dtype, requires_grad, **kwargs):
    low, high = op_info.domain

    # Note: Operator is very sensitive at points near the
    # start and end of domain and leads to NaN for float16
    # if domain_eps is 1e-5.
    domain_eps = op_info._domain_eps if dtype != torch.float16 else 3e-2

    low = low + domain_eps
    high = high - domain_eps

    samples = (
        SampleInput(make_tensor((S, S, S), device, dtype, low=low, high=high, requires_grad=requires_grad)),
        SampleInput(make_tensor((S, S, S), device, dtype, low=low,
                                high=high, requires_grad=requires_grad), args=(0.2,)),
        SampleInput(make_tensor((), device, dtype, low=low, high=high, requires_grad=requires_grad)),
        SampleInput(make_tensor((), device, dtype, low=low,
                                high=high, requires_grad=requires_grad), args=(0.2,)),
    )

    return samples

def sample_inputs_floor_divide(op_info, device, dtype, requires_grad, **kwargs):
    lhs = make_tensor((S, S, S), device, dtype, low=None, high=None, requires_grad=requires_grad)
    rhs = make_tensor((S, S, S), device, dtype, low=None, high=None, requires_grad=requires_grad)
    # Avoid integer divide by 0
    if not (dtype.is_floating_point or dtype.is_complex):
        rhs[rhs == 0] = 1

    return [
        SampleInput(lhs, args=(rhs,)),
        SampleInput(lhs, args=(rhs[0],)),
        SampleInput(lhs, args=(3.14,)),
    ]

def sample_inputs_isin(op_info, device, dtype, requires_grad):
    element = make_tensor((L,), device, dtype, low=None, high=None, requires_grad=requires_grad)
    indices = torch.randint(0, L, size=[S])
    test_elements = element[indices].clone()
    return [
        SampleInput(element, args=(test_elements,))
    ]

def sample_inputs_masked_scatter(op_info, device, dtype, requires_grad, **kwargs):
    make_arg = partial(make_tensor, device=device, dtype=dtype, requires_grad=requires_grad)

    def samples_generator():
        yield SampleInput(make_arg((S, S)), args=(torch.randn(S, S, device=device) > 0, make_arg((S, S))))
        yield SampleInput(make_arg((S, S)), args=(torch.randn((S,), device=device) > 0, make_arg((S, S))))
        yield SampleInput(make_arg((S, S)), args=(bernoulli_scalar().to(device), make_arg((S, S))))
        yield SampleInput(make_arg((S,)),
                          args=(torch.randn(S, S, device=device) > 0, make_arg((S, S))),
                          broadcasts_input=True)

    samples = tuple(samples_generator())
    return samples


def sample_inputs_masked_fill(op_info, device, dtype, requires_grad, **kwargs):
    make_arg = partial(make_tensor, device=device, dtype=dtype, requires_grad=requires_grad)

    def sample_generator():
        yield SampleInput(make_arg((S, S)), args=(torch.randn(S, S, device=device) > 0, 10))
        yield SampleInput(make_arg((S, S)), args=(torch.randn(S, S, device=device) > 0, make_arg(())))
        yield SampleInput(make_arg((S, S)), args=(torch.randn(S, device=device) > 0, 10))
        yield SampleInput(make_arg(()), args=(torch.randn((), device=device) > 0, 10))
        yield SampleInput(make_arg(()), args=(torch.randn((), device=device) > 0, make_arg(())))
        yield SampleInput(make_arg((S, S)), args=(torch.randn((), device=device) > 0, 10))

        yield SampleInput(make_arg((S,)),
                          args=(torch.randn(S, S, device=device) > 0, make_arg(())),
                          broadcasts_input=True)
        yield SampleInput(make_arg((S,)),
                          args=(torch.randn(S, S, device=device) > 0, 10),
                          broadcasts_input=True)

    samples = tuple(sample_generator())
    return samples

def sample_inputs_masked_select(op_info, device, dtype, requires_grad, **kwargs):
    samples = (
        SampleInput(make_tensor((M, M), device, dtype, low=None, high=None, requires_grad=requires_grad),
                    args=(torch.randn(M, M, device=device) > 0,)),

        SampleInput(make_tensor((M, M), device, dtype, low=None, high=None, requires_grad=requires_grad),
                    args=(torch.randn((M,), device=device) > 0,)),

        SampleInput(make_tensor((M,), device, dtype, low=None, high=None, requires_grad=requires_grad),
                    args=(torch.randn((M, M), device=device) > 0,)),

        SampleInput(make_tensor((M, 1, M), device, dtype, low=None, high=None, requires_grad=requires_grad),
                    args=(torch.randn((M, M), device=device) > 0,)),

        SampleInput(make_tensor((), device, dtype, low=None, high=None, requires_grad=requires_grad),
                    args=(torch.tensor(1, device=device, dtype=torch.bool),)),

        SampleInput(make_tensor((M, M), device, dtype, low=None, high=None, requires_grad=requires_grad),
                    args=(torch.tensor(1, device=device, dtype=torch.bool),)),

        SampleInput(make_tensor((), device, dtype, low=None, high=None, requires_grad=requires_grad),
                    args=(torch.randn((M, M), device=device) > 0,)),
    )

    return samples

def sample_inputs_matrix_exp(op_info, device, dtype, requires_grad, **kwargs):
    samples = (
        SampleInput(make_tensor((S, S), device, dtype, requires_grad=requires_grad)),
        SampleInput(make_tensor((S, S, S), device, dtype, requires_grad=requires_grad)),
    )

    return samples

def sample_inputs_matmul(op_info, device, dtype, requires_grad):
    test_cases = (((L,), (L,)),
                  ((S, M), (M,)),
                  ((M,), (M, S)),
                  ((S, M), (M, S)),
                  ((S, S, M), (M,)),
                  ((S, S, M), (M, S)),
                  ((M,), (S, M, S)),
                  ((S, M), (S, M, S)),
                  ((S, S, M, M), (S, S, M, S)),
                  ((S, S, M, M), (M,)),
                  ((M,), (S, S, M, S)))
    sample_inputs = []
    for lhs_shape, rhs_shape in test_cases:
        lhs = make_tensor(lhs_shape, device, dtype, low=None, high=None, requires_grad=requires_grad)
        rhs = make_tensor(rhs_shape, device, dtype, low=None, high=None, requires_grad=requires_grad)
        if op_info.name == 'matmul':
            sample_inputs.append(SampleInput(lhs, args=(rhs,)))
        elif op_info.name == '__rmatmul__':
            sample_inputs.append(SampleInput(rhs, args=(lhs,)))
        else:
            raise RuntimeError("`op_info.name` must be 'matmul' or '__rmatmul__'")
    return tuple(sample_inputs)


def sample_inputs_polar(op_info, device, dtype, requires_grad, **kwargs):
    def _make_tensor_helper(shape, low=None, high=None):
        return make_tensor(shape, device, dtype, low=low, high=high, requires_grad=requires_grad)

    samples = (
        SampleInput(_make_tensor_helper((S, S), low=0), args=(_make_tensor_helper((S, S)),)),
        SampleInput(_make_tensor_helper((), low=0), args=(_make_tensor_helper(()),)),
    )

    return samples

def sample_inputs_complex(op_info, device, dtype, requires_grad, **kwargs):
    def _make_tensor_helper(shape):
        return make_tensor(shape, device, dtype, requires_grad=requires_grad)

    samples = (
        SampleInput(_make_tensor_helper((S, S)), args=(_make_tensor_helper((S, S)),)),
        SampleInput(_make_tensor_helper(()), args=(_make_tensor_helper(()),)),
    )

    return samples


def sample_inputs_polygamma(op_info, device, dtype, requires_grad, **kwargs):
    make_arg = partial(make_tensor, device=device, dtype=dtype, requires_grad=requires_grad)
    tensor_shapes = ((S, S), ())
    ns = (1, 2, 3, 4, 5)

    def generator():
        for shape, n in product(tensor_shapes, ns):
            yield SampleInput(make_arg(shape), args=(n,))

    return list(generator())


def sample_inputs_mvlgamma(op_info, device, dtype, requires_grad, **kwargs):
    make_arg = partial(make_tensor, device=device, dtype=dtype, requires_grad=requires_grad)
    tensor_shapes = ((S, S), ())
    ns = (1, 2, 3, 4, 5)

    # Since the accepted lower bound for input
    # to mvlgamma depends on `p` argument,
    # the following function computes the lower bound
    # which we pass to `make_tensor`.
    def compute_min_val(p):
        return (p - 1.) / 2

    def generator():
        for shape, n in product(tensor_shapes, ns):
            min_val = compute_min_val(n)
            if not dtype.is_floating_point:
                # Round-up minimum value for integral dtypes
                min_val += 1
            yield SampleInput(make_arg(shape, low=min_val), args=(n,))

    return list(generator())


# Since `mvlgamma` has multiple entries,
# there are multiple common skips for the additional
# entries. Following function is a helper to that end.
def skips_mvlgamma(skip_redundant=False):
    skips = (
        # outside domain values are hard error for mvlgamma op.
        SkipInfo('TestUnaryUfuncs', 'test_float_domains'),
    )
    if skip_redundant:
        # Redundant tests
        skips = skips + (  # type: ignore[assignment]
            SkipInfo('TestGradients'),
            SkipInfo('TestJit'),
            SkipInfo('TestCommon'),
        )
    return skips


# To test reference numerics against multiple values of argument `p`,
# we make multiple OpInfo entries with each entry corresponding to different value of p.
# We run the op tests from test_ops.py only for `p=1` to avoid redundancy in testing.
# Class `MvlGammaInfo` already contains the basic information related to the operator,
# it only takes arguments like `domain`, `skips` and `sample_kwargs`, which
# differ between the entries.
class MvlGammaInfo(UnaryUfuncInfo):
    def __init__(self, variant_test_name, domain, skips, sample_kwargs):
        super(MvlGammaInfo, self).__init__(
            'mvlgamma',
            ref=reference_mvlgamma if TEST_SCIPY else _NOTHING,
            aliases=('special.multigammaln',),
            variant_test_name=variant_test_name,
            domain=domain,
            decorators=(precisionOverride({torch.float16: 5e-2}),),
            dtypes=all_types(),
            dtypesIfCPU=all_types_and(torch.bfloat16),
            dtypesIfCUDA=all_types_and(torch.half),
            sample_inputs_func=sample_inputs_mvlgamma,
            safe_casts_outputs=True,
            supports_forward_ad=True,
            skips=skips,
            sample_kwargs=sample_kwargs)


def sample_inputs_entr(op_info, device, dtype, requires_grad, **kwargs):
    low, _ = op_info.domain

    if requires_grad:
        low = 0 + op_info._domain_eps

    return (SampleInput(make_tensor((L,), device, dtype,
                                    low=low,
                                    requires_grad=requires_grad)),
            SampleInput(make_tensor((), device, dtype,
                                    low=low,
                                    requires_grad=requires_grad)))


def sample_inputs_zeta(op_info, device, dtype, requires_grad, **kwargs):
    make_arg = partial(make_tensor, device=device, dtype=dtype, requires_grad=requires_grad)
    samples = (SampleInput(make_arg((S,), low=1, requires_grad=requires_grad),
                           args=(make_arg((S,), low=2, requires_grad=False),)),
               SampleInput(make_arg((S,), low=1, requires_grad=requires_grad),
                           args=(3.,)),
               )

    return samples


# TODO: Consolidate `i0e` with sample_inputs_unary when `make_tensor`,
#       supports `exclude` argument.
#       For more context: https://github.com/pytorch/pytorch/pull/56352#discussion_r633277617
def sample_inputs_i0_i1(op_info, device, dtype, requires_grad, **kwargs):

    samples = (SampleInput(make_tensor((S,), device, dtype,
                                       requires_grad=requires_grad)),
               SampleInput(make_tensor((), device, dtype,
                                       requires_grad=requires_grad)))

    if requires_grad and op_info.op == torch.special.i0e:
        # NOTE: `i0e`'s first-order gradient is not continous
        # at `0`, hence we don't test `i0e` with any input being `0`.
        # TODO: Remove this when `make_tensor` supports excluding `0`.
        with torch.no_grad():
            for sample in samples:
                t = sample.input
                t[t == 0] = torch.finfo(dtype).eps  # type: ignore[index]
    elif requires_grad and op_info.op != torch.special.i0e:
        # Special Case for gradient
        # Sample with `0` in the input
        t = make_tensor((S,), device, dtype,
                        requires_grad=requires_grad)

        with torch.no_grad():
            t[0] = 0

        samples += (SampleInput(t),)  # type: ignore[assignment]

    return samples


def sample_inputs_rsub(op_info, device, dtype, requires_grad, variant='tensor', **kwargs):
    def _make_tensor_helper(shape, low=None, high=None):
        return make_tensor(shape, device, dtype, low=low, high=high, requires_grad=requires_grad)

    def _samples_with_alpha_helper(args, alphas, filter_fn=lambda arg_alpha: True):
        filtered_product = filter(filter_fn, product(args, alphas))  # type: ignore[var-annotated]
        return (SampleInput(input, args=(arg,), kwargs=dict(alpha=alpha))
                for (input, arg), alpha in filtered_product)

    int_alpha, float_alpha, complex_alpha = 2, 0.1, 1 + 0.6j

    if variant == 'tensor':
        samples = (
            SampleInput(_make_tensor_helper((S, S)), args=(_make_tensor_helper((S, S)),)),
            SampleInput(_make_tensor_helper((S, S)), args=(_make_tensor_helper((S,)),)),
            SampleInput(_make_tensor_helper((S,)), args=(_make_tensor_helper((S, S)),)),
            SampleInput(_make_tensor_helper(()), args=(_make_tensor_helper(()),)),
            SampleInput(_make_tensor_helper(()), args=(_make_tensor_helper((S,)),)),
            SampleInput(_make_tensor_helper((S,)), args=(_make_tensor_helper(()),)),
        )

        if dtype.is_complex:
            alphas = [int_alpha, float_alpha, complex_alpha]
        elif dtype.is_floating_point:
            alphas = [int_alpha, float_alpha]
        else:
            alphas = [int_alpha]

        args = ((_make_tensor_helper((S, S)), _make_tensor_helper((S, S))),
                (_make_tensor_helper((S, S)), _make_tensor_helper((S,))),
                (_make_tensor_helper(()), _make_tensor_helper(())))
        samples += tuple(_samples_with_alpha_helper(args, alphas))  # type: ignore[assignment]
    elif variant == 'scalar':
        # Scalar Other
        samples = (SampleInput(_make_tensor_helper((S, S)), args=(0.5,)),
                   SampleInput(_make_tensor_helper(()), args=(0.5,)),
                   SampleInput(_make_tensor_helper((S, S)), args=(1.5j,)),
                   SampleInput(_make_tensor_helper(()), args=(1.5j,)),
                   SampleInput(_make_tensor_helper((S, S)), args=(0.4 + 1.2j,)),
                   SampleInput(_make_tensor_helper(()), args=(1.2 + 1.76j,)))

        scalar_args = [(_make_tensor_helper((S, S)), 0.5), (_make_tensor_helper(()), 0.5),
                       (_make_tensor_helper((S, S)), 2.7j), (_make_tensor_helper(()), 2.7j),
                       (_make_tensor_helper((S, S)), 1 - 2.7j), (_make_tensor_helper(()), 1 + 2.7j)]

        alphas = [int_alpha, float_alpha, complex_alpha]

        def filter_fn(arg_alpha):
            arg, alpha = arg_alpha
            if isinstance(alpha, complex):
                if dtype.is_complex or isinstance(arg[1], complex):
                    return True
                else:
                    # complex alpha is valid only if either `self` or `other` is complex
                    return False

            # Non-Complex Alpha
            return True

        # Samples with alpha (scalar version) covers the following cases
        # self    | other   | alpha
        # -----------------------------------------
        # real    | real    | real (int and float)
        # real    | complex | real and complex
        # complex | real    | real and complex
        # complex | complex | real and complex
        #
        # It does not cover
        # real    | real    | complex
        # x = torch.randn(2, requires_grad=True, dtype=torch.float64)
        # torch.rsub(x, 1, alpha=1. + 1.6j)
        # RuntimeError: value cannot be converted to type double without overflow: (-1,-1.6)

        samples += tuple(_samples_with_alpha_helper(scalar_args, alphas, filter_fn=filter_fn))  # type: ignore[assignment]
    else:
        raise Exception("Invalid variant!")

    return samples

def sample_inputs_cumulative_ops(op_info, device, dtype, requires_grad, supports_dtype_kwargs=True, **kwargs):
    def _make_tensor_helper(shape, low=None, high=None):
        return make_tensor(shape, device, dtype, low=low, high=high, requires_grad=requires_grad)

    samples = [
        SampleInput(_make_tensor_helper((S, S, S)), args=(0,)),
        SampleInput(_make_tensor_helper((S, S, S)), args=(1,)),
        SampleInput(_make_tensor_helper(()), args=(0,)),
    ]

    if supports_dtype_kwargs:
        # NOTE: if `dtype` is not same as input, then inplace variants fail with
        # `provided dtype must match the dtype of self tensor in cumsum`
        samples.append(SampleInput(_make_tensor_helper((S, S, S)), args=(1,), kwargs={'dtype': dtype}))

    return samples


def sample_inputs_unfold(op_info, device, dtype, requires_grad, **kwargs):
    test_cases = (
        ((), (0, 1, 1)),
        ((S, S, S, S), (0, 3, 1)),
        ((S, S, S, S), (1, 3, 1)),
        ((S, S, S, S), (2, 3, 1)),
        ((S, S, S, S), (3, 3, 1)),
        ((S, S, S, S), (0, 3, 2)),
        ((S, S, S, S), (1, 3, 2)),
        ((S, S, S, S), (2, 3, 2)),
        ((S, S, S, S), (3, 3, 2)),
        ((S, S, S, S), (0, 4, 1)),
        ((S, S, S, S), (1, 4, 1)),
        ((S, S, S, S), (2, 4, 1)),
        ((S, S, S, S), (3, 4, 1)),
        ((M,), (0, 3, 1)),
        ((M,), (0, 3, 2)),
        ((M,), (0, 3, 3)),
        ((1000,), (0, 3, 11)),
        ((1000,), (0, 2, 27)),
        ((10, 10), (0, 1, 2)),
        ((10, 10), (1, 2, 3)),
        ((10, 10), (1, 2, 2)),
        ((S, S, S), (2, 3, 2)),
    )

    sample_inputs = []
    for shape, arguments in test_cases:
        sample_inputs += [SampleInput(make_tensor(shape, device, dtype,
                                      low=None, high=None,
                                      requires_grad=requires_grad),
                                      args=arguments)]
    return sample_inputs


def sample_inputs_atan2(op_info, device, dtype, requires_grad, **kwargs):
    make_arg = partial(make_tensor, device=device, dtype=dtype, requires_grad=requires_grad)
    cases = (
        ((S, S, S), (S, S, S), False),
        ((), (), False),
        ((S, S, S), (S,), False),
        ((S,), (S, S, S), True),
        ((S, 1, S), (S, S), True),
    )

    def generator():
        for x_shape, y_shape, broadcasts_input in cases:
            yield SampleInput(make_arg(x_shape), args=(make_arg(y_shape),),
                              broadcasts_input=broadcasts_input)

    return list(generator())


def sample_inputs_split(op_info, device, dtype, requires_grad, *, list_args=False, **kwargs):
    make_arg = partial(make_tensor, device=device, dtype=dtype, requires_grad=requires_grad)

    if list_args:
        cases = (
            ((S, S, S), ([int(S / 3), S - int(S / 3) * 2, int(S / 3)],)),
            ((S, S, S), ([int(S / 2), S - int(S / 2) * 2, int(S / 2)], 2),),
            ((S, S, S), ([int(S / 2), S - int(S / 2) * 2, int(S / 2)], -2),)
        )
    else:
        cases = (  # type: ignore[assignment]
            ((S, S, S), (2,)),
            ((S, S, S), (S, 1)),
        )

    def generator():
        for shape, args in cases:
            yield SampleInput(make_arg(shape), args=args)

    return list(generator())


def sample_inputs_split_with_sizes(op_info, device, dtype, requires_grad, **kwargs):
    make_arg = partial(make_tensor, device=device, dtype=dtype, requires_grad=requires_grad)

    cases = (((S, S, S), ([int(S / 3), S - int(S / 3) * 2, int(S / 3)],)),
             ((S, S, S), ([int(S / 3), S - int(S / 3), 0],)),
             ((S, S, S), ([int(S / 3), S - int(S / 3) * 2, int(S / 3)], 2)),
             ((S, S, S), ([int(S / 3), S - int(S / 3) * 2, int(S / 3)], -2)),
             )

    def generator():
        for shape, args in cases:
            yield SampleInput(make_arg(shape), args=args)

    return list(generator())


def sample_inputs_msort(op_info, device, dtype, requires_grad):
    def apply_grad(t):
        if dtype in floating_types_and(torch.float16, torch.bfloat16):
            t.requires_grad_(requires_grad)

    def large_1d_unique(dtype, device):
        res = torch.randperm(L * L * L, dtype=torch.int64, device=device)
        res = res.to(dtype)
        apply_grad(res)
        return res

    samples = []
    # Test case for large tensor.
    largesample = SampleInput(large_1d_unique(dtype, device))

    sample = SampleInput(make_tensor((S, M, S), device, dtype,
                                     low=None, high=None,
                                     requires_grad=requires_grad))

    return [largesample, sample]

def sample_inputs_lerp(op_info, device, dtype, requires_grad, **kwargs):
    make_arg = partial(make_tensor, dtype=dtype, device=device, requires_grad=requires_grad)

    samples = (
        # no broadcast
        SampleInput(make_arg((S, S)), args=(make_arg((S, S)), 0.4)),
        # broadcast rhs
        SampleInput(make_arg((S, S)), args=(make_arg((S,)), 0.4)),
        # scalar tensor
        SampleInput(make_arg(()), args=(make_arg(()), 0.4)),
        # broadcast rhs scalar-tensor
        SampleInput(make_arg((S, S)), args=(make_arg(()), 0.4)),
        # broadcast rhs with weight tensor
        SampleInput(make_arg((S, S)), args=(make_arg((S,)), make_arg((S, S)))),
        # broadcast rhs and weight tensor
        SampleInput(make_arg((S, S)), args=(make_arg((S, 1)), make_arg((S,)))),
        # broadcast_lhs
        SampleInput(make_arg((S,)), args=(make_arg((S, S)), 0.4), broadcasts_input=True),
        # scalar broadcast_lhs
        SampleInput(make_arg(()), args=(make_arg((S, S)), 0.4), broadcasts_input=True),
        # broadcast all
        SampleInput(make_arg((S, 1)), args=(make_arg((S, S)), 0.4), broadcasts_input=True),
        # tensor broadcast all
        SampleInput(make_arg((S, 1)), args=(make_arg((S, S)), make_arg((S, 1))),
                    broadcasts_input=True),
    )

    if dtype.is_complex:
        samples = samples + (  # type: ignore[assignment]
            # no broadcast
            SampleInput(make_arg((S, S)), args=(make_arg((S, S)), 0.4j)),
            SampleInput(make_arg((S, S)), args=(make_arg((S, S)), 1.2 + 0.1j)),
            # broadcast rhs
            SampleInput(make_arg((S, S)), args=(make_arg((S,)), 0.4j)),
            SampleInput(make_arg((S, S)), args=(make_arg((S, S)), 5.4 + 9j)),
            # scalar tensor
            SampleInput(make_arg(()), args=(make_arg(()), 0.4j)),
            SampleInput(make_arg(()), args=(make_arg(()), 6.1 + 0.004j)),
            # broadcast rhs scalar-tensor
            SampleInput(make_arg((S, S)), args=(make_arg(()), 0.4j)),
            SampleInput(make_arg((S, S)), args=(make_arg(()), 1 + 2j)),
        )

    return samples

def sample_inputs_tensordot(self, device, dtype, requires_grad, **kwargs):
    cases = (
        ((2, 2, 2), (2, 2, 2), (2)),
        ((2, 2, 1), (2, 1, 2), ([0, 1], [2, 0])),
    )
    samples = []
    for first_shape, second_shape, dims in cases:
        samples.append(SampleInput(make_tensor(first_shape, device, dtype,
                                   requires_grad=requires_grad),
                       args=(make_tensor(second_shape, device, dtype,
                             requires_grad=requires_grad),),
                       kwargs=dict(dims=dims,)))
    return tuple(samples)

def sample_inputs_kron(op_info, device, dtype, requires_grad):
    test_cases = (
        ((S, S), (M, L)),
    )

    sample_inputs = []
    for input_shape, other_shape in test_cases:
        input = make_tensor(input_shape, device, dtype, low=None, high=None, requires_grad=requires_grad)
        other = make_tensor(other_shape, device, dtype, low=None, high=None, requires_grad=requires_grad)
        sample = SampleInput(input, args=(other,))
        sample_inputs.append(sample)
    return tuple(sample_inputs)

def sample_inputs_inner(self, device, dtype, requires_grad, **kwargs):
    return (
        SampleInput(
            make_tensor((S, ), device, dtype, requires_grad=requires_grad),
            args=(
                make_tensor((S, ), device, dtype, requires_grad=requires_grad),
            )
        ),
        SampleInput(
            make_tensor((), device, dtype, requires_grad=requires_grad),
            args=(
                make_tensor((S, S), device, dtype, requires_grad=requires_grad),
            )
        ),
    )

def sample_inputs_scatter(op_info, device, dtype, requires_grad):
    def _tensor(shape, dtype=dtype, low=None, high=None):
        return make_tensor(shape, device, dtype, low=low, high=high, requires_grad=requires_grad)

    def _gather(shape, index_dim, max_indices):
        return gather_variable(shape, index_dim, max_indices, device=device)

    zero = torch.tensor(0, dtype=torch.long, device=device)
    test_cases = (
        (_tensor((M, S)), (0, _gather((S, S), 1, M), _tensor((S, S)))),
        (_tensor((M, S)), (1, _gather((S, S), 0, S), _tensor((S, S)))),
        (_tensor((M, S)), (-1, _gather((S, S), 0, S), _tensor((S, S)))),
        (_tensor((M, S)), (0, _gather((M, S // 2), 1, M), _tensor((M, S // 2)))),
        (_tensor((M, S)), (1, _gather((M, S // 2), 0, S), _tensor((M, S // 2)))),
        (_tensor((M, S)), (-1, _gather((M, S // 2), 0, S), _tensor((M, S // 2)))),
        (_tensor(()), (0, zero.clone().detach(), _tensor(()))),
        (_tensor(()), (0, zero.clone().detach(), 2.5)),
    )

    samples = []
    for tensor, args in test_cases:
        samples.append(SampleInput(tensor, args=args))

        if not requires_grad:
            samples.append(SampleInput(
                tensor.clone().detach(),
                args=args, kwargs={'reduce': 'add'}
            ))

            if dtype.is_floating_point:
                samples.append(SampleInput(
                    tensor.clone().detach(),
                    args=args, kwargs={'reduce': 'multiply'}
                ))

    return samples

def sample_inputs_scatter_add(op_info, device, dtype, requires_grad):
    def _tensor(shape, dtype=dtype, low=None, high=None):
        return make_tensor(shape, device, dtype, low=low, high=high, requires_grad=requires_grad)

    def _gather(shape, index_dim, max_indices):
        return gather_variable(shape, index_dim, max_indices, device=device)

    zero = torch.tensor(0, dtype=torch.long, device=device)
    test_cases = (
        (_tensor((M, S)), (0, _gather((S, S), 1, M), _tensor((S, S)))),
        (_tensor((M, S)), (1, _gather((S, S), 0, S), _tensor((S, S)))),
        (_tensor((M, S)), (-1, _gather((S, S), 0, S), _tensor((S, S)))),
        (_tensor((M, S)), (0, _gather((M, S // 2), 1, M), _tensor((M, S // 2)))),
        (_tensor((M, S)), (1, _gather((M, S // 2), 0, S), _tensor((M, S // 2)))),
        (_tensor((M, S)), (-1, _gather((M, S // 2), 0, S), _tensor((M, S // 2)))),
        (_tensor(()), (0, zero.clone().detach(), _tensor(()))),
    )

    return [SampleInput(tensor, args=args) for tensor, args in test_cases]


def sample_inputs_ravel(op_info, device, dtype, requires_grad, **kwargs):
    samples = (SampleInput(make_tensor((S, S, S), device, dtype,
                                       low=None, high=None,
                                       requires_grad=requires_grad)),
               SampleInput(make_tensor((), device, dtype,
                                       low=None, high=None,
                                       requires_grad=requires_grad)),)

    return samples


def sample_inputs_tril_triu(op_info, device, dtype, requires_grad, **kwargs):
    make_arg = partial(make_tensor, dtype=dtype, device=device, requires_grad=requires_grad)
    cases = (((M, M), ()),
             ((M, M), (2,),),
             ((S, M, M), ()),
             ((S, M, M), (2,)),
             ((3, 3, S, S), ()),)

    def generator():
        for shape, args in cases:
            yield SampleInput(make_arg(shape), args=args)

    return list(generator())


def sample_inputs_clone(op_info, device, dtype, requires_grad, **kwargs):
    make_arg = partial(make_tensor, dtype=dtype, device=device, requires_grad=requires_grad)

    def generator():
        yield SampleInput(make_arg((S, M, S)))
        yield SampleInput(make_arg(()))

    return list(generator())


def sample_inputs_contiguous(op_info, device, dtype, requires_grad, **kwargs):
    make_arg = partial(make_tensor, dtype=dtype, device=device, requires_grad=requires_grad)

    def generator():
        yield SampleInput(make_arg((S, S)))
        yield SampleInput(make_arg((S, S), noncontiguous=True))

    return list(generator())


def sample_inputs_resize_ops(op_info, device, dtype, requires_grad, **kwargs):
    make_arg = partial(make_tensor, dtype=dtype, device=device)
    cases = (((S, S, S), (S * S, S)),
             ((), ()),
             ((), (1, 1, 1)),
             )

    def generator():
        for shape, args_or_shape in cases:
            # Update `args` based on operator
            if op_info.name == 'resize_':
                # resize_ takes shape/tuple of ints,
                args = (args_or_shape, )
            elif op_info.name == 'resize_as_':
                # resize_as_ takes another tensor
                args = (make_arg(shape, requires_grad=False), )  # type:ignore[assignment]
            else:
                raise ValueError("sample_inputs_resize_ops is being used with incorrect operator")

            yield(SampleInput(make_arg(shape, requires_grad=requires_grad), args=args))

    return list(generator())


def sample_inputs_view_reshape(op_info, device, dtype, requires_grad, **kwargs):
    make_arg = partial(make_tensor, dtype=dtype, device=device, requires_grad=requires_grad)

    cases = (((S, S, S), (S * S, S)),
             ((S * S, S), (S, S, S)),
             ((S,), (S,)),
             ((), ()),
             ((), (1,)))

    def generator():
        for case in cases:
            shape, args = case
            inp = make_arg(shape, requires_grad=requires_grad)
            yield(SampleInput(inp, args=(args, )))

            if op_info.name != "view" and len(shape) >= 2:
                yield(SampleInput(inp.transpose(0, 1), args=(args, )))

    return list(generator())


def sample_inputs_view_as_reshape_as(op_info, device, dtype, requires_grad, **kwargs):
    make_arg = partial(make_tensor, dtype=dtype, device=device)

    cases = (((S, S, S), (S * S, S)),
             ((), ()),
             ((), (1, 1)),
             )

    def generator():
        for case in cases:
            shape, shape_other = case
            inp = make_arg(shape, requires_grad=requires_grad)
            yield(SampleInput(inp, args=(make_arg(shape_other, requires_grad=False),)))

            if op_info.name != "view_as" and len(shape) >= 2:
                yield(SampleInput(inp.transpose(0, 1), args=(make_arg(shape_other, requires_grad=False),)))

    return list(generator())


def sample_inputs_select(op_info, device, dtype, requires_grad, **kwargs):
    make_arg = partial(make_tensor, dtype=dtype, device=device, requires_grad=requires_grad)

    cases = (((S, S, S), (1, 2)),
             ((S, S, S), (-1, 2)),
             ((S, S, S), (-1, -1)),
             ((S, S, S), (1, -1)),
             ((S,), (0, 2))
             )

    def generator():
        for shape, args in cases:
            yield SampleInput(make_arg(shape), args=args)

    return list(generator())


def sample_inputs_rbinops(op_info, device, dtype, requires_grad, supports_dtype_kwargs=True, **kwargs):
    def _make_tensor_helper(shape, low=None, high=None):
        return make_tensor(shape, device, dtype, low=low, high=high, requires_grad=requires_grad)

    scalar: Union[int, float, complex] = 3

    if dtype.is_floating_point:
        scalar = 3.14
    elif dtype.is_complex:
        scalar = 3.14j

    samples = [
        SampleInput(_make_tensor_helper((S, S, S)), args=(scalar,)),
        SampleInput(_make_tensor_helper(()), args=(scalar,)),
    ]

    return samples


def sample_inputs_expand(op_info, device, dtype, requires_grad, **kwargs):
    make_arg = partial(make_tensor, dtype=dtype, device=device, requires_grad=requires_grad)

    cases = (((S, 1, 1), (S, S, S)),
             ((S, 1, S), (S, S, S)),
             ((S, 1), (S, S, S)),
             ((1,), (S, S, S)),
             ((1, S), (1, 1, S)),
             ((), ()),
             ((), (1, 3, 2)),
             )

    def generator():
        for case in cases:
            shape, args = case
            yield(SampleInput(make_arg(shape), args=(args, )))

    return list(generator())


def sample_inputs_expand_as(op_info, device, dtype, requires_grad, **kwargs):
    make_arg = partial(make_tensor, dtype=dtype, device=device)

    cases = (((S, 1, 1), (S, S, S)),
             ((), ()),
             ((), (1, 1)),
             )

    def generator():
        for shape, shape_other in cases:
            yield(SampleInput(make_arg(shape, requires_grad=requires_grad),
                              args=(make_arg(shape_other, requires_grad=False), )))

    return list(generator())


def sample_inputs_where(op_info, device, dtype, requires_grad, **kwargs):
    make_arg = partial(make_tensor, dtype=dtype, device=device, requires_grad=requires_grad)

    def make_bool_mask(shape):
        # Make sure atleast one element is nonzero,
        # except for empty tensor
        mask_t = make_tensor(shape, dtype=torch.bool, device=device, requires_grad=False)

        if mask_t.numel() == 0:
            return mask_t
        elif mask_t.numel() == 1:
            mask_t.fill_(True)
            return mask_t

        if mask_t.sum() == 0:
            def random_index(shape):
                return tuple(map(lambda max_idx: random.randint(0, max_idx), shape))

            mask_t[random_index(mask_t.shape)] = True
            return mask_t

        return mask_t

    cases = (((M, M), (M, M), (M, M), False),
             ((M, 1, M), (M, M), (M, M, 1), True),
             ((), (), (), False),
             ((M, 1, M), (), (M, M, 1), True),
             ((), (M, M), (), True),)

    def generator():
        for shape, mask_shape, other_shape, broadcasts_input in cases:
            yield SampleInput(make_arg(shape),
                              args=(make_bool_mask(mask_shape), make_arg(other_shape)),
                              broadcasts_input=broadcasts_input)

    return list(generator())


def sample_inputs_chunk(op_info, device, dtype, requires_grad, **kwargs):
    make_arg = partial(make_tensor, dtype=dtype, device=device)

    cases = (((S, S, S), (2,)),
             ((S, S, S), (S, 1)),
             ((S, S, S), (S, -1)))

    def generator():
        for case in cases:
            shape, args = case
            yield(SampleInput(make_arg(shape, requires_grad=requires_grad), args=args))

    return list(generator())

def sample_inputs_kthvalue(op_info, device, dtype, requires_grad, **kwargs):
    def _tensor(shape, dtype=dtype, low=None, high=None):
        return make_tensor(shape, device, dtype, low=low, high=high, requires_grad=requires_grad)

    test_cases = [
        (_tensor((S, S, S)), (2,)),
        (_tensor((S, S, S)), (2, 1,)),
        (_tensor((S, S, S)), (2, -1,)),
        (_tensor((S, S, S)), (2, 1, True,)),
        (_tensor((S, S, S)), (2, -1, True,)),
        (_tensor((S,)), (2, 0,)),
        (_tensor((S,)), (2, 0, True,)),
        (_tensor(()), (1,)),
        (_tensor(()), (1, 0,)),
        (_tensor(()), (1, 0, True))
    ]

    return [SampleInput(tensor, args=args) for tensor, args in test_cases]

def sample_inputs_one_hot(op_info, device, dtype, requires_grad, **kwargs):
    def make_input(shape, *, low, high):
        return make_tensor(shape, device=device, dtype=dtype, low=low, high=high, requires_grad=requires_grad)

    shapes = ((), (S,), (L, M, S))
    num_classess = (-1, 10)

    return [
        SampleInput(
            make_input(
                shape,
                low=0,
                high=10 if num_classes == -1 else num_classes // 2,
            ),
            kwargs=dict(num_classes=num_classes),
        )
        for shape, num_classes in itertools.product(shapes, num_classess)
    ]

def sample_inputs_softplus(op_info, device, dtype, requires_grad, **kwargs):
    make_input = partial(make_tensor, (S,), device=device, dtype=dtype, requires_grad=requires_grad)

    return [
        SampleInput(make_input()),
        SampleInput(make_input(), kwargs=dict(beta=3)),
        SampleInput(make_input(low=1), kwargs=dict(threshold=1)),
    ]

def sample_inputs_mse_loss(op_info, device, dtype, requires_grad, **kwargs):
    _make_tensor = partial(make_tensor, device=device, dtype=dtype, requires_grad=requires_grad)

    shapes_and_kwargs = [
        ((), None),
        ((S,), dict(reduction="mean")),
        ((S,), dict(reduction="sum")),
        ((S,), dict(reduction="none")),
        ((S, S), None),
        ((S, S, S), None),
    ]

    return [
        SampleInput(_make_tensor(shape), args=(_make_tensor(shape),), kwargs=kwargs)
        for shape, kwargs in shapes_and_kwargs
    ]

def sample_inputs_grid_sample(op_info, device, dtype, requires_grad, **kwargs):
    _make_tensor = partial(make_tensor, device=device, dtype=dtype, requires_grad=requires_grad)

    batch_size = 2
    num_channels = 3
    modes = ("bilinear", "nearest")
    align_cornerss = (False, True)
    padding_modes = ("zeros", "border", "reflection")

    sample_inputs = []
    for dim in (2, 3):
        input = _make_tensor((batch_size, num_channels, *[S] * dim))
        grid = _make_tensor((batch_size, *[S] * dim, dim))

        modes_ = (*modes, "bicubic") if dim == 2 else modes

        for mode, padding_mode, align_corners in itertools.product(modes_, padding_modes, align_cornerss):
            sample_inputs.append(
                SampleInput(
                    input,
                    args=(grid,),
                    kwargs=dict(
                        mode=mode,
                        padding_mode=padding_mode,
                        align_corners=align_corners,
                    )
                )
            )

    return sample_inputs

foreach_unary_op_db: List[OpInfo] = [
    ForeachFuncInfo('exp'),
    ForeachFuncInfo('acos'),
    ForeachFuncInfo('asin'),
    ForeachFuncInfo('atan'),
    ForeachFuncInfo('cos'),
    ForeachFuncInfo('cosh'),
    ForeachFuncInfo('log'),
    ForeachFuncInfo('log10'),
    ForeachFuncInfo('log2'),
    ForeachFuncInfo('tan'),
    ForeachFuncInfo('tanh'),
    ForeachFuncInfo('sin'),
    ForeachFuncInfo('sinh'),

    ForeachFuncInfo(
        'neg',
        dtypes=all_types_and_complex(),
        dtypesIfCPU=all_types_and_complex(),
        dtypesIfCUDA=all_types_and_complex(),
        sample_inputs_func=sample_inputs_foreach,
        safe_casts_outputs=False,
    ),

    ForeachFuncInfo(
        'sqrt',
        dtypes=floating_types(),
        dtypesIfCPU=floating_and_complex_types_and(torch.bfloat16),
        dtypesIfCUDA=floating_and_complex_types_and(torch.half),
    ),

    ForeachFuncInfo(
        'ceil',
        dtypes=floating_types(),
        dtypesIfCPU=floating_types_and(torch.bfloat16),
        dtypesIfCUDA=floating_types_and(torch.half, torch.bfloat16),
    ),

    ForeachFuncInfo(
        'erf',
        dtypes=floating_types(),
        dtypesIfCPU=floating_types_and(torch.bfloat16),
        dtypesIfCUDA=floating_types_and(torch.half, torch.bfloat16),
    ),

    ForeachFuncInfo(
        'erfc',
        dtypes=floating_types(),
        dtypesIfCPU=floating_types_and(torch.bfloat16),
        dtypesIfCUDA=floating_types_and(torch.half, torch.bfloat16),
    ),

    ForeachFuncInfo(
        'expm1',
        dtypes=floating_types(),
        dtypesIfCPU=floating_types_and(torch.bfloat16),
        dtypesIfCUDA=floating_types_and(torch.half, torch.bfloat16),
    ),

    ForeachFuncInfo(
        'floor',
        dtypes=floating_types(),
        dtypesIfCPU=floating_types_and(torch.bfloat16),
        dtypesIfCUDA=floating_types_and(torch.half, torch.bfloat16),
    ),

    ForeachFuncInfo(
        'log1p',
        dtypes=floating_types(),
        dtypesIfCPU=floating_types_and(torch.bfloat16),
        dtypesIfCUDA=floating_types_and(torch.half),
    ),

    ForeachFuncInfo(
        'round',
        dtypes=floating_types(),
        dtypesIfCPU=floating_types_and(torch.bfloat16),
        dtypesIfCUDA=floating_types_and(torch.half, torch.bfloat16),
    ),

    ForeachFuncInfo(
        'frac',
        dtypes=floating_types(),
        dtypesIfCPU=floating_types_and(torch.bfloat16),
        dtypesIfCUDA=floating_types_and(torch.half, torch.bfloat16),
    ),

    ForeachFuncInfo(
        'reciprocal',
        dtypes=floating_types(),
        dtypesIfCPU=floating_types_and(torch.bfloat16),
        dtypesIfCUDA=floating_types_and(torch.half),
    ),

    ForeachFuncInfo(
        'sigmoid',
        dtypes=floating_types(),
        dtypesIfCPU=floating_types_and(torch.bfloat16),
        dtypesIfCUDA=floating_types_and(torch.half),
    ),

    ForeachFuncInfo(
        'trunc',
        dtypes=floating_types(),
        dtypesIfCPU=floating_types_and(torch.bfloat16),
        dtypesIfCUDA=floating_types_and(torch.half, torch.bfloat16),
    ),

    ForeachFuncInfo(
        'abs',
        dtypes=all_types_and_complex_and(torch.bfloat16, torch.half, torch.bool),
        dtypesIfCPU=all_types_and_complex_and(torch.bfloat16, torch.half),
        dtypesIfCUDA=all_types_and_complex_and(torch.bfloat16, torch.half, torch.bool),
        safe_casts_outputs=False,
        supports_forward_ad=True,
    ),
]

foreach_binary_op_db: List[OpInfo] = [
    ForeachFuncInfo(
        "add",
        dtypesIfCPU=all_types_and_complex_and(torch.bool, torch.bfloat16, torch.float16),
        dtypesIfCUDA=all_types_and_complex_and(torch.bool, torch.bfloat16, torch.float16),
        supports_alpha_param=True,
    ),
    ForeachFuncInfo(
        "sub",
        dtypesIfCPU=all_types_and_complex_and(torch.bool, torch.bfloat16, torch.float16),
        dtypesIfCUDA=all_types_and_complex_and(torch.bool, torch.bfloat16, torch.float16),
        supports_alpha_param=True,
    ),
    ForeachFuncInfo(
        "mul",
        dtypesIfCPU=all_types_and_complex_and(torch.bool, torch.bfloat16, torch.float16),
        dtypesIfCUDA=all_types_and_complex_and(torch.bool, torch.bfloat16, torch.float16),
    ),
    ForeachFuncInfo(
        "div",
        dtypesIfCPU=all_types_and_complex_and(torch.bool, torch.bfloat16, torch.float16),
        dtypesIfCUDA=all_types_and_complex_and(torch.bool, torch.bfloat16, torch.float16),
    ),
]

foreach_pointwise_op_db: List[ForeachFuncInfo] = [
    ForeachFuncInfo(
        "addcmul",
        dtypesIfCPU=all_types_and_complex(),
        dtypesIfCUDA=all_types_and_complex_and(torch.half, torch.bfloat16),
    ),
    ForeachFuncInfo(
        "addcdiv",
        dtypesIfCPU=all_types_and_complex(),
        dtypesIfCUDA=all_types_and_complex_and(torch.half, torch.bfloat16),
    ),
]

foreach_minmax_op_db: List[ForeachFuncInfo] = [
    ForeachFuncInfo(
        "maximum",
        dtypesIfCPU=all_types_and(torch.float16, torch.bfloat16, torch.bool),
        dtypesIfCUDA=all_types_and(torch.float16, torch.bool),
    ),
    ForeachFuncInfo(
        "minimum",
        dtypesIfCPU=all_types_and(torch.float16, torch.bfloat16, torch.bool),
        dtypesIfCUDA=all_types_and(torch.float16, torch.bool),
    ),
]

def reference_sign(x):
    if x.dtype == np.bool_:
        # `np.sign` doesn't support `bool`.
        # >>> np.sign(True)
        # ufunc 'sign' did not contain a loop
        # with signature matching types dtype('bool') -> dtype('bool')
        return np.sign(x, dtype=np.uint8).astype(np.bool_)
    return np.sign(x)


def reference_sgn(x):
    # NumPy doesn't have an equivalent to `torch.sgn` when the dtype is complex.
    # For complex inputs, `np.sign` returns sign(x.real) + 0j if x.real != 0 else sign(x.imag) + 0j.
    # while `torch.sgn` returns, 0 if abs(input) == 0 else input/abs(input)
    if x.dtype not in [np.complex64, np.complex128]:
        return reference_sign(x)

    out = (x / np.abs(x))
    if out.ndim == 0:
        # Handle x == 0 case
        if (x == 0):
            # Can't assign to np.complex object
            # So make a new one.
            return np.array(complex(0, 0), dtype=x.dtype)
        return out

    # Handle x == 0 case
    mask = (x == 0)
    out[mask] = complex(0, 0)
    return out


def reference_sigmoid(x):
    # 'scipy.special.expit' not supported for the input types
    if x.dtype in [np.complex64, np.complex128]:
        return (1 / (1 + np.exp(-x)))
    return scipy.special.expit(x)


def reference_logsigmoid(x):
    max_ = np.maximum(x.dtype.type(0), -x)
    z = np.exp(-max_) + np.exp(-x - max_)
    return -(max_ + np.log(z))


def reference_lgamma(x):
    # scipy.special.gammaln returns `-inf` when input is `-inf`.
    # While Pytorch, C and C++, all return `inf` when input is `-inf`.
    # Reference:
    # https://en.cppreference.com/w/cpp/numeric/math/lgamma
    # https://en.cppreference.com/w/c/numeric/math/lgamma

    # To handle the above discrepancy,
    # we replace -inf with inf so values
    # that were originally -inf map to inf as expected
    if x.dtype.kind == 'f':
        x = np.where(x == float('-inf'), np.array(float('inf'), dtype=x.dtype), x)

    out = scipy.special.gammaln(x)

    if x.dtype == np.float16:
        # `scipy.special.gammaln` returns output of float32 when input is float16,
        # while `torch.lgamma` preserves `float16`. But due to smaller range of float16,
        # Pytorch version outputs `inf` while SciPy returns finite values.
        out = out.astype(np.float16)

    return out

def reference_polygamma(x, n):
    # WEIRD `scipy.special.polygamma` behavior
    # >>> scipy.special.polygamma(0, np.array(501, dtype=np.float32)).dtype
    # dtype('float64')
    # >>> scipy.special.polygamma(0, np.array([501], dtype=np.float32)).dtype
    # dtype('float32')
    #
    # Thus we cast output to the default torch dtype.
    np_dtype = torch_to_numpy_dtype_dict[torch.get_default_dtype()]
    return scipy.special.polygamma(n, x).astype(np_dtype)


def reference_mvlgamma(x, d):
    if x.dtype == np.float16:
        return scipy.special.multigammaln(x, d).astype(np.float16)

    return scipy.special.multigammaln(x, d)

def reference_softplus(input, beta=1, threshold=20):
    non_linear = input * beta <= threshold
    output = input.copy()
    output[non_linear] = np.log(1 + np.exp(beta * input[non_linear])) / beta
    return output


def reference_one_hot(a: np.ndarray, num_classes: int = -1) -> np.ndarray:
    if num_classes == -1:
        num_classes = int(np.amax(a) + 1)

    idcs = a.reshape(-1) + np.arange(0, a.size, dtype=np.int64) * num_classes
    one_hot = np.zeros((a.size, num_classes), dtype=a.dtype)
    np.put(one_hot, idcs, 1)
    return one_hot.reshape(*a.shape, -1)


def reference_mse_loss(input, target, reduction="mean"):
    se = (input - target) ** 2
    if reduction == "mean":
        return np.mean(se)
    elif reduction == "sum":
        return np.sum(se)
    else:  # reduction == "none"
        return se


def gradcheck_wrapper_hermitian_input(op, input, *args, **kwargs):
    """Gradcheck wrapper for functions that take Hermitian matrices as input.

    They require a modified function because the finite-difference algorithm
    for calculating derivatives does not preserve the Hermitian property of the input.
    """
    return op(input + input.conj().transpose(-2, -1), *args, **kwargs)


def gradcheck_wrapper_triangular_input(op, input, *args, upper=False, **kwargs):
    """Gradcheck wrpper for functions that take lower or upper triangular matrices as input.

    They require a modified function because the finite-difference algorithm
    for calculating derivatives does not preserve the triangular property of the input.
    """
    return op(input.triu() if upper else input.tril(), upper)


# Operator database (sorted alphabetically)
op_db: List[OpInfo] = [
    UnaryUfuncInfo('abs',
                   aliases=('absolute', ),
                   ref=np.abs,
                   dtypes=all_types_and_complex_and(torch.half, torch.bfloat16),
                   dtypesIfCUDA=all_types_and_complex_and(torch.bool, torch.half, torch.bfloat16),
                   skips=(
                       SkipInfo('TestUnaryUfuncs', 'test_reference_numerics_extremal',
                                device_type='cpu', dtypes=[torch.cfloat, torch.cdouble]),
                       SkipInfo('TestUnaryUfuncs', 'test_reference_numerics_hard',
                                device_type='cpu', dtypes=[torch.cfloat]),
                       # Reference: https://github.com/pytorch/pytorch/issues/49224
                       SkipInfo('TestUnaryUfuncs', 'test_reference_numerics_normal',
                                dtypes=[torch.int8], active_if=TEST_WITH_ASAN),
                       # TODO: Fix test_out_arg_all_dtypes as torch.empty_like(expected_output) where expected_output=op(input)
                       # We can break the logic of the loop over all possible types but it is OK.
                       # https://github.com/pytorch/pytorch/blob/master/test/test_unary_ufuncs.py#L440-L449
                       SkipInfo('TestUnaryUfuncs', 'test_out_arg_all_dtypes',
                                dtypes=[torch.cfloat, torch.cdouble]),
                   ),
                   supports_inplace_autograd=False,
                   assert_autodiffed=True,
                   supports_forward_ad=True),
    # NOTE: CPU complex acos produces incorrect outputs (https://github.com/pytorch/pytorch/issues/42952)
    UnaryUfuncInfo('acos',
                   aliases=('arccos', ),
                   ref=np.arccos,
                   domain=(-1, 1),
                   handles_complex_extremals=False,
                   dtypes=all_types_and_complex_and(torch.bool, torch.bfloat16),
                   dtypesIfCUDA=all_types_and_complex_and(torch.bool, torch.half, torch.bfloat16),
                   # "rsqrt_cpu" not implemented for 'BFloat16'
                   backward_dtypesIfCPU=all_types_and_complex_and(torch.bool, torch.bfloat16),
                   assert_autodiffed=True,
                   supports_forward_ad=True,
                   decorators=(precisionOverride({torch.float16: 1e-2,
                                                  torch.bfloat16: 1e-1,
                                                  torch.complex64: 1e-2}),),
                   safe_casts_outputs=True,
                   skips=(
                       SkipInfo('TestUnaryUfuncs', 'test_reference_numerics_hard',
                                device_type='cpu', dtypes=[torch.cfloat, torch.cdouble]),
                       SkipInfo('TestGradients', 'test_fn_grad',
                                dtypes=[torch.cdouble], active_if=IS_WINDOWS),
                       SkipInfo('TestGradients', 'test_method_grad',
                                dtypes=[torch.cdouble], active_if=IS_WINDOWS),
                       SkipInfo('TestGradients', 'test_inplace_grad',
                                dtypes=[torch.cdouble], active_if=IS_WINDOWS),
                       SkipInfo('TestGradients', 'test_forward_mode_AD',
                                dtypes=[torch.cdouble], active_if=IS_WINDOWS),
                       SkipInfo('TestGradients', 'test_inplace_forward_mode_AD',
                                dtypes=[torch.cdouble], active_if=IS_WINDOWS),
                   )),
    # NOTE: the derivative for inplace acosh is not implemented
    UnaryUfuncInfo('acosh',
                   aliases=('arccosh', ),
                   ref=np.arccosh,
                   domain=(1, None),
                   dtypes=all_types_and_complex_and(torch.bool),
                   dtypesIfCPU=all_types_and_complex_and(torch.bool, torch.bfloat16),
                   dtypesIfCUDA=all_types_and_complex_and(torch.bool, torch.half, torch.bfloat16),
                   # "rsqrt_cuda" not implemented for 'BFloat16'
                   backward_dtypesIfCUDA=all_types_and_complex_and(torch.bool, torch.half, torch.bfloat16),
                   safe_casts_outputs=True,
                   decorators=(precisionOverride({torch.bfloat16: 5e-2}),),
                   supports_inplace_autograd=False,
                   supports_forward_ad=True,
                   skips=(
                       SkipInfo('TestUnaryUfuncs', 'test_reference_numerics_extremal',
                                device_type='cpu', dtypes=[torch.cfloat, torch.cdouble]),
                       SkipInfo('TestUnaryUfuncs', 'test_reference_numerics_hard',
                                device_type='cpu', dtypes=[torch.cfloat, torch.cdouble]),
                       SkipInfo('TestUnaryUfuncs', 'test_reference_numerics_extremal',
                                device_type='cuda', dtypes=[torch.cdouble],
                                active_if=IS_WINDOWS),
                       SkipInfo('TestUnaryUfuncs', 'test_reference_numerics_hard',
                                device_type='cuda', dtypes=[torch.cdouble],
                                active_if=IS_WINDOWS),
                       SkipInfo('TestUnaryUfuncs', 'test_reference_numerics_normal',
                                device_type='cuda', dtypes=[torch.cdouble],
                                active_if=IS_WINDOWS),
                       # Reference: https://github.com/pytorch/pytorch/issues/50692
                       SkipInfo('TestGradients', 'test_fn_grad',
                                device_type='cuda', dtypes=[torch.cdouble], active_if=IS_WINDOWS),
                       SkipInfo('TestGradients', 'test_method_grad',
                                device_type='cuda', dtypes=[torch.cdouble], active_if=IS_WINDOWS),
                       SkipInfo('TestGradients', 'test_forward_mode_AD',
                                dtypes=[torch.cdouble]),
                   )),
    OpInfo('add',
           # NumPy has no builtin reference for the alpha kwarg, but it is easy enough to emulate
           ref=lambda input, other, *, alpha=1: np.add(input, np.multiply(alpha, other)),
           dtypes=all_types_and_complex_and(torch.bool, torch.bfloat16, torch.float16),
           assert_autodiffed=True,
           sample_inputs_func=partial(sample_inputs_binary_pwise, alpha=2),
           supports_inplace_autograd=False,
           supports_forward_ad=True),
    OpInfo('mul',
           aliases=('multiply',),
           dtypes=all_types_and_complex_and(torch.float16, torch.bfloat16, torch.bool),
           assert_autodiffed=True,
           supports_forward_ad=True,
           sample_inputs_func=sample_inputs_binary_pwise),
    OpInfo('sub',
           # NumPy has no builtin reference for the alpha kwarg, but it is easy enough to emulate
           ref=lambda input, other, *, alpha=1: np.subtract(input, np.multiply(alpha, other)),
           aliases=('subtract',),
           dtypes=all_types_and_complex_and(torch.bfloat16, torch.float16),
           assert_autodiffed=True,
           supports_forward_ad=True,
           sample_inputs_func=partial(sample_inputs_binary_pwise, alpha=2),
           supports_inplace_autograd=False),
    OpInfo('addmm',
           # This addmm OpInfo is for when alpha and beta are not both equal to 1.
           # alpha=beta=1 is tested in the following opinfo, because that special case will
           # trigger addmm being decomposed by a jit pass.
           dtypes=floating_and_complex_types_and(torch.float16),
           dtypesIfCPU=all_types_and_complex_and(torch.float16, torch.bfloat16),
           dtypesIfROCM=floating_and_complex_types_and(torch.float16, torch.bfloat16),
           dtypesIfCUDA=floating_and_complex_types_and(torch.float16, *[torch.bfloat16] if CUDA11OrLater else []),
           assert_autodiffed=True,
           supports_inplace_autograd=False,
           supports_forward_ad=True,
           gradcheck_nondet_tol=GRADCHECK_NONDET_TOL,
           sample_inputs_func=sample_inputs_addmm),
    OpInfo('addmm',
           # When alpha=beta=1 as compile-time constants, JIT will decompose addmm into mm and add.
           variant_test_name='decomposed',
           dtypes=floating_and_complex_types_and(torch.float16),
           dtypesIfCPU=all_types_and_complex_and(torch.float16, torch.bfloat16),
           dtypesIfROCM=floating_and_complex_types_and(torch.float16, torch.bfloat16),
           dtypesIfCUDA=floating_and_complex_types_and(torch.float16, *[torch.bfloat16] if CUDA11OrLater else []),
           assert_autodiffed=True,
           supports_inplace_autograd=False,
           supports_forward_ad=True,
           gradcheck_nondet_tol=GRADCHECK_NONDET_TOL,
           autodiff_nonfusible_nodes=['aten::add', 'aten::mm'],
           sample_inputs_func=partial(sample_inputs_addmm, alpha=1, beta=1)),
    OpInfo('addmv',
           dtypes=floating_types(),
           dtypesIfCPU=all_types_and_complex_and(torch.bfloat16),
           dtypesIfCUDA=floating_types_and(torch.float16, torch.complex64, torch.complex128,
                                           *[torch.bfloat16] if CUDA11OrLater else []),
           dtypesIfROCM=floating_types_and(torch.half),
           supports_inplace_autograd=False,
           supports_forward_ad=True,
           sample_inputs_func=sample_inputs_addmv),
    OpInfo('addbmm',
           ref=lambda M, batch1, batch2, beta=1, alpha=1: np.add(np.multiply(np.asarray(beta, dtype=M.dtype), M),
                                                                 np.multiply(np.asarray(alpha, dtype=batch1.dtype),
                                                                             np.sum(np.matmul(batch1, batch2), axis=0))),
           dtypes=floating_types(),
           dtypesIfCPU=all_types_and_complex_and(torch.float16, torch.bfloat16),
           dtypesIfCUDA=floating_and_complex_types_and(torch.float16, *[torch.bfloat16] if CUDA11OrLater else []),
           backward_dtypesIfCUDA=floating_and_complex_types_and(torch.float16, *[torch.bfloat16] if SM53OrLater else []),
           dtypesIfROCM=floating_types_and(torch.half),
           backward_dtypesIfROCM=floating_types_and(torch.half),
           supports_forward_ad=True,
           decorators=[
               DecorateInfo(
                   toleranceOverride({torch.float32: tol(atol=1.3e-05, rtol=1.3e-05),
                                      torch.complex64: tol(atol=1e-05, rtol=1.2e-03)}),
                   'TestCommon', 'test_reference_testing')],
           skips=(
               # FIXME: bfloat16 backward support likely depends on CUDA11+
               #   and SM53+
               SkipInfo('TestCommon', 'test_dtypes', active_if=IS_WINDOWS),
               # addbmm does not correctly warn when resizing out= inputs
               SkipInfo('TestCommon', 'test_out'),
               # https://github.com/pytorch/pytorch/issues/55907
               SkipInfo('TestCommon', 'test_variant_consistency_eager'),
           ),
           sample_inputs_func=sample_inputs_addbmm),
    OpInfo('baddbmm',
           dtypes=floating_types_and(torch.half),
           dtypesIfCPU=all_types_and_complex_and(torch.float16, torch.bfloat16),
           dtypesIfCUDA=floating_types_and(torch.float16, torch.complex64, torch.complex128,
                                           *[torch.bfloat16] if CUDA11OrLater else []),
           backward_dtypesIfCUDA=floating_types_and(torch.float16,
                                                    *[torch.bfloat16] if SM53OrLater else [],
                                                    torch.complex64, torch.complex128),
           supports_forward_ad=True,
           skips=(
               # FIXME: bfloat16 backward support likely depends on CUDA11+
               #   and SM53+
               SkipInfo('TestCommon', 'test_dtypes', active_if=IS_WINDOWS),
               # baddbmm does not correctly warn when resizing out= inputs
               SkipInfo('TestCommon', 'test_out'),
           ),
           sample_inputs_func=sample_inputs_baddbmm),
    OpInfo('dot',
           dtypes=all_types_and_complex_and(torch.float16),
           dtypesIfCUDA=floating_and_complex_types_and(torch.float16, *[torch.bfloat16] if CUDA11OrLater else []),
           assert_autodiffed=True,
           sample_inputs_func=sample_inputs_dot_vdot,
           supports_forward_ad=True,
           ),
    OpInfo('vdot',
           dtypes=all_types_and_complex_and(torch.float16),
           dtypesIfCUDA=floating_and_complex_types_and(torch.float16, *[torch.bfloat16] if CUDA11OrLater else []),
           sample_inputs_func=sample_inputs_dot_vdot,
           supports_forward_ad=True,
           ),
    OpInfo('bmm',
           dtypes=all_types_and_complex_and(torch.bfloat16, torch.float16),
           dtypesIfCUDA=floating_and_complex_types_and(torch.float16, *[torch.bfloat16] if CUDA11OrLater else []),
           backward_dtypesIfCUDA=floating_and_complex_types_and(torch.float16, *[torch.bfloat16] if SM53OrLater else []),
           assert_autodiffed=True,
           supports_forward_ad=True,
           skips=(
               # FIXME: bfloat16 backward support likely depends on CUDA11+
               #   and SM53+
               SkipInfo('TestCommon', 'test_dtypes', active_if=IS_WINDOWS),
               # bmm does not correctly warn when resizing out= inputs
               SkipInfo('TestCommon', 'test_out'),
           ),
           sample_inputs_func=sample_inputs_bmm),
    OpInfo('mv',
           dtypes=all_types_and_complex_and(torch.bfloat16),
           dtypesIfCUDA=floating_and_complex_types_and(torch.float16, *[torch.bfloat16] if CUDA11OrLater else []),
           skips=(
               # bmm does not correctly warn when resizing out= inputs
               SkipInfo('TestCommon', 'test_out'),),
           assert_autodiffed=True,
           sample_inputs_func=sample_inputs_mv),
    OpInfo('addr',
           dtypes=all_types_and_complex_and(torch.bool, torch.bfloat16, torch.float16),
           backward_dtypes=all_types_and_complex_and(torch.bool, torch.bfloat16),
           backward_dtypesIfCUDA=all_types_and_complex_and(torch.bool, torch.float16, *[torch.bfloat16] if CUDA11OrLater else []),
           # Reference: https://github.com/pytorch/pytorch/issues/50747
           supports_inplace_autograd=False,
           supports_forward_ad=True,
           skips=(
               # Reference: https://github.com/pytorch/pytorch/issues/50747
               SkipInfo('TestCommon', 'test_variant_consistency_eager',
                        dtypes=all_types_and_complex_and(torch.bool, torch.bfloat16, torch.float16)),
           ),
           sample_inputs_func=sample_inputs_addr,
           gradcheck_nondet_tol=GRADCHECK_NONDET_TOL),
    OpInfo('addcmul',
           dtypes=all_types_and_complex(),
           dtypesIfCUDA=all_types_and_complex_and(torch.float16, torch.bfloat16),
           assert_autodiffed=True,
           supports_forward_ad=True,
           supports_inplace_autograd=False,
           skips=(
               # TODO: update sample inputs with for_inplace_variant kwarg to support this test
               SkipInfo('TestCommon', 'test_variant_consistency_eager'),),
           sample_inputs_func=sample_inputs_addcmul_addcdiv),
    OpInfo('addcdiv',
           dtypes=floating_and_complex_types(),
           dtypesIfCUDA=floating_and_complex_types_and(torch.float16, torch.bfloat16),
           supports_inplace_autograd=False,
           supports_forward_ad=True,
           skips=(
               # TODO: update sample inputs with for_inplace_variant kwarg to support this test
               SkipInfo('TestCommon', 'test_variant_consistency_eager'),),
           sample_inputs_func=sample_inputs_addcmul_addcdiv),
    OpInfo('argmax',
           dtypes=all_types_and(torch.float16, torch.bfloat16),
           supports_autograd=False,
           sample_inputs_func=sample_inputs_argmax_argmin,),
    OpInfo('argmin',
           dtypes=all_types_and(torch.float16, torch.bfloat16),
           supports_autograd=False,
           sample_inputs_func=sample_inputs_argmax_argmin,),
    UnaryUfuncInfo('asin',
                   aliases=('arcsin', ),
                   ref=np.arcsin,
                   domain=(-1, 1),
                   supports_sparse=True,
                   supports_forward_ad=True,
                   safe_casts_outputs=True,
                   dtypes=all_types_and_complex_and(torch.bool, torch.bfloat16),
                   dtypesIfCUDA=all_types_and_complex_and(torch.bool, torch.half, torch.bfloat16),
                   assert_autodiffed=True,
                   decorators=[
                       DecorateInfo(
                           toleranceOverride({torch.float16: tol(atol=1e-05, rtol=1e-03)}),
                           'TestUnaryUfuncs', device_type='cuda'),
                       precisionOverride({torch.bfloat16: 1e-2}),
                   ],
                   skips=(
                       SkipInfo('TestUnaryUfuncs', 'test_reference_numerics_extremal',
                                device_type='cpu', dtypes=[torch.cfloat, torch.cdouble]),
                       SkipInfo('TestUnaryUfuncs', 'test_reference_numerics_hard',
                                device_type='cpu', dtypes=[torch.cfloat, torch.cdouble]),
                       SkipInfo('TestUnaryUfuncs', 'test_reference_numerics_extremal',
                                device_type='cuda', dtypes=[torch.cdouble],
                                active_if=IS_WINDOWS),
                       SkipInfo('TestUnaryUfuncs', 'test_reference_numerics_hard',
                                device_type='cuda', dtypes=[torch.cdouble],
                                active_if=IS_WINDOWS),
                   )),
    # NOTE: derivative for inplace asinh is not implemented
    UnaryUfuncInfo('asinh',
                   aliases=('arcsinh', ),
                   ref=np.arcsinh,
                   dtypes=all_types_and_complex_and(torch.bool),
                   dtypesIfCPU=all_types_and_complex_and(torch.bool, torch.bfloat16),
                   dtypesIfCUDA=all_types_and_complex_and(torch.bool, torch.half, torch.bfloat16),
                   safe_casts_outputs=True,
                   decorators=(precisionOverride({torch.bfloat16: 5e-2}),),
                   supports_inplace_autograd=False,
                   supports_forward_ad=True,
                   skips=(
                       SkipInfo('TestUnaryUfuncs', 'test_reference_numerics_extremal',
                                device_type='cpu', dtypes=[torch.cfloat, torch.cdouble]),
                       SkipInfo('TestUnaryUfuncs', 'test_reference_numerics_hard',
                                device_type='cpu', dtypes=[torch.cfloat, torch.cdouble]),
                       SkipInfo('TestUnaryUfuncs', 'test_reference_numerics_normal',
                                device_type='cpu', dtypes=[torch.cfloat, torch.cdouble]),
                       SkipInfo('TestUnaryUfuncs', 'test_reference_numerics_extremal',
                                device_type='cuda', dtypes=[torch.cdouble],
                                active_if=IS_WINDOWS),
                       SkipInfo('TestUnaryUfuncs', 'test_reference_numerics_hard',
                                device_type='cuda', dtypes=[torch.cdouble],
                                active_if=IS_WINDOWS),
                       # Complex gradcheck tests asinh at points 0 + ix for x > 1 which are points
                       # where asinh is not differentiable
                       SkipInfo('TestGradients', 'test_forward_mode_AD',
                                dtypes=complex_types()),
                   )),
    UnaryUfuncInfo('atan',
                   aliases=('arctan', ),
                   ref=np.arctan,
                   dtypes=all_types_and_complex_and(torch.bool, torch.bfloat16),
                   dtypesIfCUDA=all_types_and_complex_and(torch.bool, torch.half, torch.bfloat16),
                   assert_autodiffed=True,
                   supports_forward_ad=True,
                   decorators=(precisionOverride({torch.bfloat16: 1e-2}),),
                   safe_casts_outputs=True,
                   skips=(
                       SkipInfo('TestUnaryUfuncs', 'test_reference_numerics_extremal',
                                device_type='cpu', dtypes=[torch.cfloat, torch.cdouble]),
                       SkipInfo('TestUnaryUfuncs', 'test_reference_numerics_hard',
                                device_type='cpu', dtypes=[torch.cfloat, torch.cdouble]),
                       SkipInfo('TestUnaryUfuncs', 'test_reference_numerics_normal',
                                device_type='cpu', dtypes=[torch.cfloat, torch.cdouble]),
                       SkipInfo('TestUnaryUfuncs', 'test_reference_numerics_extremal',
                                device_type='cuda', dtypes=[torch.cfloat, torch.cdouble],
                                active_if=IS_WINDOWS),
                       SkipInfo('TestUnaryUfuncs', 'test_reference_numerics_hard',
                                device_type='cuda', dtypes=[torch.cfloat, torch.cdouble],
                                active_if=IS_WINDOWS),
                       SkipInfo('TestUnaryUfuncs', 'test_reference_numerics_normal',
                                device_type='cuda', dtypes=[torch.cfloat, torch.cdouble],
                                active_if=IS_WINDOWS),
                   )),
    OpInfo('atan2',
           dtypes=all_types_and(torch.bool),
           dtypesIfCPU=all_types_and(torch.bool),
           dtypesIfCUDA=all_types_and(torch.bool, torch.half, torch.bfloat16),
           sample_inputs_func=sample_inputs_atan2,
           ),
    UnaryUfuncInfo('atanh',
                   aliases=('arctanh', ),
                   ref=np.arctanh,
                   domain=(-1, 1),
                   dtypes=all_types_and_complex_and(torch.bool),
                   dtypesIfCPU=all_types_and_complex_and(torch.bool, torch.bfloat16),
                   dtypesIfCUDA=all_types_and_complex_and(torch.bool, torch.half, torch.bfloat16),
                   safe_casts_outputs=True,
                   decorators=(precisionOverride({torch.bfloat16: 1e-2}),),
                   supports_inplace_autograd=False,
                   supports_forward_ad=True,
                   skips=(
                       SkipInfo('TestUnaryUfuncs', 'test_reference_numerics_normal',
                                device_type='cpu', dtypes=[torch.cfloat]),
                       SkipInfo('TestUnaryUfuncs', 'test_reference_numerics_extremal',
                                device_type='cpu', dtypes=[torch.cfloat, torch.cdouble]),
                       SkipInfo('TestUnaryUfuncs', 'test_reference_numerics_hard',
                                device_type='cpu', dtypes=[torch.cfloat, torch.cdouble]),
                       SkipInfo('TestUnaryUfuncs', 'test_reference_numerics_extremal',
                                device_type='cuda', dtypes=[torch.cfloat, torch.cdouble],
                                active_if=IS_WINDOWS),
                       SkipInfo('TestUnaryUfuncs', 'test_reference_numerics_hard',
                                device_type='cuda', dtypes=[torch.cfloat],
                                active_if=IS_WINDOWS),
                   )),
    OpInfo('broadcast_to',
           dtypes=all_types_and_complex_and(torch.bool, torch.float16, torch.bfloat16),
           supports_out=False,
           supports_forward_ad=True,
           sample_inputs_func=sample_inputs_broadcast_to),
    OpInfo('bitwise_and',
           dtypes=integral_types_and(torch.bool),
           supports_autograd=False,
           sample_inputs_func=sample_inputs_binary_pwise),
    UnaryUfuncInfo('bitwise_not',
                   ref=np.bitwise_not,
                   dtypes=integral_types_and(torch.bool),
                   supports_autograd=False),
    OpInfo('bitwise_left_shift',
           op=torch.bitwise_left_shift,
           dtypesIfCPU=all_types(),
           dtypesIfCUDA=all_types_and(torch.float16, torch.bfloat16),
           supports_autograd=False,
           sample_inputs_func=sample_inputs_bitwise_shift),
    OpInfo('bitwise_right_shift',
           op=torch.bitwise_right_shift,
           dtypesIfCPU=all_types(),
           dtypesIfCUDA=all_types_and(torch.float16, torch.bfloat16),
           supports_autograd=False,
           sample_inputs_func=sample_inputs_bitwise_shift),
    OpInfo('cdist',
           dtypes=floating_types(),
           supports_out=False,
           supports_gradgrad=False,
           assert_autodiffed=False,
           sample_inputs_func=sample_inputs_cdist,
           ),
    UnaryUfuncInfo('ceil',
                   ref=np.ceil,
                   dtypes=floating_types_and(torch.bfloat16),
                   dtypesIfCUDA=floating_types_and(torch.half, torch.bfloat16),
                   supports_forward_ad=True,
                   assert_autodiffed=True),
    OpInfo('cholesky',
           dtypes=floating_and_complex_types(),
           check_batched_gradgrad=False,
           sample_inputs_func=sample_inputs_linalg_cholesky,
           gradcheck_wrapper=gradcheck_wrapper_hermitian_input,
           decorators=[skipCUDAIfNoMagma, skipCUDAIfRocm, skipCPUIfNoLapack],
           # RuntimeError: torch.cholesky: U(1,1) is zero, singular U.
           test_neg_view=False,
           skips=(
               # Gradcheck for complex generates invalid inputs for this function
               SkipInfo('TestGradients', 'test_forward_mode_AD', dtypes=complex_types()),)),
    OpInfo('cholesky_inverse',
           dtypes=floating_and_complex_types(),
           backward_dtypes=floating_types(),
           # TODO: RuntimeError: cholesky_inverse does not support automatic differentiation for outputs
           # with complex dtype.
           check_batched_gradgrad=False,
           sample_inputs_func=sample_inputs_linalg_cholesky_inverse,
           gradcheck_wrapper=gradcheck_wrapper_triangular_input,
           decorators=[skipCUDAIfNoMagma, skipCPUIfNoLapack],
           skips=(
               # TODO: FIXME: cholesky_inverse throws an error in forward when requires_grad=True
               #   for complex tensors
               SkipInfo('TestCommon', 'test_dtypes'),
               # cholesky_inverse does not correctly warn when resizing out= inputs
               SkipInfo('TestCommon', 'test_out'),)),
    OpInfo('chunk',
           dtypes=all_types_and_complex_and(torch.bool, torch.bfloat16, torch.float16),
           sample_inputs_func=sample_inputs_chunk,
           supports_out=False),
    OpInfo('clone',
           dtypes=all_types_and_complex_and(torch.bool, torch.bfloat16, torch.float16),
           sample_inputs_func=sample_inputs_clone,
           supports_forward_ad=True,
           supports_out=False),
    OpInfo('contiguous',
           op=lambda x, *args, **kwargs: x.contiguous(*args, **kwargs),
           dtypes=all_types_and_complex_and(torch.bool, torch.bfloat16, torch.float16),
           sample_inputs_func=sample_inputs_contiguous,
           supports_forward_ad=True,
           skips=(
               # JIT has issue when op is passed as lambda
               SkipInfo('TestJit', 'test_variant_consistency_jit'),
           ),
           supports_out=False),
    OpInfo('symeig',
           dtypes=floating_and_complex_types(),
           check_batched_gradgrad=False,
           sample_inputs_func=sample_inputs_symeig,
           gradcheck_wrapper=gradcheck_wrapper_hermitian_input,
           decorators=[skipCUDAIfNoMagma, skipCUDAIfRocm, skipCPUIfNoLapack]),
    # NOTE: clamp has seperate opinfos for scalar min/max (unary op) vs. tensors
    OpInfo('clamp',
           aliases=('clip',),
           dtypes=all_types_and(torch.half, torch.bfloat16),
           dtypesIfCPU=all_types_and(torch.bfloat16),
           dtypesIfCUDA=all_types_and(torch.half, torch.bfloat16),
           assert_autodiffed=True,
           sample_inputs_func=sample_inputs_clamp),
    UnaryUfuncInfo('clamp',
                   variant_test_name='scalar',
                   aliases=('clip', ),
                   decorators=(precisionOverride({torch.bfloat16: 7e-2, torch.float16: 1e-2}),),
                   ref=np.clip,
                   dtypes=all_types_and(torch.bfloat16),
                   dtypesIfCUDA=all_types_and(torch.half, torch.bfloat16),
                   assert_autodiffed=True,
                   supports_forward_ad=True,
                   skips=(
                       # Reference: https://github.com/pytorch/pytorch/issues/54841
                       SkipInfo('TestUnaryUfuncs', 'test_reference_numerics_extremal',
                                device_type='cpu', dtypes=[torch.bfloat16]),
                   ),
                   sample_kwargs=sample_kwargs_clamp_scalar,
                   sample_inputs_func=sample_inputs_clamp_scalar),
    UnaryUfuncInfo('positive',
                   ref=np.positive,
                   dtypes=all_types_and_complex_and(torch.half, torch.bfloat16),
                   supports_out=False,
                   supports_forward_ad=True,
                   ),
    UnaryUfuncInfo('conj',
                   ref=np.conj,
                   dtypes=all_types_and_complex_and(torch.bool,
                                                    torch.bfloat16, torch.half),
                   supports_sparse=True,
                   supports_forward_ad=True,
                   supports_out=False),
    UnaryUfuncInfo('conj_physical',
                   ref=np.conj,
                   dtypes=all_types_and_complex_and(torch.bool,
                                                    torch.bfloat16, torch.half),
                   supports_forward_ad=True,
                   skips=(
                       SkipInfo('TestJit', 'test_variant_consistency_jit', dtypes=(torch.float32, )),
                   )),
    OpInfo('resolve_conj',
           dtypes=all_types_and_complex_and(torch.bool, torch.half, torch.bfloat16),
           sample_inputs_func=sample_inputs_view_as_real,
           supports_forward_ad=True,
           supports_out=False,
           ),
    OpInfo('resolve_neg',
           dtypes=all_types_and_complex_and(torch.bool, torch.half, torch.bfloat16),
           sample_inputs_func=sample_inputs_view_as_real,
           supports_forward_ad=True,
           supports_out=False,
           ),
    OpInfo('view_as_real',
           dtypes=complex_types(),
           supports_forward_ad=True,
           sample_inputs_func=sample_inputs_view_as_real,
           test_conjugated_samples=False,
           ),
    OpInfo('view_as_complex',
           dtypes=floating_types_and(torch.half),
           supports_out=False,
           supports_forward_ad=True,
           test_neg_view=False,
           sample_inputs_func=sample_inputs_view_as_complex),
    OpInfo('complex',
           dtypes=floating_types(),
           sample_inputs_func=sample_inputs_complex,
           supports_forward_ad=True,
           ),
    OpInfo('copysign',
           dtypes=all_types_and(torch.bool, torch.half, torch.bfloat16),
           sample_inputs_func=sample_inputs_copysign,
           supports_inplace_autograd=False,
           supports_forward_ad=True,
           ),
    OpInfo('corrcoef',
           dtypes=all_types_and_complex(),
           dtypesIfCUDA=all_types_and_complex_and(torch.half, *[torch.bfloat16] if CUDA11OrLater else []),
           sample_inputs_func=sample_inputs_corrcoef,
           supports_out=False),
    UnaryUfuncInfo('cos',
                   ref=np.cos,
                   dtypes=all_types_and_complex_and(torch.bool, torch.bfloat16),
                   dtypesIfCUDA=all_types_and_complex_and(torch.bool, torch.half, torch.bfloat16),
                   assert_autodiffed=True,
                   handles_large_floats=False,
                   safe_casts_outputs=True,
                   supports_forward_ad=True,
                   decorators=(precisionOverride({torch.bfloat16: 1e-2}),),
                   skips=(
                       SkipInfo('TestUnaryUfuncs', 'test_reference_numerics_extremal',
                                dtypes=[torch.cfloat, torch.cdouble], active_if=IS_WINDOWS),
                       SkipInfo('TestUnaryUfuncs', 'test_reference_numerics_extremal', device_type='cpu',
                                dtypes=[torch.cfloat, torch.cdouble], active_if=IS_MACOS),
                   )),
    UnaryUfuncInfo('cosh',
                   ref=np_unary_ufunc_integer_promotion_wrapper(np.cosh),
                   dtypes=all_types_and_complex_and(torch.bool),
                   dtypesIfCUDA=all_types_and_complex_and(torch.bool, torch.half, torch.bfloat16),
                   safe_casts_outputs=True,
                   assert_autodiffed=True,
                   supports_forward_ad=True,
                   skips=(
                       # Reference: https://github.com/pytorch/pytorch/issues/48641
                       SkipInfo('TestUnaryUfuncs', 'test_reference_numerics_hard',
                                device_type='cpu', dtypes=[torch.int8]),
                       SkipInfo('TestUnaryUfuncs', 'test_reference_numerics_extremal',
                                dtypes=[torch.cfloat, torch.cdouble], active_if=IS_WINDOWS),
                       SkipInfo('TestUnaryUfuncs', 'test_reference_numerics_hard',
                                dtypes=[torch.cfloat, torch.cdouble], active_if=IS_WINDOWS),
                       SkipInfo('TestUnaryUfuncs', 'test_reference_numerics_extremal', device_type='cpu',
                                dtypes=[torch.cfloat, torch.cdouble], active_if=IS_MACOS),
                       SkipInfo('TestUnaryUfuncs', 'test_reference_numerics_hard', device_type='cpu',
                                dtypes=[torch.cfloat, torch.cdouble], active_if=IS_MACOS),
                   )),
    OpInfo('cov',
           dtypes=all_types_and_complex_and(torch.half, torch.bfloat16),
           dtypesIfCUDA=all_types_and_complex_and(torch.half, *[torch.bfloat16] if CUDA11OrLater else []),
           backward_dtypesIfCUDA=all_types_and_complex_and(torch.half, *[torch.bfloat16] if CUDA11OrLater else []),
           sample_inputs_func=sample_inputs_cov,
           supports_out=False,
           supports_forward_ad=True,
           # JIT test not working for tensor kwargs (https://github.com/pytorch/pytorch/issues/58507)
           skips=(SkipInfo('TestJit', 'test_variant_consistency_jit'),)),
    OpInfo('cross',
           dtypes=all_types_and_complex(),
           dtypesIfCUDA=all_types_and_complex_and(torch.half),
           sample_inputs_func=sample_inputs_cross,
           supports_forward_ad=True,
           skips=(
               # AssertionError: UserWarning not triggered :
               # Resized a non-empty tensor but did not warn about it.
               SkipInfo('TestCommon', 'test_out'),
           )),
    OpInfo('cumsum',
           dtypesIfCPU=all_types_and_complex(),
           dtypesIfCUDA=all_types_and_complex_and(torch.half, torch.bfloat16),
           supports_forward_ad=True,
           skips=(
               # cumsum does not handle correctly out= dtypes
               SkipInfo('TestCommon', 'test_out'),
           ),
           sample_inputs_func=sample_inputs_cumulative_ops),
    OpInfo('cumprod',
           dtypes=all_types_and_complex(),
           dtypesIfCUDA=all_types_and_complex_and(torch.float16, torch.bfloat16),
           supports_forward_ad=True,
           skips=(
               # cumprod does not handle correctly out= dtypes
               SkipInfo('TestCommon', 'test_out',
                        dtypes=[torch.float32]),
           ),
           # gradgradcheck fails in fast_mode=True: #56275
           sample_inputs_func=sample_inputs_cumprod,
           gradcheck_fast_mode=False),
    OpInfo('cummax',
           dtypesIfCPU=all_types_and(torch.bool),
           dtypesIfCUDA=all_types_and(torch.bool, torch.half, torch.bfloat16),
           sample_inputs_func=partial(sample_inputs_cumulative_ops, supports_dtype_kwargs=False),
           supports_forward_ad=True,
           gradcheck_nondet_tol=GRADCHECK_NONDET_TOL),
    OpInfo('cummin',
           dtypesIfCPU=all_types_and(torch.bool),
           dtypesIfCUDA=all_types_and(torch.bool, torch.half, torch.bfloat16),
           sample_inputs_func=partial(sample_inputs_cumulative_ops, supports_dtype_kwargs=False),
           supports_forward_ad=True,
           gradcheck_nondet_tol=GRADCHECK_NONDET_TOL),
    UnaryUfuncInfo('deg2rad',
                   ref=np.radians,
                   decorators=(precisionOverride({torch.bfloat16: 7e-1,
                                                  torch.float16: 7e-1}),),
                   dtypes=all_types_and(torch.bool, torch.half, torch.bfloat16),
                   supports_forward_ad=True,
                   skips=(
                       # Reference: https://github.com/pytorch/pytorch/pull/51283#issuecomment-770614273
                       SkipInfo('TestUnaryUfuncs', 'test_reference_numerics_hard',
                                dtypes=[torch.bfloat16]),
                   ),
                   safe_casts_outputs=True),
    OpInfo('diff',
           op=torch.diff,
           dtypes=all_types_and_complex_and(torch.bool, torch.float16, torch.bfloat16),
           supports_forward_ad=True,
           sample_inputs_func=sample_inputs_diff),
    OpInfo('div',
           aliases=('divide',),
           variant_test_name='no_rounding_mode',
           dtypes=all_types_and_complex_and(torch.bool, torch.half, torch.bfloat16),
           sample_inputs_func=partial(sample_inputs_binary_pwise, rhs_exclude_zero=True),
           supports_forward_ad=True,
           assert_autodiffed=True),
    OpInfo('div',
           aliases=('divide',),
           variant_test_name='trunc_rounding',
           dtypes=all_types_and(torch.half, torch.bfloat16),
           sample_inputs_func=partial(sample_inputs_binary_pwise, extra_kwargs={
                                      "rounding_mode": 'trunc'}, rhs_exclude_zero=True),
           supports_forward_ad=True,
           skips=(
               # Reference: https://github.com/pytorch/pytorch/issues/59174
               SkipInfo('TestJit', 'test_variant_consistency_jit'),
           ),
           assert_autodiffed=True),
    OpInfo('div',
           aliases=('divide',),
           variant_test_name='floor_rounding',
           dtypes=all_types_and(torch.half, torch.bfloat16),
           sample_inputs_func=partial(sample_inputs_binary_pwise, extra_kwargs={
                                      "rounding_mode": 'floor'}, rhs_exclude_zero=True),
           supports_forward_ad=True,
           skips=(
               # Reference: https://github.com/pytorch/pytorch/issues/59174
               SkipInfo('TestJit', 'test_variant_consistency_jit'),
           ),
           assert_autodiffed=True),
    OpInfo('true_divide',
           dtypes=all_types_and_complex_and(torch.bool, torch.half, torch.bfloat16),
           supports_forward_ad=True,
           sample_inputs_func=partial(sample_inputs_binary_pwise, rhs_exclude_zero=True)),
    UnaryUfuncInfo('exp',
                   ref=np_unary_ufunc_integer_promotion_wrapper(np.exp),
                   dtypes=all_types_and_complex_and(torch.bool, torch.bfloat16),
                   dtypesIfCUDA=all_types_and_complex_and(torch.bool, torch.half, torch.bfloat16),
                   skips=(
                       # Reference: https://github.com/pytorch/pytorch/pull/50093#pullrequestreview-561791547
                       SkipInfo('TestUnaryUfuncs', 'test_reference_numerics_extremal', dtypes=[torch.bfloat16]),
                       SkipInfo('TestUnaryUfuncs', 'test_reference_numerics_hard', dtypes=[torch.bfloat16]),
                       SkipInfo('TestUnaryUfuncs', 'test_reference_numerics_normal', dtypes=[torch.bfloat16]),
                       # Reference: https://github.com/pytorch/pytorch/issues/48010
                       SkipInfo('TestUnaryUfuncs', 'test_reference_numerics_extremal',
                                device_type='cpu', dtypes=[torch.cfloat, torch.cdouble]),
                       SkipInfo('TestUnaryUfuncs', 'test_reference_numerics_hard',
                                device_type='cpu', dtypes=[torch.cfloat, torch.cdouble]),
                   ),
                   assert_autodiffed=True,
                   supports_forward_ad=True,
                   safe_casts_outputs=True),
    OpInfo('expand',
           op=lambda self, shape: self.expand(shape),
           dtypes=all_types_and_complex_and(torch.bool, torch.half, torch.bfloat16),
           sample_inputs_func=sample_inputs_expand,
           skips=(
               # Because expand does not have a function variant.
               SkipInfo('TestJit', 'test_variant_consistency_jit'),),
           supports_forward_ad=True,
           supports_out=False),
    OpInfo('expand_as',
           op=lambda self, other: self.expand_as(other),
           dtypes=all_types_and_complex_and(torch.bool, torch.half, torch.bfloat16),
           supports_forward_ad=True,
           sample_inputs_func=sample_inputs_expand_as,
           skips=(
               # Because expand_as does not have a function variant.
               SkipInfo('TestJit', 'test_variant_consistency_jit'),),
           supports_out=False),
    OpInfo('diag',
           dtypes=all_types_and_complex_and(torch.bool),
           dtypesIfCPU=all_types_and_complex_and(torch.bool),
           dtypesIfCUDA=all_types_and_complex_and(torch.bool, torch.half, torch.bfloat16),
           sample_inputs_func=sample_inputs_diag),
    OpInfo('diag_embed',
           dtypes=all_types_and_complex_and(torch.bool, torch.bfloat16, torch.float16),
           supports_out=False,
           supports_forward_ad=True,
           sample_inputs_func=sample_inputs_diagonal_diag_embed),
    OpInfo('diagonal',
           dtypes=all_types_and_complex_and(torch.bool, torch.bfloat16, torch.float16),
           supports_out=False,
           sample_inputs_func=sample_inputs_diagonal_diag_embed),
    OpInfo('eq',
           dtypes=all_types_and_complex_and(torch.bool, torch.bfloat16, torch.float16),
           supports_autograd=False,
           sample_inputs_func=sample_inputs_comparison_ops),
    OpInfo('fmax',
           op=torch.fmax,
           dtypes=all_types_and(torch.float16, torch.bfloat16, torch.bool),
           supports_forward_ad=True,
           sample_inputs_func=sample_inputs_max_min_binary,),
    OpInfo('fmin',
           op=torch.fmin,
           dtypes=all_types_and(torch.float16, torch.bfloat16, torch.bool),
           supports_forward_ad=True,
           sample_inputs_func=sample_inputs_max_min_binary,),
    OpInfo('fmod',
           ref=np.fmod,
           dtypes=all_types_and(torch.float16),
           sample_inputs_func=sample_inputs_fmod_remainder),
    OpInfo('fmod',
           ref=np.fmod,
           variant_test_name='autodiffed',
           dtypes=all_types_and(torch.float16, torch.bool),
           assert_autodiffed=True,
           sample_inputs_func=partial(sample_inputs_fmod_remainder, autodiffed=True)),
    OpInfo('remainder',
           ref=np.remainder,
           dtypesIfCPU=all_types_and(torch.float16),
           dtypesIfCUDA=all_types_and(torch.float16, torch.bfloat16),
           supports_forward_ad=True,
           sample_inputs_func=sample_inputs_fmod_remainder),
    OpInfo('remainder',
           ref=np.remainder,
           variant_test_name='autodiffed',
           dtypesIfCPU=all_types_and(torch.float16, torch.bool),
           dtypesIfCUDA=all_types_and(torch.float16, torch.bool, torch.bfloat16),
           supports_forward_ad=True,
           assert_autodiffed=True,
           sample_inputs_func=partial(sample_inputs_fmod_remainder, autodiffed=True)),
    UnaryUfuncInfo('frac',
                   ref=lambda x: np.modf(x)[0],
                   dtypes=floating_types_and(torch.bfloat16, torch.float16),
                   dtypesIfCUDA=floating_types_and(torch.float16, torch.bfloat16),
                   assert_autodiffed=True,
                   supports_forward_ad=True,
                   # Reference for disabling extremals
                   # https://github.com/pytorch/pytorch/issues/51948
                   handles_extremals=False),
    SpectralFuncInfo('fft.fft',
                     aten_name='fft_fft',
                     ref=np.fft.fft,
                     ndimensional=False,
                     dtypes=all_types_and_complex_and(torch.bool),
                     default_test_dtypes=floating_and_complex_types()),
    SpectralFuncInfo('fft.fftn',
                     aten_name='fft_fftn',
                     ref=np.fft.fftn,
                     ndimensional=True,
                     dtypes=all_types_and_complex_and(torch.bool),
                     default_test_dtypes=floating_and_complex_types(),
                     decorators=[precisionOverride(
                         {torch.float: 1e-4, torch.cfloat: 1e-4})],),
    SpectralFuncInfo('fft.hfft',
                     aten_name='fft_hfft',
                     ref=np.fft.hfft,
                     ndimensional=False,
                     dtypes=all_types_and_complex_and(torch.bool),
                     default_test_dtypes=floating_and_complex_types(),
                     check_batched_gradgrad=False),
    SpectralFuncInfo('fft.rfft',
                     aten_name='fft_rfft',
                     ref=np.fft.rfft,
                     ndimensional=False,
                     dtypes=all_types_and(torch.bool),
                     default_test_dtypes=floating_and_complex_types(),
                     check_batched_grad=False,
                     check_batched_gradgrad=False),
    SpectralFuncInfo('fft.rfftn',
                     aten_name='fft_rfftn',
                     ref=np.fft.rfftn,
                     ndimensional=True,
                     dtypes=all_types_and(torch.bool),
                     default_test_dtypes=floating_and_complex_types(),
                     check_batched_grad=False,
                     check_batched_gradgrad=False,
                     decorators=[precisionOverride({torch.float: 1e-4})],),
    SpectralFuncInfo('fft.ifft',
                     aten_name='fft_ifft',
                     ref=np.fft.ifft,
                     ndimensional=False,
                     dtypes=all_types_and_complex_and(torch.bool),
                     default_test_dtypes=floating_and_complex_types()),
    SpectralFuncInfo('fft.ifftn',
                     aten_name='fft_ifftn',
                     ref=np.fft.ifftn,
                     ndimensional=True,
                     dtypes=all_types_and_complex_and(torch.bool),
                     default_test_dtypes=floating_and_complex_types(),
                     decorators=[
                         DecorateInfo(
                             precisionOverride({torch.float: 1e-4, torch.cfloat: 1e-4}),
                             'TestFFT', 'test_reference_nd')],
                     ),
    SpectralFuncInfo('fft.ihfft',
                     aten_name='fft_ihfft',
                     ref=np.fft.ihfft,
                     ndimensional=False,
                     dtypes=all_types_and(torch.bool),
                     default_test_dtypes=floating_types(),
                     check_batched_grad=False),
    SpectralFuncInfo('fft.irfft',
                     aten_name='fft_irfft',
                     ref=np.fft.irfft,
                     ndimensional=False,
                     dtypes=all_types_and_complex_and(torch.bool),
                     default_test_dtypes=floating_and_complex_types(),
                     check_batched_gradgrad=False),
    SpectralFuncInfo('fft.irfftn',
                     aten_name='fft_irfftn',
                     ref=np.fft.irfftn,
                     ndimensional=True,
                     dtypes=all_types_and_complex_and(torch.bool),
                     default_test_dtypes=floating_and_complex_types(),
                     check_batched_gradgrad=False,
                     decorators=[
                         DecorateInfo(
                             precisionOverride({torch.float: 1e-4, torch.cfloat: 1e-4}),
                             'TestFFT', 'test_reference_nd')],
                     ),
    UnaryUfuncInfo('floor',
                   ref=np.floor,
                   dtypes=floating_types_and(torch.bfloat16),
                   dtypesIfCUDA=floating_types_and(torch.half, torch.bfloat16),
                   supports_forward_ad=True,
                   assert_autodiffed=True),
    OpInfo('flip',
           op=torch.flip,
           dtypes=all_types_and_complex_and(torch.bool, torch.half, torch.bfloat16),
           sample_inputs_func=sample_inputs_flip,
           supports_forward_ad=True,
           supports_out=False),
    OpInfo('fliplr',
           op=torch.fliplr,
           dtypes=all_types_and_complex_and(torch.bool, torch.half, torch.bfloat16),
           sample_inputs_func=sample_inputs_fliplr_flipud,
           supports_forward_ad=True,
           supports_out=False),
    OpInfo('flipud',
           op=torch.flipud,
           dtypes=all_types_and_complex_and(torch.bool, torch.half, torch.bfloat16),
           sample_inputs_func=sample_inputs_fliplr_flipud,
           supports_forward_ad=True,
           supports_out=False),
    UnaryUfuncInfo('i0',
                   ref=np_unary_ufunc_integer_promotion_wrapper(
                       scipy.special.i0) if TEST_SCIPY else _NOTHING,
                   aliases=('special.i0',),
                   decorators=(precisionOverride({torch.bfloat16: 3e-1,
                                                  torch.float16: 5e-1}),),
                   backward_dtypesIfCPU=floating_types(),
                   backward_dtypesIfCUDA=floating_types(),
                   backward_dtypesIfROCM=floating_types(),
                   dtypes=all_types_and(torch.bool, torch.bfloat16),
                   dtypesIfCUDA=all_types_and(torch.bool, torch.half, torch.bfloat16),
                   safe_casts_outputs=True,
                   sample_inputs_func=sample_inputs_i0_i1),
    UnaryUfuncInfo('special.i0e',
                   aten_name='special_i0e',
                   ref=scipy.special.i0e if TEST_SCIPY else _NOTHING,
                   decorators=(precisionOverride({torch.bfloat16: 3e-1,
                                                  torch.float16: 3e-1}),),
                   backward_dtypesIfCPU=floating_types(),
                   backward_dtypesIfCUDA=floating_types(),
                   backward_dtypesIfROCM=floating_types(),
                   dtypes=all_types_and(torch.bool, torch.bfloat16),
                   dtypesIfCUDA=all_types_and(torch.bool, torch.half, torch.bfloat16),
                   sample_inputs_func=sample_inputs_i0_i1,
                   safe_casts_outputs=True),
    UnaryUfuncInfo('special.i1',
                   aten_name='special_i1',
                   ref=np_unary_ufunc_integer_promotion_wrapper(scipy.special.i1) if TEST_SCIPY else _NOTHING,
                   decorators=(precisionOverride({torch.float: 1e-4}),),
                   dtypes=all_types_and(torch.bool),
                   dtypesIfCPU=all_types_and(torch.bool),
                   dtypesIfCUDA=all_types_and(torch.bool),
                   sample_inputs_func=sample_inputs_i0_i1,
                   safe_casts_outputs=True),
    UnaryUfuncInfo('special.i1e',
                   aten_name='special_i1e',
                   ref=scipy.special.i1e if TEST_SCIPY else _NOTHING,
                   dtypes=all_types_and(torch.bool),
                   dtypesIfCPU=all_types_and(torch.bool),
                   dtypesIfCUDA=all_types_and(torch.bool),
                   sample_inputs_func=sample_inputs_i0_i1,
                   safe_casts_outputs=True),
    UnaryUfuncInfo('special.ndtr',
                   aten_name='special_ndtr',
                   decorators=(precisionOverride({torch.bfloat16: 5e-3,
                                                  torch.float16: 5e-4}),),
                   ref=scipy.special.ndtr if TEST_SCIPY else _NOTHING,
                   dtypes=all_types_and(torch.bool, torch.bfloat16),
                   dtypesIfCUDA=all_types_and(torch.bool, torch.bfloat16, torch.float16),
                   safe_casts_outputs=True),
    OpInfo('floor_divide',
           dtypes=all_types_and(torch.half, torch.bfloat16),
           sample_inputs_func=sample_inputs_floor_divide,
           supports_autograd=False,
           ),
    UnaryUfuncInfo('frexp',
                   op=torch.frexp,
                   ref=np.frexp,
                   dtypes=floating_types_and(torch.half),
                   # skip testing torch.frexp as it is not supported by ROCm platform yet
                   decorators=[skipCUDAIfRocm],
                   supports_out=False,
                   supports_forward_ad=True,
                   skips=(
                       # skips below tests as torch.frexp returns tuple-like (mantissa, exponent) as outputs,
                       # while theses tests currently requires output to a single tensor.
                       SkipInfo('TestUnaryUfuncs', 'test_batch_vs_slicing'),
                       SkipInfo('TestUnaryUfuncs', 'test_contig_vs_every_other'),
                       SkipInfo('TestUnaryUfuncs', 'test_contig_vs_transposed'),
                       SkipInfo('TestUnaryUfuncs', 'test_non_contig_expand'),
                       SkipInfo('TestUnaryUfuncs', 'test_variant_consistency'),

                       # skips test_reference_numerics due to error in Windows CI.
                       # The np.frexp returns exponent as np.intc dtype on Windows platform,
                       # and np.intc does not have the correspond torch dtype
                       SkipInfo('TestUnaryUfuncs', 'test_reference_numerics_normal',
                                active_if=IS_WINDOWS),
                       SkipInfo('TestUnaryUfuncs', 'test_reference_numerics_hard',
                                active_if=IS_WINDOWS),
                       SkipInfo('TestUnaryUfuncs', 'test_reference_numerics_extremal',
                                active_if=IS_WINDOWS),
                   )),
    OpInfo('ge',
           aliases=('greater_equal',),
           dtypes=all_types_and(torch.bool, torch.bfloat16, torch.float16),
           supports_autograd=False,
           sample_inputs_func=sample_inputs_comparison_ops),
    OpInfo('geqrf',
           dtypes=floating_and_complex_types(),
           dtypesIfCPU=floating_and_complex_types(),
           supports_autograd=False,
           sample_inputs_func=sample_inputs_geqrf,
           decorators=[skipCUDAIfNoMagma, skipCUDAIfRocm, skipCPUIfNoLapack],),
    OpInfo('gt',
           aliases=('greater',),
           dtypes=all_types_and(torch.bool, torch.bfloat16, torch.float16),
           supports_autograd=False,
           sample_inputs_func=sample_inputs_comparison_ops),
    UnaryUfuncInfo('imag',
                   ref=np.imag,
                   dtypes=complex_types(),
                   supports_out=False,
                   supports_forward_ad=True,
                   skips=(
                       # Skip since real and imag don't have out variants.
                       SkipInfo('TestUnaryUfuncs', 'test_out_arg_all_dtypes'),
                   )),
    OpInfo('gradient',
           dtypes=floating_and_complex_types_and(torch.int8, torch.int16,
                                                 torch.int32, torch.int64,
                                                 torch.bfloat16, torch.half),
           supports_out=False,
           supports_forward_ad=True,
           skips=(
               # following tests give a runtime error with undefined value tensor
               # see discussion : https://github.com/pytorch/pytorch/issues/56660
               SkipInfo('TestJit', 'test_variant_consistency_jit', dtypes=(torch.float32, torch.complex64)),
           ),
           supports_inplace_autograd=False,
           sample_inputs_func=sample_inputs_gradient),
    OpInfo('inverse',
           op=torch.inverse,
           dtypes=floating_and_complex_types(),
           check_batched_gradgrad=False,
           gradcheck_nondet_tol=GRADCHECK_NONDET_TOL,
           sample_inputs_func=sample_inputs_linalg_invertible,
           decorators=[skipCUDAIfNoMagmaAndNoCusolver, skipCUDAIfRocm, skipCPUIfNoLapack]),
    OpInfo('isin',
           dtypesIfCPU=all_types(),
           dtypesIfCUDA=all_types_and(torch.half),
           supports_autograd=False,
           sample_inputs_func=sample_inputs_isin),
    OpInfo('kthvalue',
           dtypes=all_types(),
           dtypesIfCPU=all_types_and(torch.bfloat16),
           dtypesIfCUDA=all_types_and(torch.float16),
           supports_forward_ad=True,
           sample_inputs_func=sample_inputs_kthvalue),
    OpInfo('le',
           aliases=('less_equal',),
           dtypes=all_types_and(torch.bool, torch.bfloat16, torch.float16),
           supports_autograd=False,
           sample_inputs_func=sample_inputs_comparison_ops),
    OpInfo('linalg.det',
           op=torch.linalg.det,
           aliases=('det', ),
           dtypes=floating_and_complex_types(),
           backward_dtypes=floating_and_complex_types(),
           aten_name='linalg_det',
           sample_inputs_func=sample_inputs_linalg_det,
           decorators=[skipCUDAIfNoMagma, skipCPUIfNoLapack, skipCUDAIfRocm],
           supports_inplace_autograd=False),
    OpInfo('linalg.det',
           op=torch.linalg.det,
           variant_test_name='singular',
           aliases=('det', ),
           dtypes=double_types(),
           backward_dtypes=double_types(),
           aten_name='linalg_det',
           sample_inputs_func=sample_inputs_linalg_det_singular,
           decorators=[skipCUDAIfNoMagma, skipCPUIfNoLapack, skipCUDAIfRocm],
           supports_inplace_autograd=False,
           skips=(
               # Will be removed once https://github.com/pytorch/pytorch/issues/62328 is fixed
               # Probable fix (open PR): https://github.com/pytorch/pytorch/pull/62570
               SkipInfo('TestGradients', 'test_fn_grad', device_type='cuda', dtypes=(torch.complex128,)),
               SkipInfo('TestCommon', 'test_dtypes'),
               SkipInfo('TestGradients', 'test_fn_gradgrad'),
               # This test fails because singular inputs cannot be reliably
               # generated unless we're using double types
               SkipInfo('TestOpInfo', 'test_unsupported_dtypes'),
               SkipInfo('TestOpInfo', 'test_unsupported_backward',
                        dtypes=(torch.float32, torch.complex64,)),
           )),
    OpInfo('linalg.cholesky',
           aten_name='linalg_cholesky',
           dtypes=floating_and_complex_types(),
           # TODO: RuntimeError: While computing batched gradients,
           # got: vmap: Calling Tensor.as_strided is not supported
           # unless the batch dims being vmapped over are at the front of the tensor (in memory layout).
           check_batched_gradgrad=False,
           sample_inputs_func=sample_inputs_linalg_cholesky,
           gradcheck_wrapper=gradcheck_wrapper_hermitian_input,
           decorators=[skipCUDAIfNoMagmaAndNoCusolver, skipCUDAIfRocm, skipCPUIfNoLapack],
           # RuntimeError: torch.linalg.cholesky: U(1,1) is zero, singular U.
           test_neg_view=False,
           skips=(
               # Gradcheck for complex generates invalid inputs for this function
               SkipInfo('TestGradients', 'test_forward_mode_AD', dtypes=complex_types()),),
           ),
    OpInfo('linalg.cholesky_ex',
           aten_name='linalg_cholesky_ex',
           dtypes=floating_and_complex_types(),
           check_batched_gradgrad=False,
           sample_inputs_func=sample_inputs_linalg_cholesky,
           gradcheck_wrapper=gradcheck_wrapper_hermitian_input,
           decorators=[skipCUDAIfNoMagmaAndNoCusolver, skipCUDAIfRocm, skipCPUIfNoLapack]),
    OpInfo('linalg.cond',
           aten_name='linalg_cond',
           dtypes=floating_and_complex_types(),
           sample_inputs_func=sample_inputs_linalg_cond,
           check_batched_gradgrad=False,
           gradcheck_nondet_tol=GRADCHECK_NONDET_TOL,
           decorators=[skipCUDAIfNoMagmaAndNoCusolver, skipCUDAIfRocm, skipCPUIfNoLapack],
           ),
    OpInfo('linalg.eig',
           aten_name='linalg_eig',
           op=torch.linalg.eig,
           dtypes=floating_and_complex_types(),
           check_batched_gradgrad=False,
           sample_inputs_func=sample_inputs_linalg_eig,
           decorators=[skipCUDAIfNoMagma, skipCUDAIfRocm, skipCPUIfNoLapack]),
    OpInfo('linalg.eigvals',
           aten_name='linalg_eigvals',
           op=torch.linalg.eigvals,
           dtypes=floating_and_complex_types(),
           check_batched_gradgrad=False,
           sample_inputs_func=sample_inputs_linalg_invertible,
           decorators=[skipCUDAIfNoMagma, skipCUDAIfRocm, skipCPUIfNoLapack]),
    OpInfo('linalg.eigh',
           aten_name='linalg_eigh',
           dtypes=floating_and_complex_types(),
           check_batched_gradgrad=False,
           sample_inputs_func=sample_inputs_linalg_eigh,
           gradcheck_wrapper=gradcheck_wrapper_hermitian_input,
           decorators=[skipCUDAIfNoMagma, skipCUDAIfRocm, skipCPUIfNoLapack]),
    OpInfo('linalg.eigvalsh',
           aten_name='linalg_eigvalsh',
           dtypes=floating_and_complex_types(),
           check_batched_gradgrad=False,
           sample_inputs_func=sample_inputs_linalg_eigh,
           gradcheck_wrapper=gradcheck_wrapper_hermitian_input,
           decorators=[skipCUDAIfNoMagma, skipCUDAIfRocm, skipCPUIfNoLapack],),
    OpInfo('linalg.householder_product',
           aten_name='linalg_householder_product',
           op=torch.linalg.householder_product,
           aliases=('orgqr', ),
           dtypes=floating_and_complex_types(),
           # TODO: backward uses in-place operations that vmap doesn't like
           check_batched_grad=False,
           check_batched_gradgrad=False,
           sample_inputs_func=sample_inputs_householder_product,
           decorators=[skipCUDAIfNoCusolver, skipCUDAIfRocm, skipCPUIfNoLapack]),
    OpInfo('linalg.lstsq',
           aten_name='linalg_lstsq',
           op=torch.linalg.lstsq,
           dtypes=floating_and_complex_types(),
           supports_out=True,
           sample_inputs_func=sample_inputs_linalg_lstsq,
           supports_autograd=False,
           decorators=[skipCUDAIfNoMagma, skipCPUIfNoLapack],
           skips=(
               SkipInfo('TestJit', 'test_variant_consistency_jit'),
           )),
    OpInfo('linalg.matrix_power',
           aliases=('matrix_power',),
           aten_name='linalg_matrix_power',
           dtypes=floating_and_complex_types(),
           supports_inplace_autograd=False,
           supports_forward_ad=True,
           decorators=[skipCUDAIfNoMagmaAndNoCusolver, skipCPUIfNoLapack, skipCUDAIfRocm],
           sample_inputs_func=sample_inputs_linalg_matrix_power,
           gradcheck_nondet_tol=GRADCHECK_NONDET_TOL),
    OpInfo('linalg.multi_dot',
           # Need this lambda because gradcheck does not work with TensorList inputs
           aten_name='linalg_multi_dot',
           dtypes=floating_and_complex_types_and(torch.half),
           dtypesIfCPU=all_types_and_complex_and(torch.half, torch.bfloat16),
           dtypesIfCUDA=floating_and_complex_types_and(torch.half, *[torch.bfloat16] if CUDA11OrLater else []),
           supports_inplace_autograd=False,
           # Batched grad checks fail for empty input tensors (see https://github.com/pytorch/pytorch/issues/53407)
           check_batched_grad=False,
           check_batched_gradgrad=False,
           supports_forward_ad=True,
           sample_inputs_func=sample_inputs_linalg_multi_dot,
           gradcheck_nondet_tol=GRADCHECK_NONDET_TOL,
           ),
    OpInfo('linalg.norm',
           op=torch.linalg.norm,
           dtypes=floating_and_complex_types_and(torch.float16, torch.bfloat16),
           decorators=[skipCUDAIfNoMagma, skipCPUIfNoLapack],
           sample_inputs_func=sample_inputs_linalg_norm,
           aten_name='linalg_norm',
           skips=(
               # linalg.norm does not correctly warn when resizing out= inputs
               SkipInfo('TestCommon', 'test_out'),
           )),
    OpInfo('linalg.matrix_norm',
           aten_name='linalg_matrix_norm',
           dtypes=floating_and_complex_types(),
           decorators=[skipCUDAIfNoMagma, skipCPUIfNoLapack],
           sample_inputs_func=sample_inputs_linalg_matrix_norm,
           skips=(
               # linalg.matrix_norm does not correctly warn when resizing out= inputs
               SkipInfo('TestCommon', 'test_out'),
           )),
    OpInfo('linalg.qr',
           aten_name='linalg_qr',
           op=torch.linalg.qr,
           dtypes=floating_and_complex_types(),
           # batched gradients do not work for empty inputs
           # https://github.com/pytorch/pytorch/issues/50743#issuecomment-767376085
           check_batched_gradgrad=False,
           sample_inputs_func=sample_inputs_linalg_qr,
           decorators=[skipCUDAIfNoMagma, skipCUDAIfRocm, skipCPUIfNoLapack]),
    OpInfo('linalg.slogdet',
           aten_name='linalg_slogdet',
           op=torch.linalg.slogdet,
           dtypes=floating_and_complex_types(),
           sample_inputs_func=sample_inputs_linalg_slogdet,
           decorators=[skipCUDAIfNoMagma, skipCUDAIfRocm, skipCPUIfNoLapack]),
    OpInfo('linalg.vector_norm',
           op=torch.linalg.vector_norm,
           dtypes=floating_and_complex_types_and(torch.float16, torch.bfloat16),
           decorators=[skipCUDAIfNoMagma, skipCPUIfNoLapack],
           sample_inputs_func=sample_inputs_linalg_vector_norm,
           aten_name='linalg_vector_norm',
           skips=(
               # linalg.vector_norm does not correctly warn when resizing out= inputs
               SkipInfo('TestCommon', 'test_out'),
           )),
    UnaryUfuncInfo('log',
                   ref=np.log,
                   domain=(0, None),
                   dtypes=all_types_and_complex_and(torch.bool, torch.bfloat16),
                   dtypesIfCUDA=all_types_and_complex_and(torch.bool, torch.half, torch.bfloat16),
                   assert_autodiffed=True,
                   safe_casts_outputs=True,
                   supports_forward_ad=True,
                   decorators=(precisionOverride({torch.bfloat16: 5e-2}),),
                   skips=(
                       SkipInfo('TestUnaryUfuncs', 'test_reference_numerics_extremal',
                                device_type='cpu', dtypes=[torch.cfloat, torch.cdouble],
                                active_if=IS_WINDOWS),
                   )),
    UnaryUfuncInfo('log10',
                   ref=np.log10,
                   domain=(0, None),
                   decorators=(precisionOverride({torch.bfloat16: 5e-2}),),
                   dtypes=all_types_and_complex_and(torch.bool, torch.bfloat16),
                   assert_autodiffed=True,
                   dtypesIfCUDA=all_types_and_complex_and(torch.bool, torch.half, torch.bfloat16),
                   safe_casts_outputs=True,
                   supports_forward_ad=True,
                   skips=(
                       SkipInfo('TestUnaryUfuncs', 'test_reference_numerics_extremal',
                                device_type='cpu', dtypes=[torch.cfloat, torch.cdouble],
                                active_if=IS_WINDOWS),
                   )),
    UnaryUfuncInfo('log1p',
                   ref=np.log1p,
                   aliases=('special.log1p',),
                   domain=(-1, None),
                   dtypes=all_types_and(torch.bool, torch.bfloat16),
                   dtypesIfCUDA=all_types_and(torch.bool, torch.half, torch.bfloat16),
                   decorators=(precisionOverride({torch.bfloat16: 1e-1}),),
                   safe_casts_outputs=True,
                   supports_forward_ad=True,
                   assert_autodiffed=True),
    UnaryUfuncInfo('log2',
                   ref=np.log2,
                   domain=(0, None),
                   dtypes=all_types_and_complex_and(torch.bool, torch.bfloat16),
                   dtypesIfCUDA=all_types_and_complex_and(torch.bool, torch.half, torch.bfloat16),
                   assert_autodiffed=True,
                   safe_casts_outputs=True,
                   supports_forward_ad=True,
                   decorators=(precisionOverride({torch.bfloat16: 1e-1}),),
                   skips=(
                       SkipInfo('TestUnaryUfuncs', 'test_reference_numerics_extremal',
                                dtypes=[torch.cfloat, torch.cdouble]),
                       SkipInfo('TestUnaryUfuncs', 'test_reference_numerics_normal',
                                dtypes=[torch.cfloat, torch.cdouble]),
                   )),
    OpInfo('logaddexp',
           dtypes=floating_types(),
           dtypesIfCUDA=floating_types_and(torch.bfloat16),
           dtypesIfROCM=floating_types_and(torch.bfloat16),
           supports_forward_ad=True,
           sample_inputs_func=lambda op_info, device, dtype, requires_grad=False, **kwargs:
           (SampleInput(make_tensor((S, S), device, dtype, requires_grad=requires_grad),
                        args=(make_tensor((S, S), device, dtype, requires_grad=requires_grad),)),)),
    OpInfo('logaddexp2',
           dtypes=floating_types(),
           dtypesIfCUDA=floating_types_and(torch.bfloat16),
           dtypesIfROCM=floating_types_and(torch.bfloat16),
           supports_forward_ad=True,
           sample_inputs_func=lambda op_info, device, dtype, requires_grad=False, **kwargs:
           (SampleInput(make_tensor((S, S), device, dtype, requires_grad=requires_grad),
                        args=(make_tensor((S, S), device, dtype, requires_grad=requires_grad),)),)),
    UnaryUfuncInfo('logical_not',
                   ref=np.logical_not,
                   decorators=(precisionOverride({torch.bfloat16: 7e-1,
                                                  torch.float16: 5e-1}),),
                   dtypes=all_types_and_complex_and(torch.bool, torch.half, torch.bfloat16),
                   safe_casts_outputs=True,
                   supports_autograd=False,
                   skips=(
                       # The function variant always returns BoolTensor
                       # while the inplace variant preserves the input dtype.
                       # >>> t = torch.randn(3)
                       # >>> torch.logical_not(t)
                       # tensor([False, False, False])
                       # >>> torch.logical_not(t).dtype
                       # torch.bool
                       # >>> t.logical_not_().dtype
                       # torch.float32
                       SkipInfo('TestUnaryUfuncs', 'test_variant_consistency',
                                dtypes=all_types_and_complex_and(torch.half, torch.bfloat16)),
                       SkipInfo('TestCommon', 'test_variant_consistency_eager',
                                dtypes=all_types_and_complex_and(torch.half, torch.bfloat16)),
                   )),
    OpInfo('lt',
           aliases=('less',),
           dtypes=all_types_and(torch.bool, torch.bfloat16, torch.float16),
           supports_autograd=False,
           sample_inputs_func=sample_inputs_comparison_ops),
    OpInfo('lu',
           op=torch.lu,
           dtypes=floating_and_complex_types(),
           supports_inplace_autograd=False,
           # we use in-place operations which cannot be avoided.
           # This causes vmap failures, hence we skip batched gradient checks
           check_batched_grad=False,
           check_batched_gradgrad=False,
           supports_out=False,
           sample_inputs_func=sample_inputs_lu,
           decorators=[skipCUDAIfNoMagmaAndNoCusolver, skipCUDAIfRocm, skipCPUIfNoLapack],
           skips=(
               # we skip jit tests because `lu` is a torch function
               SkipInfo('TestJit', 'test_variant_consistency_jit'),
           )),
    OpInfo('lu_solve',
           op=torch.lu_solve,
           dtypes=floating_and_complex_types(),
           check_batched_gradgrad=False,
           sample_inputs_func=sample_inputs_lu_solve,
           decorators=[skipCUDAIfNoMagmaAndNoCusolver, skipCUDAIfRocm, skipCPUIfNoLapack]),
    OpInfo('lu_unpack',
           op=torch.lu_unpack,
           dtypes=floating_and_complex_types(),
           supports_inplace_autograd=False,
           # we use in-place operations which cannot be avoided.
           # This causes vmap failures, hence we skip batched gradient checks
           check_batched_grad=False,
           supports_out=True,
           sample_inputs_func=sample_inputs_lu_unpack,
           decorators=[skipCUDAIfNoMagmaAndNoCusolver, skipCUDAIfRocm, skipCPUIfNoLapack],
           skips=(
               # cuda gradchecks are slow
               # see discussion https://github.com/pytorch/pytorch/pull/47761#issuecomment-747316775
               SkipInfo('TestGradients', 'test_fn_gradgrad', device_type='cuda'),
           )),
    OpInfo('masked_fill',
           dtypes=all_types_and_complex_and(torch.bool, torch.half, torch.bfloat16),
           sample_inputs_func=sample_inputs_masked_fill,
           supports_forward_ad=True,
           supports_out=False),
    OpInfo('masked_scatter',
           dtypes=all_types_and_complex_and(torch.bool, torch.half, torch.bfloat16),
           sample_inputs_func=sample_inputs_masked_scatter,
           supports_forward_ad=True,
           supports_out=False),
    OpInfo('masked_select',
           dtypes=all_types_and_complex_and(torch.bool, torch.half, torch.bfloat16),
           supports_forward_ad=True,
           sample_inputs_func=sample_inputs_masked_select),
    OpInfo('matrix_exp',
           dtypesIfCPU=floating_and_complex_types_and(torch.bfloat16),
           dtypesIfCUDA=floating_and_complex_types_and(torch.float16, *[torch.bfloat16] if CUDA11OrLater else []),
           sample_inputs_func=sample_inputs_matrix_exp,
           supports_out=False,
           ),
    OpInfo('matmul',
           dtypes=floating_types(),
           dtypesIfCPU=all_types_and_complex(),
           dtypesIfCUDA=floating_and_complex_types_and(torch.float16, *[torch.bfloat16] if CUDA11OrLater else []),
           dtypesIfROCM=floating_types_and(torch.half, torch.bfloat16),
           backward_dtypesIfCUDA=floating_and_complex_types_and(torch.float16,
                                                                *[torch.bfloat16] if (SM60OrLater and CUDA11OrLater) else []),
           assert_autodiffed=True,
           assert_jit_shape_analysis=True,
           sample_inputs_func=sample_inputs_matmul,
           skips=(
               # matmul does not correctly warn when resizing out= inputs
               SkipInfo('TestCommon', 'test_out'),
               SkipInfo('TestCommon', 'test_conj_view', device_type='cpu'),
           )),
    OpInfo('max',
           op=torch.max,
           variant_test_name='binary',
           dtypes=all_types_and(torch.float16, torch.bfloat16, torch.bool),
           sample_inputs_func=sample_inputs_max_min_binary,
           supports_forward_ad=True,
           assert_autodiffed=True,),
    OpInfo('max',
           op=torch.max,
           variant_test_name='reduction_with_dim',
           dtypes=all_types_and(torch.float16, torch.bfloat16, torch.bool),
           sample_inputs_func=sample_inputs_max_min_reduction_with_dim,
           supports_forward_ad=True,
           skips=(
               # max does not correctly warn when resizing out= inputs
               SkipInfo('TestCommon', 'test_out'),)),
    OpInfo('max',
           op=torch.max,
           variant_test_name='reduction_no_dim',
           dtypes=all_types_and(torch.float16, torch.bfloat16, torch.bool),
           supports_out=False,
           supports_forward_ad=True,
           sample_inputs_func=sample_inputs_max_min_reduction_no_dim,),
    OpInfo('median',
           dtypes=all_types(),
           dtypesIfCPU=all_types_and(torch.bfloat16),
           dtypesIfCUDA=all_types_and(torch.float16),
           # TODO: some signatures of median do support out
           supports_out=False,
           sample_inputs_func=partial(sample_inputs_reduction, supports_multiple_dims=False)),
    OpInfo('nanmedian',
           dtypes=all_types(),
           dtypesIfCPU=all_types_and(torch.bfloat16),
           dtypesIfCUDA=all_types_and(torch.float16),
           # TODO: some signatures of nanmedian do support out
           supports_out=False,
           sample_inputs_func=partial(sample_inputs_reduction, supports_multiple_dims=False)),
    OpInfo('var_mean',
           dtypes=floating_and_complex_types_and(torch.half),
           dtypesIfCPU=floating_and_complex_types_and(torch.half, torch.bfloat16),
           dtypesIfCUDA=floating_and_complex_types_and(torch.half, torch.bfloat16),
           sample_inputs_func=partial(sample_inputs_reduction, supports_multiple_dims=False),
           backward_dtypes=floating_types_and(torch.half),
           backward_dtypesIfCPU=floating_types_and(torch.half, torch.bfloat16),
           backward_dtypesIfCUDA=floating_types_and(torch.half),
           # TODO: some signatures of var_mean do support out
           supports_out=False,
           supports_forward_ad=True,
           skips=(
               # TODO: FIXME: complex inputs requiring grad error in forward
               SkipInfo('TestCommon', 'test_dtypes'),
               # TODO: review with var_mean tests in test_autograd.py
               SkipInfo('TestJit', 'test_variant_consistency_jit'),
               SkipInfo('TestGradients', 'test_fn_grad'),
               SkipInfo('TestGradients', 'test_fn_gradgrad'),
               SkipInfo('TestGradients', 'test_forward_mode_AD'))),
    OpInfo('std_mean',
           dtypes=floating_and_complex_types_and(torch.half),
           dtypesIfCPU=floating_and_complex_types_and(torch.half, torch.bfloat16),
           dtypesIfCUDA=floating_and_complex_types_and(torch.half, torch.bfloat16),
           sample_inputs_func=partial(sample_inputs_reduction, supports_multiple_dims=False),
           backward_dtypes=floating_types_and(torch.half),
           backward_dtypesIfCPU=floating_types_and(torch.half, torch.bfloat16),
           backward_dtypesIfCUDA=floating_types_and(torch.half),
           # TODO: some signatures of std_mean do support out
           supports_out=False,
           supports_forward_ad=True,
           skips=(
               # TODO: FIXME: complex inputs requiring grad error in forward
               SkipInfo('TestCommon', 'test_dtypes'),
               # TODO: fix along with var_mean autograd tests
               SkipInfo('TestJit', 'test_variant_consistency_jit'),
               SkipInfo('TestGradients', 'test_fn_grad'),
               SkipInfo('TestGradients', 'test_fn_gradgrad'),
               SkipInfo('TestGradients', 'test_forward_mode_AD'))),
    OpInfo('min',
           op=torch.min,
           variant_test_name='binary',
           dtypes=all_types_and(torch.float16, torch.bfloat16, torch.bool),
           sample_inputs_func=sample_inputs_max_min_binary,
           supports_forward_ad=True,
           assert_autodiffed=True,),
    OpInfo('min',
           op=torch.min,
           variant_test_name='reduction_with_dim',
           dtypes=all_types_and(torch.float16, torch.bfloat16, torch.bool),
           sample_inputs_func=sample_inputs_max_min_reduction_with_dim,
           supports_forward_ad=True,
           skips=(
               # min does not correctly warn when resizing out= inputs
               SkipInfo('TestCommon', 'test_out'),
           )),
    OpInfo('min',
           op=torch.min,
           variant_test_name='reduction_no_dim',
           dtypes=all_types_and(torch.float16, torch.bfloat16, torch.bool),
           supports_out=False,
           supports_forward_ad=True,
           sample_inputs_func=sample_inputs_max_min_reduction_no_dim,),
    # TODO(@heitorschueroff) Add test for dtype kwarg
    OpInfo('mean',
           dtypes=floating_and_complex_types_and(torch.float16, torch.bfloat16),
           assert_autodiffed=True,
           supports_forward_ad=True,
           sample_inputs_func=sample_inputs_reduction,
           # Need to skip out test because one of the overload for mean does not support it
           # TODO(@heitorschueroff) fix this when implementing ReductionInfo
           skips=(SkipInfo('TestCommon', 'test_out'),)),
    OpInfo('quantile',
           dtypes=floating_types(),
           sample_inputs_func=sample_inputs_reduction_quantile),
    OpInfo('nanquantile',
           dtypes=floating_types(),
           sample_inputs_func=sample_inputs_reduction_quantile),
    OpInfo('maximum',
           op=torch.maximum,
           dtypes=all_types_and(torch.float16, torch.bfloat16, torch.bool),
           supports_forward_ad=True,
           sample_inputs_func=sample_inputs_max_min_binary,),
    OpInfo('minimum',
           op=torch.minimum,
           dtypes=all_types_and(torch.float16, torch.bfloat16, torch.bool),
           supports_forward_ad=True,
           sample_inputs_func=sample_inputs_max_min_binary,),
    # `softmax` supports different dtypes based on whether `dtype` argument,
    # is passed or not. Hence two OpInfo entries, one with dtype and other without.
    OpInfo('softmax',
           aliases=('nn.functional.softmax',),
           aten_name='softmax',
           dtypesIfCPU=floating_types_and(torch.bfloat16),
           dtypesIfCUDA=floating_types_and(torch.half, torch.bfloat16),
           sample_inputs_func=sample_inputs_softmax_variant,
           assert_autodiffed=True,
           supports_out=False),
    OpInfo('softmax',
           aliases=('nn.functional.softmax',),
           variant_test_name="with_dtype",
           aten_name='softmax',
           dtypes=all_types_and_complex_and(torch.bool, torch.float16, torch.bfloat16),
           sample_inputs_func=partial(sample_inputs_softmax_variant, with_dtype=True),
           assert_autodiffed=True,
           supports_out=False),
    OpInfo('nn.functional.normalize',
           dtypesIfCPU=floating_and_complex_types_and(torch.bfloat16),
           dtypesIfCUDA=floating_and_complex_types_and(torch.half, torch.bfloat16),
           sample_inputs_func=sample_inputs_normalize,
           skips=(
               # RuntimeError: aliasOp != torch::jit::getOperatorAliasMap().end()
               # INTERNAL ASSERT FAILED at "../torch/csrc/jit/passes/utils/check_alias_annotation.cpp":159,
               # please report a bug to PyTorch.
               SkipInfo('TestJit', 'test_variant_consistency_jit',),
           )),
    OpInfo('aminmax',
           ref=lambda x, dim=None, keepdim=False: (np.amin(x, axis=dim, keepdims=keepdim), np.amax(x, axis=dim, keepdims=keepdim)),
           dtypes=all_types_and(torch.bool),
           dtypesIfCUDA=all_types_and(torch.bool, torch.float16, torch.bfloat16),
           decorators=(onlyOnCPUAndCUDA,),
           supports_autograd=False,
           sample_inputs_func=sample_inputs_aminmax,
           skips=(
               # FIXME: aminmax does not check for safe casting to output
               SkipInfo('TestCommon', 'test_out'),
           )),
    OpInfo('nn.functional.adaptive_avg_pool2d',
           dtypes=floating_types(),
           dtypesIfCUDA=floating_types_and(torch.half, torch.bfloat16),
           skips=(
               SkipInfo('TestJit', 'test_variant_consistency_jit'),
           ),
           supports_out=False,
           gradcheck_nondet_tol=GRADCHECK_NONDET_TOL,
           sample_inputs_func=sample_inputs_adaptive_avg_pool2d),
    OpInfo('nn.functional.relu',
           aten_name="relu",
           supports_autograd=True,
           dtypesIfCPU=all_types_and(torch.bfloat16),
           dtypesIfCUDA=all_types_and(torch.half, torch.bfloat16),
           sample_inputs_func=sample_inputs_nn_activation_relu,
           supports_out=False),
    OpInfo('nn.functional.conv_transpose2d',
           aten_name='conv_transpose2d',
           aliases=('conv_transpose2d',),
           dtypesIfCPU=floating_types_and(torch.int64),
           dtypesIfCUDA=floating_types_and(torch.float16, *[torch.bfloat16] if CUDA11OrLater else []),
           sample_inputs_func=sample_inputs_conv_transpose2d,
           gradcheck_nondet_tol=GRADCHECK_NONDET_TOL,
           skips=(
               # RuntimeError: !lhs.isAliasOf(rhs)INTERNAL ASSERT FAILED at
               # "../torch/csrc/jit/passes/utils/check_alias_annotation.cpp":104, please report a bug to PyTorch.
               SkipInfo('TestJit', 'test_variant_consistency_jit'),
           ),
           supports_out=False,),
    OpInfo('nn.functional.pad',
           variant_test_name='constant',
           aten_name='constant_pad_nd',
           dtypes=all_types_and_complex_and(torch.bool, torch.bfloat16, torch.half),
           sample_inputs_func=partial(sample_inputs_nn_pad, mode='constant'),
           supports_out=False),
    OpInfo('nn.functional.pad',
           variant_test_name='reflect',
           dtypes=floating_and_complex_types(),
           dtypesIfCUDA=floating_and_complex_types_and(torch.half),
           sample_inputs_func=partial(sample_inputs_nn_pad, mode='reflect'),
           skips=(
               # op name not found in JIT graph
               # There are multiple aten ops, namely reflection_pad_{1,2,3}d
               # so we can't use aten_name argument in opinfo
               # RuntimeError: aliasOp != torch::jit::getOperatorAliasMap().end()
               SkipInfo('TestJit', 'test_variant_consistency_jit', dtypes=(torch.float32,)),
           ),
           gradcheck_nondet_tol=GRADCHECK_NONDET_TOL,
           supports_out=False),
    OpInfo('nn.functional.pad',
           variant_test_name='replicate',
           dtypes=floating_and_complex_types(),
           dtypesIfCUDA=floating_and_complex_types_and(torch.half),
           sample_inputs_func=partial(sample_inputs_nn_pad, mode='replicate'),
           skips=(
               # op name not found in JIT graph
               # There are multiple aten ops, namely replication_pad_{1,2,3}d
               # so we can't use aten_name argument in opinfo
               # RuntimeError: aliasOp != torch::jit::getOperatorAliasMap().end()
               SkipInfo('TestJit', 'test_variant_consistency_jit', dtypes=(torch.float32,)),
           ),
           gradcheck_nondet_tol=GRADCHECK_NONDET_TOL,
           supports_out=False),
    OpInfo('nn.functional.pad',
           variant_test_name='circular',
           dtypes=all_types_and_complex_and(torch.bool, torch.bfloat16, torch.half),
           sample_inputs_func=partial(sample_inputs_nn_pad, mode='circular'),
           supports_forward_ad=True,
           check_batched_grad=False,
           skips=(
               # Doesn't have a corresponding aten operator.
               # RuntimeError: aliasOp != torch::jit::getOperatorAliasMap().end()
               SkipInfo('TestJit', 'test_variant_consistency_jit', dtypes=(torch.float32,)),
           ),
           supports_out=False),
    OpInfo('nn.functional.hardswish',
           aten_name="hardswish",
           supports_autograd=True,
           assert_autodiffed=True,
           sample_inputs_func=sample_inputs_hardswish,
           dtypesIfCUDA=floating_types_and(torch.half, torch.bfloat16),
           supports_gradgrad=False,
           supports_forward_ad=True,
           supports_out=False,
           autodiff_nonfusible_nodes=["aten::hardswish"]),
    OpInfo('nn.functional.unfold',
           aten_name='im2col',
           dtypes=floating_types_and(torch.half),
           sample_inputs_func=sample_inputs_nn_unfold,
           skips=(
               SkipInfo('TestJit', 'test_variant_consistency_jit'),
           ),
           supports_out=False),
    OpInfo('nn.functional.leaky_relu',
           aliases=None,
           aten_name="leaky_relu",
           dtypes=floating_types(),
           sample_inputs_func=sample_inputs_leaky_relu,
           dtypesIfCUDA=floating_types_and(torch.float16, torch.bfloat16),
           supports_autograd=True,
           assert_autodiffed=True,
           supports_gradgrad=True,
           supports_out=False,
           supports_forward_ad=True,
           autodiff_nonfusible_nodes=["aten::leaky_relu"]),
    OpInfo('nn.functional.avg_pool2d',
           aten_name='avg_pool2d',
           supports_autograd=True,
           supports_out=False,
           dtypesIfCPU=floating_types_and(torch.int64),
           dtypesIfCUDA=floating_types_and(torch.float16, torch.bfloat16),
           sample_inputs_func=sample_inputs_avgpool2d),
    UnaryUfuncInfo(
        'nn.functional.logsigmoid',
        aten_name="log_sigmoid",
        ref=reference_logsigmoid,
        dtypes=floating_types(),
        dtypesIfCUDA=floating_types_and(torch.float16),
        supports_autograd=True,
        assert_autodiffed=False,
        supports_gradgrad=True,
        supports_out=False,
        # autodiff_nonfusible_nodes=["aten::log_sigmoid"],
        decorators=[
            DecorateInfo(
                precisionOverride({torch.float16: 1e-2}),
                'TestUnaryUfuncs', 'test_reference_numerics_normal'),
            DecorateInfo(
                precisionOverride({torch.float16: 1e-2}),
                'TestUnaryUfuncs', 'test_reference_numerics_hard'),
            DecorateInfo(
                precisionOverride({torch.float16: 1e-2}),
                'TestUnaryUfuncs', 'test_reference_numerics_extremal'),
        ],
    ),
    OpInfo('nextafter',
           dtypes=floating_types_and(torch.bfloat16),
           supports_autograd=False,
           sample_inputs_func=sample_inputs_nextafter),
    OpInfo('topk',
           dtypes=all_types(),
           dtypesIfCPU=all_types_and(torch.bfloat16),
           dtypesIfCUDA=all_types_and(torch.bfloat16, torch.float16),
           sample_inputs_func=sample_inputs_topk,
           skips=(
               # Topk is not raising a warning when the out is resized
               SkipInfo('TestCommon', 'test_out'),
           )),
    OpInfo('nn.functional.hardshrink',
           aten_name="hardshrink",
           dtypes=floating_types(),
           dtypesIfCUDA=floating_types_and(torch.float16, torch.bfloat16),
           supports_autograd=True,
           assert_autodiffed=True,
           sample_inputs_func=sample_inputs_hardshrink_hardtanh,
           supports_gradgrad=True,
           supports_out=False,
           supports_forward_ad=True,
           autodiff_nonfusible_nodes=["aten::hardshrink"]),
    OpInfo('nn.functional.hardtanh',
           aten_name="hardtanh",
           dtypesIfCPU=floating_types_and(torch.int8, torch.int16, torch.int32, torch.int64, torch.bfloat16),
           backward_dtypesIfCPU=all_types(),
           dtypesIfCUDA=floating_types_and(torch.int8, torch.int16, torch.int32, torch.int64, torch.float16, torch.bfloat16),
           backward_dtypesIfCUDA=floating_types_and(torch.float16),
           supports_autograd=True,
           assert_autodiffed=True,
           sample_inputs_func=sample_inputs_hardshrink_hardtanh,
           supports_gradgrad=True,
           supports_out=False,
           supports_forward_ad=True,
           autodiff_nonfusible_nodes=["aten::hardtanh"],
           ),
    OpInfo('nn.functional.gelu',
           aten_name="gelu",
           supports_autograd=True,
           assert_autodiffed=True,
           sample_inputs_func=sample_inputs_gelu,
           dtypesIfCPU=floating_types_and(torch.bfloat16),
           dtypesIfCUDA=floating_types_and(torch.half, torch.bfloat16),
           supports_gradgrad=True,
           supports_out=False,
           autodiff_nonfusible_nodes=["aten::gelu"]),
    OpInfo('nn.functional.relu6',
           aten_name="relu6",
           dtypes=all_types(),
           dtypesIfCPU=all_types_and(torch.bfloat16),
           backward_dtypesIfCPU=floating_types(),
           dtypesIfCUDA=all_types_and(torch.float16, torch.bfloat16),
           backward_dtypesIfCUDA=floating_types_and(torch.float16),
           supports_autograd=True,
           assert_autodiffed=True,
           sample_inputs_func=sample_inputs_hardshrink_hardtanh,
           supports_gradgrad=True,
           supports_out=False,
           supports_forward_ad=True,
           autodiff_nonfusible_nodes=["aten::relu6"]),
    OpInfo('mm',
           dtypes=floating_and_complex_types_and(torch.half),
           dtypesIfCPU=all_types_and_complex_and(torch.float16, torch.bfloat16),
           dtypesIfCUDA=floating_and_complex_types_and(torch.float16, *[torch.bfloat16] if CUDA11OrLater else []),
           assert_autodiffed=True,
           supports_forward_ad=True,
           sample_inputs_func=sample_inputs_mm,
           skips=(
               # mm does not correctly warn when resizing out= inputs
               SkipInfo('TestCommon', 'test_out'),
           )),
    OpInfo('mode',
           op=torch.mode,
           dtypes=all_types_and(torch.float16, torch.bfloat16, torch.bool),
           supports_forward_ad=True,
           sample_inputs_func=sample_inputs_mode,),
    MvlGammaInfo(variant_test_name='mvlgamma_p_1',
                 domain=(1, None),
                 skips=skips_mvlgamma(),
                 sample_kwargs=lambda device, dtype, input: ({'p': 1}, {'d': 1})),
    MvlGammaInfo(variant_test_name='mvlgamma_p_3',
                 domain=(2, None),
                 skips=skips_mvlgamma(skip_redundant=True) + (
                     SkipInfo('TestUnaryUfuncs', 'test_reference_numerics_hard', dtypes=(torch.float16,)),
                 ),
                 sample_kwargs=lambda device, dtype, input: ({'p': 3}, {'d': 3})),
    MvlGammaInfo(variant_test_name='mvlgamma_p_5',
                 domain=(3, None),
                 skips=skips_mvlgamma(skip_redundant=True) + (
                     SkipInfo('TestUnaryUfuncs', 'test_reference_numerics_hard', dtypes=(torch.float16,)),
                 ),
                 sample_kwargs=lambda device, dtype, input: ({'p': 5}, {'d': 5})),
    OpInfo('ne',
           aliases=('not_equal',),
           dtypes=all_types_and_complex_and(torch.bool, torch.bfloat16, torch.float16),
           supports_autograd=False,
           sample_inputs_func=sample_inputs_comparison_ops),
    OpInfo('narrow',
           dtypes=all_types_and_complex_and(torch.bool, torch.bfloat16, torch.float16),
           supports_out=False,
           supports_forward_ad=True,
           sample_inputs_func=sample_inputs_narrow),
    UnaryUfuncInfo('neg',
                   aliases=('negative', ),
                   ref=np.negative,
                   dtypes=all_types_and_complex_and(torch.half, torch.bfloat16),
                   assert_autodiffed=True,),
    OpInfo('dist',
           op=torch.dist,
           dtypes=floating_and_complex_types_and(torch.half, torch.bfloat16),
           sample_inputs_func=sample_inputs_dist,
           skips=(
               # dist does not correctly warn when resizing out= inputs
               SkipInfo('TestCommon', 'test_out'),
           )),
    OpInfo('outer',
           op=torch.outer,
           aliases=('ger', ),
           dtypes=all_types_and_complex_and(torch.bool, torch.float16, torch.bfloat16),
           supports_forward_ad=True,
           sample_inputs_func=sample_inputs_outer,),
    OpInfo('ormqr',
           op=torch.ormqr,
           dtypes=floating_and_complex_types(),
           supports_autograd=False,
           sample_inputs_func=sample_inputs_ormqr,
           decorators=[skipCUDAIfNoCusolver, skipCPUIfNoLapack]),
    OpInfo('permute',
           dtypes=all_types_and_complex_and(torch.bool, torch.float16, torch.bfloat16),
           dtypesIfCUDA=all_types_and_complex_and(torch.bool, torch.float16, torch.bfloat16),
           supports_out=False,
           assert_autodiffed=True,
           supports_forward_ad=True,
           sample_inputs_func=sample_inputs_permute),
    OpInfo('pow',
           dtypes=all_types_and_complex_and(torch.half, torch.bfloat16, torch.bool),
           # Due to AVX2 curently not being fully supported for Float16, log_vml_cpu can't be enabled
           # for Float16, causing this test to fail. pow's autograd for Float16 is thus currently
           # unsupported on CPU.
           backward_dtypes=all_types_and_complex_and(torch.bfloat16, torch.bool),
           backward_dtypesIfCUDA=all_types_and_complex_and(torch.bfloat16, torch.half),
           sample_inputs_func=sample_inputs_pow,
           supports_inplace_autograd=False,
           supports_forward_ad=True,
           assert_autodiffed=True,
           ),
    OpInfo('float_power',
           dtypes=all_types_and_complex_and(torch.half, torch.bfloat16, torch.bool),
           sample_inputs_func=sample_inputs_pow,
           supports_forward_ad=True,
           skips=(
               SkipInfo('TestMathBits', 'test_conj_view', device_type='cuda'),),),
    OpInfo('prod',
           dtypes=all_types_and_complex_and(torch.bool),
           dtypesIfCUDA=all_types_and_complex_and(torch.bool, torch.float16, torch.bfloat16),
           skips=(
               # prod does not support the (Tensor, *, out) overload
               SkipInfo('TestCommon', 'test_out',
                        dtypes=[torch.float32]),
           ),
           sample_inputs_func=sample_inputs_prod,
           gradcheck_nondet_tol=GRADCHECK_NONDET_TOL),
    OpInfo('qr',
           op=torch.qr,
           dtypes=floating_and_complex_types(),
           sample_inputs_func=sample_inputs_linalg_qr,
           # batched gradients do not work for empty inputs
           # https://github.com/pytorch/pytorch/issues/50743#issuecomment-767376085
           check_batched_gradgrad=False,
           decorators=[skipCUDAIfNoMagma, skipCUDAIfRocm, skipCPUIfNoLapack]),
    UnaryUfuncInfo('rad2deg',
                   ref=np.degrees,
                   decorators=(precisionOverride({torch.bfloat16: 7e-1,
                                                  torch.float16: 7e-1}),),
                   dtypes=all_types_and(torch.bool, torch.half, torch.bfloat16),
                   skips=(
                       # Reference: https://github.com/pytorch/pytorch/pull/51283#issuecomment-770614273
                       SkipInfo('TestUnaryUfuncs', 'test_reference_numerics_normal',
                                dtypes=[torch.bfloat16]),
                       SkipInfo('TestUnaryUfuncs', 'test_reference_numerics_hard',
                                dtypes=[torch.bfloat16]),
                       SkipInfo('TestUnaryUfuncs', 'test_reference_numerics_extremal',
                                dtypes=[torch.bfloat16]),
                   ),
                   safe_casts_outputs=True),
    UnaryUfuncInfo('real',
                   ref=np.real,
                   dtypes=complex_types(),
                   supports_out=False,
                   supports_forward_ad=True,
                   skips=(
                       # Skip since real and imag don't have out variants.
                       SkipInfo('TestUnaryUfuncs', 'test_out_arg_all_dtypes'),
                   )),
    OpInfo('roll',
           ref=np.roll,
           dtypes=all_types_and_complex_and(torch.bool, torch.bfloat16, torch.half),
           supports_out=False,
           supports_forward_ad=True,
           sample_inputs_func=sample_inputs_roll),
    OpInfo('rot90',
           dtypes=all_types_and_complex_and(torch.bool, torch.bfloat16, torch.half),
           supports_out=False,
           supports_forward_ad=True,
           sample_inputs_func=sample_inputs_rot90),
    UnaryUfuncInfo('round',
                   ref=np.round,
                   aliases=('special.round',),
                   dtypes=floating_types_and(torch.bfloat16),
                   dtypesIfCUDA=floating_types_and(torch.half, torch.bfloat16),
                   supports_forward_ad=True,
                   assert_autodiffed=True,),
    UnaryUfuncInfo('sin',
                   ref=np.sin,
                   dtypes=all_types_and_complex_and(torch.bool, torch.bfloat16),
                   dtypesIfCUDA=all_types_and_complex_and(torch.bool, torch.half, torch.bfloat16),
                   assert_autodiffed=True,
                   handles_large_floats=False,
                   handles_complex_extremals=False,
                   safe_casts_outputs=True,
                   supports_forward_ad=True,
                   decorators=(precisionOverride({torch.bfloat16: 1e-2}),)),
    UnaryUfuncInfo('sinc',
                   ref=np_sinc_with_fp16_as_fp32,
                   aliases=('special.sinc',),
                   dtypes=all_types_and_complex_and(torch.bool, torch.bfloat16),
                   dtypesIfCUDA=all_types_and_complex_and(torch.bool, torch.half, torch.bfloat16),
                   handles_large_floats=False,
                   handles_complex_extremals=False,
                   safe_casts_outputs=True,
                   supports_forward_ad=True,
                   decorators=(precisionOverride({torch.bfloat16: 1e-2,
                                                  torch.float16: 1e-2}),),
                   skips=(
                       # Reference: https://github.com/pytorch/pytorch/issues/49133
                       SkipInfo('TestUnaryUfuncs', 'test_reference_numerics_normal',
                                dtypes=[torch.cfloat]),
                   )),
    UnaryUfuncInfo('sinh',
                   ref=np_unary_ufunc_integer_promotion_wrapper(np.sinh),
                   dtypes=all_types_and_complex_and(torch.bool),
                   dtypesIfCUDA=all_types_and_complex_and(torch.bool, torch.half, torch.bfloat16),
                   safe_casts_outputs=True,
                   assert_autodiffed=True,
                   supports_forward_ad=True,
                   decorators=(precisionOverride({torch.float16: 1e-2}),),
                   skips=(
                       SkipInfo('TestUnaryUfuncs', 'test_reference_numerics_extremal',
                                device_type='cpu', dtypes=[torch.cfloat, torch.cdouble],
                                active_if=(IS_MACOS or IS_WINDOWS)),
                       SkipInfo('TestUnaryUfuncs', 'test_reference_numerics_hard',
                                device_type='cpu', dtypes=[torch.cfloat, torch.cdouble],
                                active_if=(IS_MACOS or IS_WINDOWS)),
                       # Reference: https://github.com/pytorch/pytorch/issues/48641
                       SkipInfo('TestUnaryUfuncs', 'test_reference_numerics_hard',
                                device_type='cpu', dtypes=[torch.int8]),
                   )),
    UnaryUfuncInfo('sign',
                   ref=reference_sign,
                   dtypes=all_types_and(torch.bool, torch.bfloat16, torch.half),
                   dtypesIfCUDA=all_types_and(torch.bool, torch.bfloat16, torch.half),
                   supports_forward_ad=True,
                   skips=(
                       # Reference: https://github.com/pytorch/pytorch/issues/41245
                       SkipInfo('TestUnaryUfuncs', 'test_reference_numerics_extremal',
                                dtypes=[torch.bfloat16, torch.float16, torch.float32, torch.float64]),
                   )),
    UnaryUfuncInfo('sgn',
                   ref=reference_sgn,
                   dtypes=all_types_and_complex_and(torch.bool, torch.bfloat16, torch.half),
                   supports_forward_ad=True,
                   skips=(
                       # Reference: https://github.com/pytorch/pytorch/issues/41245
                       SkipInfo('TestUnaryUfuncs', 'test_reference_numerics_extremal',
                                dtypes=[torch.bfloat16, torch.float16, torch.float32, torch.float64]),
                       # Reference: https://github.com/pytorch/pytorch/issues/53958
                       # Test fails in comparison on Nan as the `equal_nan` is True for
                       # comparing the CPU tensors.
                       SkipInfo('TestUnaryUfuncs', 'test_reference_numerics_extremal',
                                device_type='cpu', dtypes=[torch.complex64, torch.complex128]),
                       # Reference: https://github.com/pytorch/pytorch/issues/48486
                       SkipInfo('TestUnaryUfuncs', 'test_reference_numerics_hard',
                                device_type='cpu', dtypes=[torch.complex64])
                   )),
    OpInfo('split',
           dtypes=all_types_and_complex_and(torch.bfloat16, torch.half, torch.bool),
           sample_inputs_func=partial(sample_inputs_split, list_args=False),
           supports_out=False,
           assert_autodiffed=True),
    OpInfo('split',
           variant_test_name='list_args',
           dtypes=all_types_and_complex_and(torch.bfloat16, torch.half, torch.bool),
           sample_inputs_func=partial(sample_inputs_split, list_args=True),
           supports_out=False),
    OpInfo('split_with_sizes',
           dtypes=all_types_and_complex_and(torch.bfloat16, torch.half, torch.bool),
           sample_inputs_func=sample_inputs_split_with_sizes,
           supports_out=False,
           assert_autodiffed=True),
    OpInfo('__radd__',
           op=torch.Tensor.__radd__,
           dtypes=all_types_and_complex_and(torch.bfloat16, torch.half, torch.bool),
           sample_inputs_func=sample_inputs_rbinops,
           supports_out=False,
           skips=(SkipInfo('TestJit', 'test_variant_consistency_jit',),),
           assert_autodiffed=True,
           supports_forward_ad=True,
           autodiff_nonfusible_nodes=['aten::add'],),
    OpInfo('__rdiv__',
           op=torch.Tensor.__rdiv__,
           dtypes=all_types_and_complex_and(torch.bfloat16, torch.half, torch.bool),
           sample_inputs_func=sample_inputs_rbinops,
           supports_out=False,
           skips=(SkipInfo('TestJit', 'test_variant_consistency_jit',),),
           supports_forward_ad=True,
           assert_autodiffed=True,
           autodiff_nonfusible_nodes=['aten::mul', 'aten::reciprocal'],),
    OpInfo('__rmul__',
           op=torch.Tensor.__rmul__,
           dtypes=all_types_and_complex_and(torch.bfloat16, torch.half, torch.bool),
           sample_inputs_func=sample_inputs_rbinops,
           supports_out=False,
           skips=(SkipInfo('TestJit', 'test_variant_consistency_jit',),),
           assert_autodiffed=True,
           supports_forward_ad=True,
           autodiff_nonfusible_nodes=['aten::mul'],),
    OpInfo('__rand__',
           op=torch.Tensor.__rand__,
           dtypes=integral_types_and(torch.bool),
           sample_inputs_func=sample_inputs_rbinops,
           supports_out=False,
           skips=(SkipInfo('TestCommon', 'test_variant_consistency_jit',),),
           supports_autograd=False,
           supports_forward_ad=True,),
    OpInfo('__ror__',
           op=torch.Tensor.__ror__,
           dtypes=integral_types_and(torch.bool),
           sample_inputs_func=sample_inputs_rbinops,
           supports_out=False,
           skips=(SkipInfo('TestCommon', 'test_variant_consistency_jit',),),
           supports_autograd=False,
           supports_forward_ad=True,),
    OpInfo('__rxor__',
           op=torch.Tensor.__rxor__,
           dtypes=integral_types_and(torch.bool),
           sample_inputs_func=sample_inputs_rbinops,
           supports_out=False,
           skips=(SkipInfo('TestCommon', 'test_variant_consistency_jit',),),
           supports_autograd=False,
           supports_forward_ad=True,),
    OpInfo('__rmatmul__',
           op=torch.Tensor.__rmatmul__,
           dtypes=floating_types(),
           dtypesIfCPU=all_types_and_complex(),
           dtypesIfCUDA=floating_types_and(torch.float16, *[torch.bfloat16] if CUDA11OrLater else [],
                                           torch.complex64, torch.complex128),
           backward_dtypesIfCUDA=floating_types_and(torch.float16,
                                                    *[torch.bfloat16] if (SM60OrLater and CUDA11OrLater) else [],
                                                    torch.complex64, torch.complex128),
           assert_autodiffed=True,
           sample_inputs_func=sample_inputs_matmul,
           supports_out=False,
           skips=(
               SkipInfo('TestJit', 'test_variant_consistency_jit',),
           )),
    OpInfo('__rmod__',
           op=torch.Tensor.__rmod__,
           dtypes=all_types_and(torch.bfloat16, torch.half),
           dtypesIfCPU=floating_types_and(torch.half,),
           dtypesIfCUDA=all_types_and(torch.bfloat16, torch.half, torch.bool),
           sample_inputs_func=sample_inputs_rbinops,
           supports_out=False,
           skips=(SkipInfo('TestJit', 'test_variant_consistency_jit',),),
           # Support autograd after torch.remainder(Tensor, Tensor) supports
           # autograd of the second argument.
           # https://github.com/pytorch/pytorch/pull/58476/files#r637167630
           supports_autograd=False,
           assert_autodiffed=True,
           autodiff_nonfusible_nodes=['aten::remainder'],),
    OpInfo('__rpow__',
           op=torch.Tensor.__rpow__,
           dtypes=all_types_and_complex_and(torch.bfloat16, torch.half, torch.bool),
           # Reference: https://github.com/pytorch/pytorch/issues/54774
           # "log2" "_vml_cpu" not implemented for Half
           backward_dtypesIfCPU=all_types_and_complex_and(torch.bfloat16, torch.bool),
           sample_inputs_func=sample_inputs_rbinops,
           supports_out=False,
           supports_forward_ad=True,
           skips=(
               SkipInfo('TestJit', 'test_variant_consistency_jit',),),
           assert_autodiffed=True,
           autodiff_nonfusible_nodes=['aten::pow'],),
    OpInfo('__rsub__',
           op=torch.Tensor.__rsub__,
           dtypes=all_types_and_complex_and(torch.bfloat16, torch.half),
           sample_inputs_func=sample_inputs_rbinops,
           supports_out=False,
           skips=(SkipInfo('TestJit', 'test_variant_consistency_jit',),),
           assert_autodiffed=True,
           autodiff_nonfusible_nodes=['aten::rsub'],),
    OpInfo('rsub',
           dtypes=all_types_and_complex_and(torch.bfloat16, torch.half),
           variant_test_name='rsub_tensor',
           supports_out=False,
           supports_inplace_autograd=False,
           skips=(
               # Reference: https://github.com/pytorch/pytorch/issues/53797
               # JIT doesn't understand complex literals
               SkipInfo('TestJit', 'test_variant_consistency_jit',
                        dtypes=[torch.cfloat, torch.cdouble]),
           ),
           sample_inputs_func=partial(sample_inputs_rsub, variant='tensor'),),
    OpInfo('rsub',
           dtypes=all_types_and_complex_and(torch.bfloat16, torch.half),
           variant_test_name='rsub_scalar',
           supports_out=False,
           supports_inplace_autograd=False,
           sample_inputs_func=partial(sample_inputs_rsub, variant='scalar'),
           skips=(
               # Reference: https://github.com/pytorch/pytorch/issues/53797
               # JIT doesn't understand complex literals
               SkipInfo('TestJit', 'test_variant_consistency_jit',
                        dtypes=all_types_and_complex_and(torch.bfloat16, torch.half)),),
           assert_autodiffed=True,),
    OpInfo('select',
           dtypes=all_types_and_complex_and(torch.bfloat16, torch.half, torch.bool),
           sample_inputs_func=sample_inputs_select,
           supports_forward_ad=True,
           supports_out=False),
    UnaryUfuncInfo('signbit',
                   ref=np.signbit,
                   dtypes=all_types_and(torch.bool, torch.bfloat16, torch.half),
                   supports_autograd=False,),
    OpInfo('solve',
           op=torch.solve,
           dtypes=floating_and_complex_types(),
           sample_inputs_func=sample_inputs_legacy_solve,
           check_batched_gradgrad=False,
           decorators=[skipCUDAIfNoMagma, skipCUDAIfRocm, skipCPUIfNoLapack]),
    OpInfo('std',
           dtypes=floating_and_complex_types_and(torch.half),
           dtypesIfCPU=floating_and_complex_types_and(torch.half, torch.bfloat16),
           dtypesIfCUDA=floating_and_complex_types_and(torch.half, torch.bfloat16),
           backward_dtypesIfCPU=floating_and_complex_types_and(torch.half, torch.bfloat16),
           sample_inputs_func=sample_inputs_std_var,
           # TODO: std does support out in some signatures
           supports_out=False,
           assert_autodiffed=True,
           ),
    UnaryUfuncInfo('tan',
                   ref=np.tan,
                   dtypes=all_types_and_complex_and(torch.bool, torch.bfloat16),
                   dtypesIfCUDA=all_types_and_complex_and(torch.bool, torch.half, torch.bfloat16),
                   assert_autodiffed=True,
                   safe_casts_outputs=True,
                   supports_forward_ad=True,
                   skips=(
                       SkipInfo('TestUnaryUfuncs', 'test_reference_numerics_extremal',
                                device_type='cpu', dtypes=[torch.bfloat16]),
                       SkipInfo('TestUnaryUfuncs', 'test_reference_numerics_hard',
                                device_type='cpu', dtypes=[torch.bfloat16]),
                       SkipInfo('TestUnaryUfuncs', 'test_reference_numerics_normal',
                                device_type='cpu', dtypes=[torch.bfloat16]),
                       SkipInfo('TestUnaryUfuncs', 'test_reference_numerics_extremal',
                                device_type='cpu', dtypes=[torch.cfloat, torch.cdouble],
                                active_if=(IS_MACOS or IS_WINDOWS)),
                       SkipInfo('TestUnaryUfuncs', 'test_reference_numerics_hard',
                                device_type='cpu', dtypes=[torch.cfloat, torch.cdouble],
                                active_if=(IS_MACOS or IS_WINDOWS)),
                       SkipInfo('TestUnaryUfuncs', 'test_reference_numerics_normal',
                                device_type='cpu', dtypes=[torch.cfloat, torch.cdouble],
                                active_if=(IS_MACOS or IS_WINDOWS)),
                       SkipInfo('TestUnaryUfuncs', 'test_reference_numerics_hard',
                                device_type='cuda', dtypes=[torch.float64],
                                active_if=TEST_WITH_ROCM),
                   )),
    UnaryUfuncInfo('tanh',
                   ref=np.tanh,
                   decorators=(precisionOverride({torch.bfloat16: 1e-2}),),
                   dtypes=all_types_and_complex_and(torch.bool, torch.bfloat16),
                   dtypesIfCUDA=all_types_and_complex_and(torch.bool, torch.half, torch.bfloat16),
                   # "tanh_backward_cpu" not implemented for 'BFloat16'
                   backward_dtypesIfCPU=all_types_and_complex_and(torch.bool),
                   assert_autodiffed=True,
                   safe_casts_outputs=True,
                   supports_forward_ad=True,
                   skips=(
                       SkipInfo('TestUnaryUfuncs', 'test_reference_numerics_extremal',
                                device_type='cpu', dtypes=[torch.cfloat, torch.cdouble],
                                active_if=(IS_MACOS or IS_WINDOWS)),
                       SkipInfo('TestUnaryUfuncs', 'test_reference_numerics_hard',
                                device_type='cpu', dtypes=[torch.cfloat, torch.cdouble],
                                active_if=(IS_MACOS or IS_WINDOWS)),
                       SkipInfo('TestUnaryUfuncs', 'test_reference_numerics_normal',
                                device_type='cpu', dtypes=[torch.cfloat, torch.cdouble],
                                active_if=(IS_MACOS or IS_WINDOWS)),
                   )),
    OpInfo('tensor_split',
           dtypes=all_types_and_complex_and(torch.bool),
           dtypesIfCPU=all_types_and_complex_and(torch.bool, torch.bfloat16, torch.float16),
           dtypesIfCUDA=all_types_and_complex_and(torch.bool, torch.bfloat16, torch.float16),
           supports_out=False,
           supports_forward_ad=True,
           sample_inputs_func=sample_inputs_tensor_split,),
    OpInfo('hsplit',
           dtypes=all_types_and_complex_and(torch.bool, torch.bfloat16, torch.float16),
           supports_out=False,
           supports_forward_ad=True,
           sample_inputs_func=sample_inputs_hsplit,),
    OpInfo('vsplit',
           dtypes=all_types_and_complex_and(torch.bool, torch.bfloat16, torch.float16),
           supports_out=False,
           supports_forward_ad=True,
           sample_inputs_func=sample_inputs_vsplit,),
    OpInfo('dsplit',
           dtypes=all_types_and_complex_and(torch.bool, torch.bfloat16, torch.float16),
           supports_out=False,
           supports_forward_ad=True,
           sample_inputs_func=sample_inputs_dsplit,),
    OpInfo('triangular_solve',
           op=torch.triangular_solve,
           dtypes=floating_and_complex_types(),
           supports_out=False,
           sample_inputs_func=sample_inputs_legacy_solve,
           check_batched_gradgrad=False,
           decorators=[skipCUDAIfNoMagma, skipCUDAIfRocm, skipCPUIfNoLapack]),
    UnaryUfuncInfo('trunc',
                   aliases=('fix', ),
                   ref=np.trunc,
                   dtypes=floating_types_and(torch.bfloat16),
                   dtypesIfCUDA=floating_types_and(torch.float16, torch.bfloat16),
                   supports_forward_ad=True,
                   assert_autodiffed=True),
    UnaryUfuncInfo('exp2',
                   aliases=('special.exp2', ),
                   ref=np_unary_ufunc_integer_promotion_wrapper(np.exp2),
                   dtypes=all_types_and(torch.bool, torch.half),
                   dtypesIfCPU=all_types_and(torch.bool, torch.half, torch.bfloat16),
                   dtypesIfCUDA=all_types_and(torch.bool, torch.half, torch.bfloat16),
                   supports_forward_ad=True,
                   safe_casts_outputs=True),
    UnaryUfuncInfo('expm1',
                   aliases=('special.expm1', ),
                   ref=np_unary_ufunc_integer_promotion_wrapper(np.expm1),
                   dtypes=all_types_and(torch.bool, torch.bfloat16),
                   dtypesIfCUDA=all_types_and(torch.bool, torch.half, torch.bfloat16),
                   supports_forward_ad=True,
                   safe_casts_outputs=True,
                   assert_autodiffed=True,
                   skips=(
                       # Reference: https://github.com/pytorch/pytorch/pull/48926#issuecomment-739734774
                       SkipInfo('TestUnaryUfuncs', 'test_reference_numerics_extremal',
                                device_type='cpu', dtypes=[torch.bfloat16]),
                       SkipInfo('TestUnaryUfuncs', 'test_reference_numerics_hard',
                                device_type='cpu', dtypes=[torch.bfloat16]),
                       SkipInfo('TestUnaryUfuncs', 'test_reference_numerics_normal',
                                device_type='cpu', dtypes=[torch.bfloat16]),
                   )),
    UnaryUfuncInfo('nan_to_num',
                   ref=np.nan_to_num,
                   dtypes=all_types_and(torch.half, torch.bool),
                   dtypesIfCUDA=all_types_and(torch.half, torch.bool, torch.bfloat16),
                   supports_forward_ad=True,
                   # Passing numpy_kwargs via sample_kwargs, as numpy does comparison
                   # with BFloat16 in float, since it currently doesn't support BFloat16.
                   # Ref: https://github.com/pytorch/pytorch/issues/57982#issuecomment-839150556
                   sample_kwargs=lambda device, dtype, input: ({},
                                                               {'posinf': torch.finfo(torch.bfloat16).max,
                                                                'neginf': torch.finfo(torch.bfloat16).min})
                   if dtype is torch.bfloat16 else ({}, {})),
    UnaryUfuncInfo('reciprocal',
                   ref=np_unary_ufunc_integer_promotion_wrapper(np.reciprocal),
                   dtypes=all_types_and_complex_and(torch.bool, torch.half, torch.bfloat16),
                   assert_autodiffed=True,
                   supports_forward_ad=True,
                   safe_casts_outputs=True,
                   skips=(
                       # Reference: https://github.com/pytorch/pytorch/issues/45690
                       SkipInfo('TestUnaryUfuncs', 'test_reference_numerics_extremal',
                                dtypes=[torch.cfloat, torch.cdouble]),
                       # Reference: https://github.com/pytorch/pytorch/pull/49102#issuecomment-744604601
                       SkipInfo('TestUnaryUfuncs', 'test_reference_numerics_extremal',
                                dtypes=[torch.bfloat16]),
                       SkipInfo('TestUnaryUfuncs', 'test_reference_numerics_hard',
                                dtypes=[torch.bfloat16]),
                       SkipInfo('TestUnaryUfuncs', 'test_reference_numerics_normal',
                                dtypes=[torch.bfloat16]),
                   )),
    UnaryUfuncInfo('rsqrt',
                   ref=lambda x: np.reciprocal(np.sqrt(x)),
                   domain=(0, None),
                   dtypes=all_types_and_complex_and(torch.bool, torch.bfloat16),
                   dtypesIfCUDA=all_types_and_complex_and(torch.bool, torch.half, torch.bfloat16),
                   decorators=(precisionOverride({torch.half: 5e-2}),),
                   safe_casts_outputs=True,
                   assert_autodiffed=True,
                   supports_forward_ad=True,
                   handles_complex_extremals=False),
    UnaryUfuncInfo('sqrt',
                   ref=np.sqrt,
                   supports_sparse=True,
                   domain=(0, None),
                   dtypes=all_types_and_complex_and(torch.bool, torch.bfloat16),
                   dtypesIfCUDA=all_types_and_complex_and(torch.bool, torch.half, torch.bfloat16),
                   assert_autodiffed=True,
                   supports_forward_ad=True,
                   decorators=(precisionOverride({torch.bfloat16: 7e-2}),),
                   skips=(
                       # Reference: https://github.com/pytorch/pytorch/issues/47358
                       SkipInfo('TestUnaryUfuncs', 'test_reference_numerics_hard',
                                device_type='cpu', dtypes=[torch.cfloat, torch.cdouble],
                                active_if=IS_MACOS),
                       # Reference: https://github.com/pytorch/pytorch/pull/47293#issuecomment-721774436
                       SkipInfo('TestUnaryUfuncs', 'test_reference_numerics_hard',
                                dtypes=[torch.bfloat16])),
                   safe_casts_outputs=True,
                   handles_complex_extremals=False),
    UnaryUfuncInfo('square',
                   ref=np.square,
                   dtypes=all_types_and_complex_and(torch.bool, torch.float16, torch.bfloat16),
                   decorators=(precisionOverride({torch.complex64: 3e-4, torch.bfloat16: 3e-1}),),
                   supports_forward_ad=True,
                   skips=(
                       # Reference: https://github.com/pytorch/pytorch/issues/52549
                       SkipInfo('TestUnaryUfuncs', 'test_reference_numerics_hard',
                                dtypes=[torch.cfloat, torch.cdouble]),
                       # >>> t = torch.tensor(complex(-0.01, float("inf")))
                       # >>> np.square(t.numpy())
                       # (-inf-infj)
                       # >>> t.square()
                       # tensor(-inf-infj)
                       # >>> t.cuda().square()
                       # tensor(inf+nanj, device='cuda:0')
                       SkipInfo('TestUnaryUfuncs', 'test_reference_numerics_extremal',
                                device_type='cuda', dtypes=[torch.cfloat, torch.cdouble]),
                       # Reference: https://github.com/pytorch/pytorch/pull/52551#issuecomment-782596181
                       SkipInfo('TestUnaryUfuncs', 'test_reference_numerics_hard',
                                dtypes=[torch.bfloat16]),
                   ),),
    OpInfo('lerp',
           dtypes=floating_and_complex_types(),
           dtypesIfCUDA=floating_and_complex_types_and(torch.half, torch.bfloat16),
           dtypesIfROCM=floating_and_complex_types_and(torch.half, torch.bfloat16),
           sample_inputs_func=sample_inputs_lerp,
           supports_forward_ad=True,
           assert_autodiffed=True),
    OpInfo('linalg.inv',
           aten_name='linalg_inv',
           op=torch.linalg.inv,
           dtypes=floating_and_complex_types(),
           sample_inputs_func=sample_inputs_linalg_invertible,
           check_batched_gradgrad=False,
           supports_forward_ad=True,
           gradcheck_nondet_tol=GRADCHECK_NONDET_TOL,
           decorators=[skipCUDAIfNoMagmaAndNoCusolver, skipCUDAIfRocm, skipCPUIfNoLapack],
           ),
    OpInfo('linalg.inv_ex',
           aten_name='linalg_inv_ex',
           dtypes=floating_and_complex_types(),
           sample_inputs_func=sample_inputs_linalg_invertible,
           check_batched_gradgrad=False,
           supports_forward_ad=True,
           gradcheck_nondet_tol=GRADCHECK_NONDET_TOL,
           decorators=[skipCUDAIfNoMagmaAndNoCusolver, skipCUDAIfRocm, skipCPUIfNoLapack],
           ),
    UnaryUfuncInfo('angle',
                   ref=np.angle,
                   dtypes=all_types_and_complex_and(torch.bool, torch.bfloat16, torch.float16),
                   dtypesIfCUDA=all_types_and_complex_and(torch.bool),
                   decorators=(precisionOverride({torch.float16: 1e-2,
                                                  torch.bfloat16: 1e-2}),),
                   safe_casts_outputs=True,
                   supports_forward_ad=True,
                   supports_complex_to_float=True),
    OpInfo('linalg.solve',
           aten_name='linalg_solve',
           op=torch.linalg.solve,
           dtypes=floating_and_complex_types(),
           sample_inputs_func=sample_inputs_linalg_solve,
           check_batched_gradgrad=False,
           supports_forward_ad=True,
           decorators=[skipCUDAIfNoMagma, skipCUDAIfRocm, skipCPUIfNoLapack]),
    OpInfo('linalg.matrix_rank',
           aten_name='linalg_matrix_rank',
           dtypes=floating_and_complex_types(),
           supports_autograd=False,
           sample_inputs_func=sample_inputs_linalg_invertible,
           decorators=[skipCUDAIfNoMagma, skipCUDAIfRocm, skipCPUIfNoLapack]),
    OpInfo('linalg.matrix_rank',
           aten_name='linalg_matrix_rank',
           variant_test_name='hermitian',
           dtypes=floating_and_complex_types(),
           supports_autograd=False,
           sample_inputs_func=sample_inputs_linalg_pinv_hermitian,
           decorators=[skipCUDAIfNoMagma, skipCUDAIfRocm, skipCPUIfNoLapack]),
    OpInfo('linalg.pinv',
           aten_name='linalg_pinv',
           op=torch.linalg.pinv,
           dtypes=floating_and_complex_types(),
           check_batched_grad=False,
           check_batched_gradgrad=False,
           sample_inputs_func=sample_inputs_linalg_invertible,
           decorators=[skipCUDAIfNoMagmaAndNoCusolver, skipCUDAIfRocm, skipCPUIfNoLapack]),
    OpInfo('linalg.pinv',
           aten_name='linalg_pinv',
           variant_test_name='hermitian',
           dtypes=floating_and_complex_types(),
           check_batched_grad=False,
           check_batched_gradgrad=False,
           sample_inputs_func=sample_inputs_linalg_pinv_hermitian,
           gradcheck_wrapper=gradcheck_wrapper_hermitian_input,
           decorators=[skipCUDAIfNoMagma, skipCUDAIfRocm, skipCPUIfNoLapack]),
    OpInfo('eig',
           op=torch.eig,
           dtypes=floating_and_complex_types(),
           sample_inputs_func=sample_inputs_eig,
           decorators=[
               skipCUDAIfNoMagma,
               skipCPUIfNoLapack,
               skipCUDAIfRocm
           ],),
    OpInfo('einsum',
           # we need this lambda because SampleInput expects tensor input as the first argument
           # TODO(@heitorschueroff) update SampleInput to handle such cases
           op=lambda tensors, equation: torch.einsum(equation, tensors),
           dtypes=all_types_and_complex_and(torch.half, torch.bfloat16),
           dtypesIfCUDA=floating_and_complex_types_and(torch.half, *[torch.bfloat16] if CUDA11OrLater else []),
           backward_dtypesIfCUDA=floating_and_complex_types_and(torch.half,
                                                                *[torch.bfloat16] if (SM60OrLater and CUDA11OrLater) else []),
           supports_out=False,
           sample_inputs_func=sample_inputs_einsum,
           skips=(
               # test does not work with passing lambda for op
               # there's a test `test_einsum` in `test_jit.py` to handle this case
               SkipInfo('TestJit', 'test_variant_consistency_jit'),
           )),
    OpInfo('svd',
           op=torch.svd,
           dtypes=floating_and_complex_types(),
           sample_inputs_func=sample_inputs_svd,
           decorators=[
               skipCUDAIfNoMagmaAndNoCusolver,
               skipCUDAIfRocm,
               skipCPUIfNoLapack,
           ]),
    OpInfo('linalg.svd',
           op=torch.linalg.svd,
           aten_name='linalg_svd',
           dtypes=floating_and_complex_types(),
           sample_inputs_func=sample_inputs_linalg_svd,
           decorators=[
               skipCUDAIfNoMagmaAndNoCusolver,
               skipCUDAIfRocm,
               skipCPUIfNoLapack,
           ]),
    OpInfo('linalg.svdvals',
           op=torch.linalg.svdvals,
           aten_name='linalg_svdvals',
           dtypes=floating_and_complex_types(),
           sample_inputs_func=sample_inputs_linalg_svdvals,
           check_batched_gradgrad=False,
           decorators=[
               skipCUDAIfNoMagmaAndNoCusolver,
               skipCPUIfNoLapack]),
    OpInfo('polar',
           dtypes=floating_types(),
           sample_inputs_func=sample_inputs_polar),
    # TODO(@kshitij12345): Refactor similar to `mvlgamma` entries.
    # To test reference numerics against multiple values of argument `n`,
    # we make multiple OpInfo entries with each entry corresponding to different value of n (currently 0 to 4).
    # We run the op tests from test_ops.py only for `n=0` to avoid redundancy in testing.
    UnaryUfuncInfo('polygamma',
                   op=lambda x, n, **kwargs: torch.polygamma(n, x, **kwargs),
                   variant_test_name='polygamma_n_0',
                   ref=reference_polygamma if TEST_SCIPY else _NOTHING,
                   dtypes=all_types_and(torch.bool),
                   dtypesIfCPU=all_types_and(torch.bool, torch.bfloat16),
                   dtypesIfCUDA=all_types_and(torch.bool, torch.half),
                   safe_casts_outputs=True,
                   supports_forward_ad=True,
                   sample_inputs_func=sample_inputs_polygamma,
                   skips=(
                       # Probably related to the way the function is
                       # scripted for JIT tests (or maybe not).
                       # RuntimeError:
                       # Arguments for call are not valid.
                       # The following variants are available:
                       #   aten::polygamma(int n, Tensor self) -> (Tensor):
                       #   Expected a value of type 'Tensor' for argument 'self' but instead found type 'int'.
                       #   aten::polygamma.out(int n, Tensor self, *, Tensor(a!) out) -> (Tensor(a!)):
                       #   Expected a value of type 'Tensor' for argument 'self' but instead found type 'int'.
                       # The original call is:
                       #   File "<string>", line 3
                       # def the_method(i0):
                       #     return torch.polygamma(i0, 1)
                       #            ~~~~~~~~~~~~~~~ <--- HERE
                       SkipInfo('TestJit', 'test_variant_consistency_jit'),),
                   sample_kwargs=lambda device, dtype, input: ({'n': 0}, {'n': 0})),
    # A separate OpInfo entry for special.polygamma is needed to reorder the arguments
    # for the alias. See the discussion here: https://github.com/pytorch/pytorch/pull/59691#discussion_r650261939
    UnaryUfuncInfo('special.polygamma',
                   op=lambda x, n, **kwargs: torch.special.polygamma(n, x, **kwargs),
                   variant_test_name='special_polygamma_n_0',
                   ref=reference_polygamma if TEST_SCIPY else _NOTHING,
                   dtypes=all_types_and(torch.bool, torch.bfloat16),
                   dtypesIfCUDA=all_types_and(torch.bool, torch.half),
                   safe_casts_outputs=True,
                   supports_forward_ad=True,
                   sample_inputs_func=sample_inputs_polygamma,
                   skips=(
                       # Probably related to the way the function is
                       # scripted for JIT tests (or maybe not).
                       # RuntimeError:
                       # Arguments for call are not valid.
                       # The following variants are available:
                       #   aten::polygamma(int n, Tensor self) -> (Tensor):
                       #   Expected a value of type 'Tensor' for argument 'self' but instead found type 'int'.
                       #   aten::polygamma.out(int n, Tensor self, *, Tensor(a!) out) -> (Tensor(a!)):
                       #   Expected a value of type 'Tensor' for argument 'self' but instead found type 'int'.
                       # The original call is:
                       #   File "<string>", line 3
                       # def the_method(i0):
                       #     return torch.polygamma(i0, 1)
                       #            ~~~~~~~~~~~~~~~ <--- HERE
                       SkipInfo('TestJit', 'test_variant_consistency_jit'),),
                   sample_kwargs=lambda device, dtype, input: ({'n': 0}, {'n': 0})),
    UnaryUfuncInfo('polygamma',
                   op=lambda x, n, **kwargs: torch.polygamma(n, x, **kwargs),
                   variant_test_name='polygamma_n_1',
                   ref=reference_polygamma if TEST_SCIPY else _NOTHING,
                   dtypes=all_types_and(torch.bool),
                   dtypesIfCPU=all_types_and(torch.bool, torch.bfloat16),
                   dtypesIfCUDA=all_types_and(torch.bool, torch.half),
                   safe_casts_outputs=True,
                   supports_forward_ad=True,
                   sample_inputs_func=sample_inputs_polygamma,
                   skips=(
                       # Redundant tests
                       SkipInfo('TestGradients'),
                       SkipInfo('TestJit'),
                       SkipInfo('TestCommon'),
                       # Mismatch: https://github.com/pytorch/pytorch/issues/55357
                       SkipInfo('TestUnaryUfuncs', 'test_reference_numerics_extremal'),
                       SkipInfo('TestUnaryUfuncs', 'test_reference_numerics_hard'),
                       SkipInfo('TestUnaryUfuncs', 'test_reference_numerics_normal'),
                   ),
                   sample_kwargs=lambda device, dtype, input: ({'n': 1}, {'n': 1})),
    UnaryUfuncInfo('polygamma',
                   op=lambda x, n, **kwargs: torch.polygamma(n, x, **kwargs),
                   variant_test_name='polygamma_n_2',
                   ref=reference_polygamma if TEST_SCIPY else _NOTHING,
                   dtypes=all_types_and(torch.bool),
                   dtypesIfCPU=all_types_and(torch.bool, torch.bfloat16),
                   dtypesIfCUDA=all_types_and(torch.bool, torch.half),
                   safe_casts_outputs=True,
                   supports_forward_ad=True,
                   sample_inputs_func=sample_inputs_polygamma,
                   skips=(
                       # Redundant tests
                       SkipInfo('TestGradients'),
                       SkipInfo('TestJit'),
                       SkipInfo('TestCommon'),
                       # Mismatch: https://github.com/pytorch/pytorch/issues/55357
                       SkipInfo('TestUnaryUfuncs', 'test_reference_numerics_extremal'),
                       SkipInfo('TestUnaryUfuncs', 'test_reference_numerics_hard',
                                active_if=TEST_WITH_ROCM),
                       SkipInfo('TestUnaryUfuncs', 'test_reference_numerics_normal',
                                active_if=TEST_WITH_ROCM),),
                   sample_kwargs=lambda device, dtype, input: ({'n': 2}, {'n': 2})),
    UnaryUfuncInfo('polygamma',
                   op=lambda x, n, **kwargs: torch.polygamma(n, x, **kwargs),
                   variant_test_name='polygamma_n_3',
                   ref=reference_polygamma if TEST_SCIPY else _NOTHING,
                   dtypes=all_types_and(torch.bool),
                   dtypesIfCPU=all_types_and(torch.bool, torch.bfloat16),
                   dtypesIfCUDA=all_types_and(torch.bool, torch.half),
                   safe_casts_outputs=True,
                   supports_forward_ad=True,
                   sample_inputs_func=sample_inputs_polygamma,
                   skips=(
                       # Redundant tests
                       SkipInfo('TestGradients'),
                       SkipInfo('TestJit'),
                       SkipInfo('TestCommon'),
                       # Mismatch: https://github.com/pytorch/pytorch/issues/55357
                       SkipInfo('TestUnaryUfuncs', 'test_reference_numerics_extremal'),
                       SkipInfo('TestUnaryUfuncs', 'test_reference_numerics_hard',
                                active_if=TEST_WITH_ROCM),
                       SkipInfo('TestUnaryUfuncs', 'test_reference_numerics_normal',
                                active_if=TEST_WITH_ROCM),),
                   sample_kwargs=lambda device, dtype, input: ({'n': 3}, {'n': 3})),
    UnaryUfuncInfo('polygamma',
                   op=lambda x, n, **kwargs: torch.polygamma(n, x, **kwargs),
                   variant_test_name='polygamma_n_4',
                   ref=reference_polygamma if TEST_SCIPY else _NOTHING,
                   decorators=(precisionOverride({torch.float16: 5e-4, torch.float32: 5e-4}),),
                   dtypes=all_types_and(torch.bool),
                   dtypesIfCPU=all_types_and(torch.bool, torch.bfloat16),
                   dtypesIfCUDA=all_types_and(torch.bool, torch.half),
                   safe_casts_outputs=True,
                   supports_forward_ad=True,
                   sample_inputs_func=sample_inputs_polygamma,
                   skips=(
                       # Redundant tests
                       SkipInfo('TestGradients'),
                       SkipInfo('TestJit'),
                       SkipInfo('TestCommon'),
                       # Mismatch: https://github.com/pytorch/pytorch/issues/55357
                       SkipInfo('TestUnaryUfuncs', 'test_reference_numerics_extremal'),
                       SkipInfo('TestUnaryUfuncs', 'test_reference_numerics_hard',
                                active_if=TEST_WITH_ROCM),
                       SkipInfo('TestUnaryUfuncs', 'test_reference_numerics_normal',
                                active_if=TEST_WITH_ROCM),),
                   sample_kwargs=lambda device, dtype, input: ({'n': 4}, {'n': 4})),
    OpInfo('ravel',
           dtypes=all_types_and_complex_and(torch.bool, torch.float16, torch.bfloat16),
           supports_out=False,
           supports_forward_ad=True,
           sample_inputs_func=sample_inputs_ravel,
           ),
    OpInfo('reshape',
           dtypes=all_types_and_complex_and(torch.bool, torch.float16, torch.bfloat16),
           sample_inputs_func=sample_inputs_view_reshape,
           supports_out=False,
           supports_forward_ad=True,
           ),
    OpInfo('reshape_as',
           op=lambda x, other: x.reshape_as(other),
           dtypes=all_types_and_complex_and(torch.bool, torch.float16, torch.bfloat16),
           sample_inputs_func=sample_inputs_view_as_reshape_as,
           supports_out=False,
           supports_forward_ad=True,
           ),
    OpInfo('view',
           op=lambda x, shape: x.view(shape),
           dtypes=all_types_and_complex_and(torch.bool, torch.float16, torch.bfloat16),
           supports_out=False,
           supports_forward_ad=True,
           skips=(
               # Because view does not have a function variant.
               SkipInfo('TestJit', 'test_variant_consistency_jit'),),
           sample_inputs_func=sample_inputs_view_reshape,
           ),
    OpInfo('view_as',
           op=lambda x, other: x.view_as(other),
           dtypes=all_types_and_complex_and(torch.bool, torch.float16, torch.bfloat16),
           supports_out=False,
           supports_forward_ad=True,
           skips=(
               # Because view_as does not have a function variant.
               SkipInfo('TestJit', 'test_variant_consistency_jit'),),
           sample_inputs_func=sample_inputs_view_as_reshape_as,
           ),
    OpInfo('pinverse',
           op=torch.pinverse,
           dtypes=floating_and_complex_types(),
           check_batched_grad=False,
           check_batched_gradgrad=False,
           gradcheck_nondet_tol=GRADCHECK_NONDET_TOL,
           supports_out=False,
           sample_inputs_func=sample_inputs_linalg_invertible,
           decorators=[skipCUDAIfNoMagmaAndNoCusolver, skipCUDAIfRocm, skipCPUIfNoLapack]),
    OpInfo('gather',
           dtypes=all_types_and_complex_and(torch.bool, torch.float16, torch.bfloat16),
           dtypesIfCUDA=all_types_and_complex_and(torch.bool, torch.float16, torch.bfloat16),
           sample_inputs_func=sample_inputs_gather,
           gradcheck_nondet_tol=GRADCHECK_NONDET_TOL,
           supports_forward_ad=True,
           ),
    OpInfo('index_fill',
           dtypes=all_types_and_complex_and(torch.bool, torch.float16, torch.bfloat16),
           supports_inplace_autograd=False,
           supports_out=False,
           supports_forward_ad=True,
           sample_inputs_func=sample_inputs_index_fill),
    OpInfo('index_copy',
           dtypes=all_types_and_complex_and(torch.bool, torch.float16, torch.bfloat16),
           supports_inplace_autograd=False,
           supports_out=False,
           supports_forward_ad=True,
           sample_inputs_func=sample_inputs_index_copy,
           gradcheck_nondet_tol=GRADCHECK_NONDET_TOL),
    OpInfo('index_select',
           dtypes=all_types_and_complex_and(torch.bool, torch.float16, torch.bfloat16),
           sample_inputs_func=sample_inputs_index_select,
           supports_forward_ad=True,
           gradcheck_nondet_tol=GRADCHECK_NONDET_TOL),
    OpInfo('index_add',
           dtypes=all_types_and_complex_and(torch.bool, torch.float16, torch.bfloat16),
           supports_out=False,
           supports_forward_ad=True,
           sample_inputs_func=sample_inputs_index_add,
           gradcheck_nondet_tol=GRADCHECK_NONDET_TOL),
    OpInfo('__getitem__',
           dtypes=all_types_and_complex_and(torch.bool, torch.float16, torch.bfloat16),
           supports_out=False,
           supports_inplace_autograd=False,
           op=torch.Tensor.__getitem__,
           sample_inputs_func=sample_inputs_getitem,
           skips=(SkipInfo('TestJit', 'test_variant_consistency_jit'),)),
    OpInfo('index_put',
           dtypes=all_types_and_complex_and(torch.bool, torch.float16, torch.bfloat16),
           supports_out=False,
           supports_inplace_autograd=True,
           supports_forward_ad=True,
           test_neg_view=False,
           sample_inputs_func=sample_inputs_index_put,
           skips=(
               SkipInfo('TestJit', 'test_variant_consistency_jit'),
           )),
    OpInfo('sort',
           dtypes=all_types_and(torch.bool, torch.float16, torch.bfloat16),
           dtypesIfCUDA=all_types_and(torch.float16, torch.bfloat16),
           dtypesIfROCM=all_types_and(torch.float16),
           sample_inputs_func=sample_inputs_sort,
           skips=(
               # sort does not correctly warn when resizing out= inputs
               SkipInfo('TestCommon', 'test_out'),
           )),
    OpInfo('put',
           dtypes=all_types_and_complex_and(torch.bool, torch.float16, torch.bfloat16),
           supports_out=False,
           check_batched_gradgrad=False,  # vmap complains of the sizes
           sample_inputs_func=sample_inputs_put),
    OpInfo('take',
           dtypes=all_types_and_complex_and(torch.bool, torch.float16, torch.bfloat16),
           check_batched_grad=False,  # vmap complains of the sizes
           supports_forward_ad=True,
           sample_inputs_func=sample_inputs_take),
    OpInfo('scatter',
           dtypes=all_types_and_complex_and(torch.bool, torch.half, torch.bfloat16),
           sample_inputs_func=sample_inputs_scatter,),
    OpInfo('scatter_add',
           dtypes=all_types_and_complex_and(torch.bool, torch.half, torch.bfloat16),
           sample_inputs_func=sample_inputs_scatter_add,
           supports_out=False),
    OpInfo('stack',
           dtypes=all_types_and_complex_and(torch.bool, torch.float16, torch.bfloat16),
           sample_inputs_func=sample_inputs_stack,
           assert_autodiffed=True,
           skips=(
               # stack does not correctly warn when resizing out= inputs
               SkipInfo('TestCommon', 'test_out'),),),
    OpInfo('hstack',
           dtypes=all_types_and_complex_and(torch.bool, torch.float16, torch.bfloat16),
           sample_inputs_func=sample_inputs_hstack_dstack_vstack,
           supports_forward_ad=True,
           skips=(
               # hstack does not correctly warn when resizing out= inputs
               SkipInfo('TestCommon', 'test_out'),),),
    OpInfo('hypot',
           dtypes=floating_types(),
           dtypesIfCPU=floating_types_and(torch.bfloat16),
           dtypesIfCUDA=floating_types_and(torch.half, torch.bfloat16),
           supports_forward_ad=True,
           sample_inputs_func=sample_inputs_hypot,
           ),
    OpInfo('histogram',
           dtypes=_dispatch_dtypes(),  # histogram is only implemented on CPU
           dtypesIfCPU=floating_types(),
           sample_inputs_func=sample_inputs_histogram,
           supports_autograd=False,
           skips=(
               # JIT tests don't work with Tensor keyword arguments
               # https://github.com/pytorch/pytorch/issues/58507
               SkipInfo('TestJit', 'test_variant_consistency_jit'),),),
    OpInfo('vstack',
           aliases=('row_stack',),
           dtypes=all_types_and_complex_and(torch.bool, torch.float16, torch.bfloat16),
           sample_inputs_func=sample_inputs_hstack_dstack_vstack,
           supports_forward_ad=True,
           skips=(
               # vstack does not correctly warn when resizing out= inputs
               SkipInfo('TestCommon', 'test_out'),
               # RuntimeError: _fn() Expected a value of type
               #   'Tensor (inferred)' for argument 't0' but instead found type 'tuple'.
               SkipInfo('TestJit', 'test_jit_alias_remapping'))),
    OpInfo('dstack',
           dtypes=all_types_and_complex_and(torch.bool, torch.float16, torch.bfloat16),
           sample_inputs_func=sample_inputs_hstack_dstack_vstack,
           supports_forward_ad=True,
           skips=(
               # dstack does not correctly warn when resizing out= inputs
               SkipInfo('TestCommon', 'test_out'),)),
    OpInfo('unfold',
           op=lambda x, *args: x.unfold(*args),
           dtypes=all_types_and_complex_and(torch.bool, torch.float16, torch.bfloat16),
           supports_out=False,
           supports_forward_ad=True,
           check_batched_gradgrad=False,
           skips=(
               # torch.unfold does not exist so we get a RuntimeError.
               SkipInfo('TestJit', 'test_variant_consistency_jit',
                        dtypes=all_types_and_complex_and(torch.bool, torch.float16, torch.bfloat16)),
               # Skip operator schema test because this is a functional and not an operator
               SkipInfo('TestOperatorSignatures', 'test_get_torch_func_signature_exhaustive'),
           ),
           sample_inputs_func=sample_inputs_unfold),
    OpInfo('msort',
           dtypes=all_types_and(torch.bool, torch.float16, torch.bfloat16),
           dtypesIfCUDA=all_types_and(torch.float16, torch.bfloat16),
           dtypesIfROCM=all_types_and(torch.float16),
           check_batched_gradgrad=False,
           skips=(
               #  msort does not correctly warn when resizing out= inputs.
               SkipInfo('TestCommon', 'test_out',
                        dtypes=all_types_and_complex_and(torch.bool, torch.float16, torch.bfloat16)),
           ),
           sample_inputs_func=sample_inputs_msort),
    OpInfo('movedim',
           aliases=('moveaxis',),
           dtypes=all_types_and_complex_and(torch.bool, torch.float16, torch.bfloat16),
           supports_out=False,
           supports_forward_ad=True,
           sample_inputs_func=sample_movedim_moveaxis),
    OpInfo('renorm',
           dtypes=floating_and_complex_types_and(torch.float16, torch.bfloat16),
           sample_inputs_func=sample_inputs_renorm),
    ShapeFuncInfo('repeat',
                  op=lambda x, dims: x.repeat(dims),
                  ref=np.tile,
                  dtypes=all_types_and_complex_and(torch.bool, torch.float16, torch.bfloat16),
                  supports_out=False,
                  supports_forward_ad=True,
                  skips=(
                      # torch.repeat does not exist so we get a RuntimeError.
                      SkipInfo('TestJit', 'test_variant_consistency_jit',
                               dtypes=all_types_and_complex_and(torch.bool, torch.float16, torch.bfloat16)),
                  ),
                  sample_inputs_func=sample_repeat_tile),
    OpInfo('squeeze',
           dtypes=all_types_and_complex_and(torch.bool, torch.float16, torch.bfloat16),
           supports_out=False,
           assert_autodiffed=True,
           supports_forward_ad=True,
           sample_inputs_func=sample_inputs_squeeze),
    OpInfo('fill_',
           op=lambda x, scalar: torch.fill_(x.clone(), scalar),
           method_variant=None,
           inplace_variant=torch.Tensor.fill_,
           dtypes=all_types_and_complex_and(torch.bool, torch.float16, torch.bfloat16),
           supports_out=False,
           skips=(
               # JIT has issue when op is passed as lambda
               SkipInfo('TestJit', 'test_variant_consistency_jit'),
           ),
           sample_inputs_func=sample_inputs_fill_),
    OpInfo('resize_',
           op=lambda x, shape: x.clone().resize_(shape),
           method_variant=None,
           inplace_variant=None,
           dtypes=all_types_and_complex_and(torch.bool, torch.float16, torch.bfloat16),
           supports_out=False,
           supports_autograd=False,
           sample_inputs_func=sample_inputs_resize_ops),
    OpInfo('resize_as_',
           op=lambda x, other: torch.resize_as_(x.clone(), other),
           method_variant=None,
           inplace_variant=torch.Tensor.resize_as_,
           dtypes=all_types_and_complex_and(torch.bool, torch.float16, torch.bfloat16),
           supports_out=False,
           supports_autograd=False,
           sample_inputs_func=sample_inputs_resize_ops),
    OpInfo('take_along_dim',
           dtypes=all_types_and_complex_and(torch.bool, torch.float16, torch.bfloat16),
           dtypesIfCUDA=all_types_and_complex_and(torch.bool, torch.float16, torch.bfloat16),
           supports_inplace_autograd=False,
           supports_forward_ad=True,
           sample_inputs_func=sample_inputs_take_along_dim,
           gradcheck_nondet_tol=GRADCHECK_NONDET_TOL),
    ShapeFuncInfo('tile',
                  ref=np.tile,
                  dtypes=all_types_and_complex_and(torch.bool, torch.float16, torch.bfloat16),
                  supports_out=False,
                  supports_forward_ad=True,
                  sample_inputs_func=sample_repeat_tile),
    OpInfo('trapz',  # TODO: in the future, 'trapz' should be made a proper alias of 'trapezoid'
           dtypes=all_types_and_complex_and(torch.float16, torch.bfloat16),
           supports_out=False,
           supports_forward_ad=True,
           sample_inputs_func=sample_trapezoid),
    OpInfo('trapezoid',
           dtypes=all_types_and_complex_and(torch.float16, torch.bfloat16),
           supports_out=False,
           supports_forward_ad=True,
           sample_inputs_func=sample_trapezoid),
    OpInfo('cumulative_trapezoid',
           dtypes=all_types_and_complex_and(),
           dtypesIfCUDA=all_types_and_complex_and(torch.bfloat16, torch.float16),
           supports_forward_ad=True,
           supports_out=False,
           sample_inputs_func=sample_cumulative_trapezoid),
    OpInfo('unsqueeze',
           dtypes=all_types_and_complex_and(torch.bool, torch.float16, torch.bfloat16),
           supports_out=False,
           supports_forward_ad=True,
           assert_autodiffed=True,
           sample_inputs_func=sample_unsqueeze),
    OpInfo('var',
           dtypes=floating_and_complex_types_and(torch.half),
           dtypesIfCPU=floating_and_complex_types_and(torch.half, torch.bfloat16),
           dtypesIfCUDA=floating_and_complex_types_and(torch.half, torch.bfloat16),
           backward_dtypesIfCPU=floating_and_complex_types_and(torch.half, torch.bfloat16),
           backward_dtypesIfCUDA=floating_and_complex_types_and(torch.half, torch.bfloat16),
           sample_inputs_func=sample_inputs_std_var,
           # TODO: revisit, some var signatures do support out (see std, too)
           supports_out=False,
           assert_autodiffed=True,
           ),
    OpInfo('xlogy',
           aliases=('special.xlogy',),
           dtypes=all_types_and(torch.bool, torch.half, torch.bfloat16),
           supports_forward_ad=True,
           safe_casts_outputs=True,
           sample_inputs_func=sample_inputs_xlogy),
    OpInfo('zero_',
           op=lambda x: torch.zero_(x.clone()),
           method_variant=None,
           inplace_variant=torch.Tensor.zero_,
           dtypes=all_types_and_complex_and(torch.bool, torch.float16, torch.bfloat16),
           supports_out=False,
           supports_forward_ad=True,
           skips=(
               # JIT has issue when op is passed as lambda
               SkipInfo('TestJit', 'test_variant_consistency_jit'),
           ),
           sample_inputs_func=sample_inputs_zero_),
    OpInfo('special.xlog1py',
           aten_name='special_xlog1py',
           dtypes=all_types_and(torch.bool, torch.half, torch.bfloat16),
           backward_dtypesIfCPU=all_types_and(torch.bool, torch.bfloat16),
           safe_casts_outputs=True,
           supports_forward_ad=True,
           sample_inputs_func=sample_inputs_xlog1py),
    OpInfo('special.zeta',
           aten_name='special_zeta',
           dtypes=all_types_and(torch.bool),
           supports_autograd=False,
           safe_casts_outputs=True,
           sample_inputs_func=sample_inputs_binary_pwise),
    # OpInfo entry to verify the gradient formula of `other`/`q`
    OpInfo('special.zeta',
           op=lambda q, x, **kwargs: torch.special.zeta(x, q, **kwargs),
           aten_name='special_zeta',
           variant_test_name='grad',
           dtypes=all_types_and(torch.bool),
           supports_autograd=True,
           safe_casts_outputs=True,
           skips=(
               # Lambda doesn't work in JIT test
               SkipInfo("TestJit", "test_variant_consistency_jit"),
           ),
           sample_inputs_func=sample_inputs_zeta),
    OpInfo('logsumexp',
           aliases=('special.logsumexp',),
           dtypes=floating_types_and(torch.bfloat16),
           dtypesIfCUDA=floating_types_and(torch.bfloat16, torch.half),
           assert_autodiffed=True,
           sample_inputs_func=sample_inputs_logsumexp),
    OpInfo('trace',
           dtypes=all_types_and_complex(),
           dtypesIfCUDA=all_types_and_complex_and(torch.bool, torch.half, torch.bfloat16),
           supports_inplace_autograd=False,
           supports_out=False,
           supports_forward_ad=True,
           sample_inputs_func=sample_inputs_trace),
    OpInfo('transpose',
           aliases=('swapdims', 'swapaxes'),
           dtypes=all_types_and_complex_and(torch.bool, torch.bfloat16, torch.half),
           dtypesIfCUDA=all_types_and_complex_and(torch.bool, torch.bfloat16, torch.half),
           supports_out=False,
           supports_forward_ad=True,
           sample_inputs_func=sample_inputs_transpose_swapdims),
    OpInfo('tril',
           dtypes=all_types_and_complex_and(torch.bool, torch.half),
           supports_forward_ad=True,
           sample_inputs_func=sample_inputs_tril_triu),
    OpInfo('triu',
           dtypes=all_types_and_complex_and(torch.bool, torch.half),
           supports_forward_ad=True,
           sample_inputs_func=sample_inputs_tril_triu),
    OpInfo('kron',
           dtypes=all_types_and_complex_and(torch.bool, torch.half, torch.bfloat16),
           dtypesIfCUDA=all_types_and_complex_and(torch.bool, torch.half, torch.bfloat16),
           supports_inplace_autograd=False,
           supports_forward_ad=True,
           sample_inputs_func=sample_inputs_kron),
    OpInfo('inner',
           dtypes=floating_and_complex_types_and(torch.half),
           dtypesIfCPU=all_types_and_complex_and(torch.half, torch.bfloat16),
           dtypesIfCUDA=floating_and_complex_types_and(torch.float16, *[torch.bfloat16] if CUDA11OrLater else []),
           dtypesIfROCM=floating_and_complex_types_and(torch.half, torch.bfloat16),
           supports_forward_ad=True,
           sample_inputs_func=sample_inputs_inner,
           ),
    OpInfo('tensordot',
           dtypes=floating_and_complex_types_and(torch.half),
           dtypesIfCPU=all_types_and_complex_and(torch.half, torch.bfloat16),
           dtypesIfCUDA=floating_and_complex_types_and(torch.float16, *[torch.bfloat16] if CUDA11OrLater else []),
           dtypesIfROCM=floating_and_complex_types_and(torch.half, torch.bfloat16),
           safe_casts_outputs=True,
           supports_forward_ad=True,
           sample_inputs_func=sample_inputs_tensordot,
           skips=(
               # Currently failing due to an INTERNAL_ASSERT_FAILED error.
               # Reference: https://github.com/pytorch/pytorch/issues/56314
               SkipInfo("TestJit", "test_variant_consistency_jit", dtypes=[torch.float32]),
               # Skip operator schema test because this is a functional and not an operator.
               # Reference: https://github.com/pytorch/pytorch/issues/54574
               SkipInfo('TestOperatorSignatures', 'test_get_torch_func_signature_exhaustive'),
           )
           ),
    OpInfo('to_sparse',
           op=lambda x, *args: x.to_sparse(*args),
           sample_inputs_func=sample_inputs_to_sparse,
           dtypes=all_types_and_complex_and(torch.bool, torch.float16, torch.bfloat16),
           backward_dtypes=floating_types(),
           backward_dtypesIfCUDA=floating_types_and(torch.float16, torch.bfloat16),
           supports_out=False,
           check_batched_grad=False,
           check_batched_gradgrad=False,
           skips=(
               # TODO: FIXME: complex inputs requiring grad error in forward
               SkipInfo('TestCommon', 'test_dtypes'),
               # JIT has issue when op is passed as lambda
               SkipInfo('TestJit', 'test_variant_consistency_jit'),
           )
           ),
    OpInfo('logcumsumexp',
           dtypes=floating_types_and(),
           dtypesIfCUDA=floating_types_and(torch.half, torch.bfloat16),
           backward_dtypesIfCUDA=floating_types_and(),
           skips=(
               # AssertionError: UserWarning not triggered : Resized a non-empty tensor but did not warn about it.
               SkipInfo('TestCommon', 'test_out', dtypes=(torch.float32,), device_type='cuda'),
           ),
           sample_inputs_func=sample_inputs_logcumsumexp),
    UnaryUfuncInfo('sigmoid',
                   aliases=('special.expit', ),
                   ref=reference_sigmoid if TEST_SCIPY else _NOTHING,
                   decorators=(precisionOverride({torch.float16: 1e-2,
                                                  torch.complex64: 1e-1,
                                                  torch.bfloat16: 1e-2}),),
                   skips=(
                       # TODO: FIXME: sigmoid fails on complex inputs that require grad
                       SkipInfo('TestCommon', 'test_dtypes'),
                       # Reference: https://github.com/pytorch/pytorch/issues/56012
                       SkipInfo('TestUnaryUfuncs', 'test_reference_numerics_extremal',
                                device_type='cuda', dtypes=[torch.complex64]),
                       SkipInfo('TestUnaryUfuncs', 'test_reference_numerics_hard',
                                device_type='cuda', dtypes=[torch.complex64]),
                       SkipInfo('TestUnaryUfuncs', 'test_reference_numerics_extremal',
                                device_type='cpu', dtypes=[torch.cfloat, torch.cdouble]),
                       SkipInfo('TestUnaryUfuncs', 'test_reference_numerics_hard',
                                device_type='cpu', dtypes=[torch.cfloat, torch.cdouble]),
                       SkipInfo('TestUnaryUfuncs', 'test_reference_numerics_normal',
                                device_type='cpu', dtypes=[torch.cfloat, torch.cdouble])),
                   dtypes=all_types_and_complex_and(torch.bool, torch.bfloat16),
                   dtypesIfCUDA=all_types_and_complex_and(torch.bool, torch.half, torch.bfloat16),
                   safe_casts_outputs=True,
                   supports_forward_ad=True,
                   assert_autodiffed=True),
    UnaryUfuncInfo('digamma',
                   ref=scipy.special.digamma if TEST_SCIPY else _NOTHING,
                   aliases=('special.psi', 'special.digamma',),
                   decorators=(precisionOverride({torch.float16: 5e-1}),),
                   dtypes=all_types_and(torch.bool),
                   dtypesIfCPU=all_types_and(torch.bool, torch.bfloat16),
                   dtypesIfCUDA=all_types_and(torch.bool, torch.half),
                   supports_forward_ad=True,
                   safe_casts_outputs=True),
    UnaryUfuncInfo('special.entr',
                   ref=scipy.special.entr if TEST_SCIPY else _NOTHING,
                   aten_name='special_entr',
                   supports_forward_ad=True,
                   decorators=(precisionOverride({torch.float16: 1e-1,
                                                  torch.bfloat16: 1e-1}),),
                   dtypes=all_types_and(torch.bool, torch.bfloat16),
                   dtypesIfCUDA=all_types_and(torch.bool, torch.half, torch.bfloat16),
                   skips=(
                       SkipInfo('TestUnaryUfuncs', 'test_reference_numerics_hard',
                                dtypes=[torch.bfloat16, torch.float16]),
                   ),
                   supports_inplace_autograd=False,
                   safe_casts_outputs=True,
                   sample_inputs_func=sample_inputs_entr),
    UnaryUfuncInfo('special.ndtri',
                   ref=scipy.special.ndtri if TEST_SCIPY else _NOTHING,
                   domain=(0, 1),
                   aten_name='special_ndtri',
                   dtypes=all_types_and(torch.bool),
                   safe_casts_outputs=True),
    UnaryUfuncInfo('erf',
                   ref=scipy.special.erf if TEST_SCIPY else _NOTHING,
                   aliases=('special.erf', ),
                   decorators=(precisionOverride({torch.float16: 1e-2,
                                                  torch.bfloat16: 1e-2}),),
                   dtypes=all_types_and(torch.bool, torch.bfloat16),
                   dtypesIfCUDA=all_types_and(torch.bool, torch.half, torch.bfloat16),
                   assert_autodiffed=True,
                   safe_casts_outputs=True),
    UnaryUfuncInfo('erfc',
                   ref=scipy.special.erfc if TEST_SCIPY else _NOTHING,
                   aliases=('special.erfc', ),
                   decorators=(precisionOverride({torch.float16: 1e-2,
                                                  torch.bfloat16: 1e-2}),),
                   dtypes=all_types_and(torch.bool, torch.bfloat16),
                   dtypesIfCUDA=all_types_and(torch.bool, torch.half, torch.bfloat16),
                   assert_autodiffed=True,
                   safe_casts_outputs=True),
    UnaryUfuncInfo('erfinv',
                   ref=scipy.special.erfinv if TEST_SCIPY else _NOTHING,
                   aliases=('special.erfinv', ),
                   decorators=(precisionOverride({torch.float16: 1e-2,
                                                  torch.bfloat16: 1e-2,
                                                  torch.float32: 1e-4}),),
                   dtypes=all_types_and(torch.bool, torch.bfloat16),
                   dtypesIfCUDA=all_types_and(torch.bool, torch.half),
                   safe_casts_outputs=True,
                   domain=(-1, 1),
                   skips=(
                       # Reference: https://github.com/pytorch/pytorch/pull/49155#issuecomment-742664611
                       SkipInfo('TestUnaryUfuncs', 'test_reference_numerics_extremal',
                                active_if=TEST_SCIPY and distutils.version.LooseVersion(scipy.__version__) < "1.4.0"),
                       SkipInfo('TestUnaryUfuncs', 'test_reference_numerics_hard',
                                active_if=TEST_SCIPY and distutils.version.LooseVersion(scipy.__version__) < "1.4.0"),
                       SkipInfo('TestUnaryUfuncs', 'test_reference_numerics_normal',
                                active_if=TEST_SCIPY and distutils.version.LooseVersion(scipy.__version__) < "1.4.0"),
                   )),
    UnaryUfuncInfo('lgamma',
                   ref=reference_lgamma if TEST_SCIPY else _NOTHING,
                   aliases=('special.gammaln', ),
                   decorators=(precisionOverride({torch.float16: 7e-1}),),
                   dtypes=all_types_and(torch.bool, torch.bfloat16),
                   dtypesIfCUDA=all_types_and(torch.bool, torch.half),
                   supports_forward_ad=True,
                   skips=(
                       # Reference: https://github.com/pytorch/pytorch/pull/50140#discussion_r552615345
                       SkipInfo('TestUnaryUfuncs', 'test_reference_numerics_extremal',
                                dtypes=[torch.bfloat16]),
                       SkipInfo('TestUnaryUfuncs', 'test_reference_numerics_hard',
                                device_type='cpu', dtypes=[torch.bfloat16]),
                       SkipInfo('TestUnaryUfuncs', 'test_reference_numerics_normal',
                                device_type='cpu', dtypes=[torch.bfloat16]),
                       # Reference: https://github.com/pytorch/pytorch/pull/50140#issuecomment-756150214
                       SkipInfo('TestUnaryUfuncs', 'test_reference_numerics_extremal',
                                dtypes=[torch.float32, torch.float64], active_if=IS_WINDOWS),
                       SkipInfo('TestUnaryUfuncs', 'test_reference_numerics_hard',
                                dtypes=[torch.float32, torch.float64], active_if=IS_WINDOWS),
                       SkipInfo('TestUnaryUfuncs', 'test_reference_numerics_normal',
                                dtypes=[torch.float32, torch.float64], active_if=IS_WINDOWS),
                   ),
                   safe_casts_outputs=True),
    OpInfo(
        'logdet',
        supports_out=False,
        sample_inputs_func=sample_inputs_logdet,
        decorators=(skipCPUIfNoLapack, skipCUDAIfNoMagma, skipCUDAIfRocm)),
    # `log_softmax` supports different dtypes based on whether `dtype` argument,
    # is passed or not. Hence two OpInfo entries, one with dtype and other without.
    OpInfo(
        'log_softmax',
        aliases=('special.log_softmax', 'nn.functional.log_softmax'),
        supports_out=False,
        dtypes=floating_types_and(torch.bfloat16),
        dtypesIfCUDA=floating_types_and(torch.float16, torch.bfloat16),
        sample_inputs_func=sample_inputs_softmax_variant,
        assert_autodiffed=True),
    OpInfo(
        'log_softmax',
        variant_test_name='dtype',
        aliases=('special.log_softmax', 'nn.functional.log_softmax'),
        supports_out=False,
        dtypes=all_types_and_complex_and(torch.bool, torch.float16, torch.bfloat16),
        sample_inputs_func=partial(sample_inputs_softmax_variant, with_dtype=True),
        assert_autodiffed=True),
    UnaryUfuncInfo('logit',
                   ref=scipy.special.logit if TEST_SCIPY else _NOTHING,
                   domain=(0, 1),
                   aliases=('special.logit', ),
                   supports_forward_ad=True,
                   decorators=(precisionOverride({torch.bfloat16: 5e-1,
                                                  torch.float16: 5e-1}),),
                   dtypes=all_types_and(torch.bool, torch.bfloat16),
                   dtypesIfCUDA=all_types_and(torch.bool, torch.half, torch.bfloat16),
                   sample_inputs_func=sample_inputs_logit,
                   safe_casts_outputs=True),
    OpInfo('where',
           # Currently only the `input` is tested in gradcheck.
           # If we pass `condition` first, none of the input which supports
           # autograd will be tested. Hence the following lambda.
           op=lambda self, condition, other: torch.where(condition, self, other),
           sample_inputs_func=sample_inputs_where,
           supports_out=False,
           skips=(
               # test does not work with passing lambda for op
               SkipInfo('TestJit', 'test_variant_consistency_jit'),
           ),
           dtypes=all_types_and_complex_and(torch.bool, torch.half, torch.bfloat16)),
    # `torch.norm` has multiple code paths depending on the value of `p`.
    # These paths have different dtype support. Also JIT supports,
    # most variants but not all of them. So we split the OpInfo entries,
    # for `norm` based on the code-paths and JIT support.
    OpInfo('norm',
           sample_inputs_func=sample_inputs_norm,
           dtypes=floating_and_complex_types_and(torch.float16, torch.bfloat16),
           skips=(
               # RuntimeError not raised :
               # Expected RuntimeError when calling with input.device=cpu and out.device=cuda
               SkipInfo('TestCommon', 'test_out'),
           )
           ),
    OpInfo('norm',
           variant_test_name='nuc',
           sample_inputs_func=sample_inputs_norm_nuc,
           decorators=[skipCUDAIfNoMagma, skipCPUIfNoLapack],
           dtypes=floating_and_complex_types(),
           dtypesIfCUDA=floating_and_complex_types(),
           skips=(
               # RuntimeError not raised :
               # Expected RuntimeError when calling with input.device=cpu and out.device=cuda
               SkipInfo('TestCommon', 'test_out'),
               # RuntimeError:
               # Arguments for call are not valid.
               SkipInfo('TestJit', 'test_variant_consistency_jit', dtypes=(torch.complex64,)),
               # RuntimeError: aliasOp != torch::jit::getOperatorAliasMap().end()
               # INTERNAL ASSERT FAILED at "../torch/csrc/jit/passes/utils/check_alias_annotation.cpp":157,
               # please report a bug to PyTorch.
               SkipInfo('TestJit', 'test_variant_consistency_jit', dtypes=(torch.float32,)),
           )
           ),
    OpInfo('norm',
           variant_test_name='fro',
           sample_inputs_func=sample_inputs_norm_fro,
           dtypes=floating_and_complex_types_and(torch.bfloat16),
           dtypesIfCUDA=floating_and_complex_types_and(torch.float16, torch.bfloat16),
           skips=(
               # RuntimeError not raised :
               # Expected RuntimeError when calling with input.device=cpu and out.device=cuda
               SkipInfo('TestCommon', 'test_out'),
               # RuntimeError:
               # Arguments for call are not valid.
               SkipInfo('TestJit', 'test_variant_consistency_jit', dtypes=(torch.complex64,)),
               # RuntimeError: aliasOp != torch::jit::getOperatorAliasMap().end()
               # INTERNAL ASSERT FAILED at "../torch/csrc/jit/passes/utils/check_alias_annotation.cpp":157,
               # please report a bug to PyTorch.
               SkipInfo('TestJit', 'test_variant_consistency_jit', dtypes=(torch.float32,)),
           )
           ),
    OpInfo('norm',
           variant_test_name='inf',
           sample_inputs_func=sample_inputs_norm_inf,
           dtypes=floating_and_complex_types_and(torch.float16, torch.bfloat16),
           backward_dtypesIfCPU=floating_and_complex_types_and(torch.float16, torch.bfloat16),
           skips=(
               # following 3 tests failed intermittenly
               SkipInfo('TestJit', 'test_variant_consistency_jit',
                        device_type='cpu', dtypes=(torch.complex64,)),
               SkipInfo('TestGradients', 'test_fn_grad',
                        device_type='cpu', dtypes=(torch.complex128,)),
               SkipInfo('TestGradients', 'test_fn_gradgrad',
                        device_type='cpu', dtypes=(torch.complex128,)),
           )
           ),
    OpInfo('t',
           sample_inputs_func=sample_inputs_t,
           supports_out=False,
           supports_forward_ad=True,
           dtypes=all_types_and_complex_and(torch.bool, torch.float16, torch.bfloat16),
           assert_autodiffed=True,),
    UnaryUfuncInfo('special.erfcx',
                   ref=scipy.special.erfcx if TEST_SCIPY else _NOTHING,
                   aten_name='special_erfcx',
                   decorators=(toleranceOverride({torch.float32: tol(atol=0, rtol=4e-6), }),),
                   dtypes=all_types_and(torch.bool),
                   safe_casts_outputs=True),
    OpInfo(
        "nn.functional.one_hot",
        ref=reference_one_hot,
        supports_out=False,
        dtypes=_dispatch_dtypes((torch.int64,)),
        sample_inputs_func=sample_inputs_one_hot,
    ),
    OpInfo(
        "nn.functional.softplus",
        ref=reference_softplus,
        sample_inputs_func=sample_inputs_softplus,
        dtypesIfCPU=floating_types(),
        dtypesIfCUDA=floating_types_and(torch.bfloat16, torch.float16),
        supports_out=False,
        skips=(
            SkipInfo(
                "TestJit",
                "test_variant_consistency_jit",
                dtypes=(torch.float32,),
            ),
        ),
    ),
    OpInfo(
        "nn.functional.mse_loss",
        ref=reference_mse_loss,
        sample_inputs_func=sample_inputs_mse_loss,
        supports_out=False,
        dtypesIfCPU=floating_types_and(torch.float16),
        backward_dtypesIfCPU=floating_types(),
        dtypesIfCUDA=floating_types_and(torch.bfloat16, torch.float16),
        skips=(
            SkipInfo(
                "TestJit",
                "test_variant_consistency_jit",
                dtypes=(torch.float32,),
            ),
        ),
    ),
    OpInfo(
        "nn.functional.grid_sample",
        ref=_NOTHING,
        dtypesIfCPU=floating_types(),
        dtypesIfCUDA=floating_types_and(torch.float16),
        supports_out=False,
        sample_inputs_func=sample_inputs_grid_sample,
        supports_gradgrad=False,
        gradcheck_nondet_tol=1e-15,
        skips=(
            SkipInfo(
                "TestJit",
                "test_variant_consistency_jit",
                dtypes=(torch.float32,),
            ),
        ),
    ),
    ReductionOpInfo(
        'amax',
        nan_policy='propagate',
        dtypes=all_types_and(torch.float16, torch.bfloat16, torch.bool),
        ref=lambda a, dim=None, keepdim=False, **kwargs: np.amax(a, axis=dim, keepdims=keepdim, **kwargs),
        skips=(
            # FIXME: sum reduces all dimensions when dim=[]
            SkipInfo('TestReductions', 'test_dim_empty'),
            SkipInfo('TestReductions', 'test_dim_empty_keepdim'),
        ),
    ),
    ReductionOpInfo(
        'amin',
        nan_policy='propagate',
        dtypes=all_types_and(torch.float16, torch.bfloat16, torch.bool),
        ref=lambda a, dim=None, keepdim=False, **kwargs: np.amin(a, axis=dim, keepdims=keepdim, **kwargs),
        skips=(
            # FIXME: sum reduces all dimensions when dim=[]
            SkipInfo('TestReductions', 'test_dim_empty'),
            SkipInfo('TestReductions', 'test_dim_empty_keepdim'),
        ),
    ),
    ReductionOpInfo(
        'sum',
        identity=0,
<<<<<<< HEAD
        nan_policy='propagate',
=======
>>>>>>> 3e41dac7
        supports_out=False,
        supports_forward_ad=True,
        promotes_int_to_int64=True,
        dtypes=all_types_and_complex_and(torch.bool, torch.float16, torch.bfloat16),
        skips=(
            # FIXME: sum does not support passing keepdim without passing dim
            SkipInfo('TestReductions', 'test_dim_default_keepdim'),
            # FIXME: sum reduces all dimensions when dim=[]
            SkipInfo('TestReductions', 'test_dim_empty'),
            SkipInfo('TestReductions', 'test_dim_empty_keepdim'),
            # FIXME: sum does not support passing None to dim
            SkipInfo('TestReductions', 'test_dim_none'),
            SkipInfo('TestReductions', 'test_dim_none_keepdim'),
        ),
    ),
    ReductionOpInfo(
        'nansum',
        identity=0,
        nan_policy='omit',
        promotes_int_to_int64=True,
        supports_out=False,
        dtypes=all_types_and(torch.bool, torch.float16, torch.bfloat16),
        skips=(
            # FIXME: sum does not support passing keepdim without passing dim
            SkipInfo('TestReductions', 'test_dim_default_keepdim'),
            # FIXME: sum reduces all dimensions when dim=[]
            SkipInfo('TestReductions', 'test_dim_empty'),
            SkipInfo('TestReductions', 'test_dim_empty_keepdim'),
            # FIXME: sum does not support passing None to dim
            SkipInfo('TestReductions', 'test_dim_none'),
            SkipInfo('TestReductions', 'test_dim_none_keepdim'),
        ),
    ),
]

# Common operator groupings
unary_ufuncs = [op for op in op_db if isinstance(op, UnaryUfuncInfo)]
spectral_funcs = [op for op in op_db if isinstance(op, SpectralFuncInfo)]
sparse_unary_ufuncs = [op for op in op_db if isinstance(op, UnaryUfuncInfo) and op.supports_sparse is True]
shape_funcs = [op for op in op_db if isinstance(op, ShapeFuncInfo)]
reduction_ops = [op for op in op_db if isinstance(op, ReductionOpInfo)]

# TODO: review porting these to make_tensor
def index_variable(shape, max_indices, device=torch.device('cpu')):
    if not isinstance(shape, tuple):
        shape = (shape,)
    index = torch.rand(*shape, dtype=torch.double, device=device).mul_(max_indices).floor_().long()
    return index

def gather_variable(shape, index_dim, max_indices, duplicate=False, device=torch.device('cpu')):
    assert len(shape) == 2
    assert index_dim < 2
    batch_dim = 1 - index_dim
    index = torch.zeros(*shape, dtype=torch.long, device=device)
    for i in range(shape[index_dim]):
        index.select(index_dim, i).copy_(
            torch.randperm(max_indices, device=device)[:shape[batch_dim]])
    if duplicate:
        index.select(batch_dim, 0).copy_(index.select(batch_dim, 1))
    return index

def bernoulli_scalar():
    return torch.tensor(0, dtype=torch.bool).bernoulli_()

def mask_not_all_zeros(shape):
    assert len(shape) > 0
    while True:
        result = torch.randn(shape).gt(0)
        if result.sum() > 0:
            return result


# TODO: move all tri/tril/triu testing to tensor creation op test suite and remove
#   these from here
def _compare_trilu_indices(
        self, row, col, offset=0, dtype=torch.long, device='cpu'):
    if row == 0 or col == 0:
        # have to handle this separately as tril and triu does not take
        # empty matrix as input
        self.assertEqual(
            torch.empty(0, 2, dtype=dtype, device=device).transpose(0, 1),
            torch.tril_indices(row, col, offset, dtype=dtype, device=device))

        self.assertEqual(
            torch.empty(0, 2, dtype=dtype, device=device).transpose(0, 1),
            torch.triu_indices(row, col, offset, dtype=dtype, device=device))

    else:
        # TODO(#38095): Replace assertEqualIgnoreType. See issue #38095
        self.assertEqualIgnoreType(
            torch.ones(row, col, device='cpu')
                 .tril(offset).nonzero().to(dtype).transpose(0, 1),
            torch.tril_indices(row, col, offset, dtype=dtype, device=device))

        # TODO(#38095): Replace assertEqualIgnoreType. See issue #38095
        self.assertEqualIgnoreType(
            torch.ones(row, col, device='cpu')
                 .tril(offset).nonzero().to(dtype).transpose(0, 1),
            torch.tril_indices(row, col, offset, dtype=dtype, device=device))


def _compare_large_trilu_indices(
        self, row, col, offset=0, dtype=torch.long, device='cpu'):
    l = torch.ones(row, col, dtype=dtype, device='cpu').tril(offset) \
             .nonzero()[-100:-1, :].transpose(0, 1).to(device)
    torch.cuda.empty_cache()

    r = torch.tril_indices(
        row, col, offset, dtype=dtype, device=device)[:, -100:-1]
    self.assertEqual(l, r)
    torch.cuda.empty_cache()

    l = torch.ones(row, col, dtype=dtype, device='cpu').triu(offset) \
             .nonzero()[-100:-1, :].transpose(0, 1).to(device)
    torch.cuda.empty_cache()

    r = torch.triu_indices(
        row, col, offset, dtype=dtype, device=device)[:, -100:-1]
    self.assertEqual(l, r)
    torch.cuda.empty_cache()

# (
#   row
#   col
#   offset (optional)
#   dtype (optional)
# )
tri_tests_args = [
    (1, 1),
    (3, 3),
    (3, 3, 1),
    (3, 3, 2),
    (3, 3, 200),
    (3, 3, -1),
    (3, 3, -2),
    (3, 3, -200),
    (0, 3, 0),
    (0, 3, 1),
    (0, 3, -1),
    (3, 0, 0),
    (3, 0, 1),
    (3, 0, -1),
    (0, 0, 0),
    (0, 0, 1),
    (0, 0, -1),
    (3, 6, 0),
    (3, 6, 1),
    (3, 6, 3),
    (3, 6, 9),
    (3, 6, -1),
    (3, 6, -3),
    (3, 6, -9),
    (6, 3, 0),
    (6, 3, 1),
    (6, 3, 3),
    (6, 3, 9),
    (6, 3, -1),
    (6, 3, -3),
    (6, 3, -9),
    (258, 253, 1, torch.float32),
    (257, 258, 1, torch.float64),
    (258, 258, 1, torch.short),
    (3, 513, 1, torch.long),
    (513, 3, 1, torch.int),
    (513, 0, 1, torch.double),
    (1024, 1024),
    (1024, 1024, 500, torch.float32),
    (1024, 1024, 1023),
    (1024, 1024, -500),
    (1023, 1025),
    (1025, 1023, 1022),
    (1024, 1024, -500),
    (3, 2028),
    (3, 2028, 1),
    (3, 2028, -1),
    (2028, 3),
    (2028, 1),
    (2028, 1, -1)
]

tri_large_tests_args: List[Tuple[int, ...]] = [
    # Large test cases below are deliberately commented out to speed up CI
    # tests and to avoid OOM error. When modifying implementations of
    # tril_indices and triu_indices, please enable these tests and make sure
    # they pass.
    #
    # (1, 268435455),
    # (5000, 5000),
    # (10000, 10000),
    # (268435455, 1),
    # (134217727, 2, 1),
    # (2, 134217727, 1),
    # (536870901, 1),
    # (1, 536870901),
    # (268435455, 2, 1),
    # (2, 268435455, 1)
]


def run_additional_tri_tests(self, device):
    x = torch.ones(
        3, 3, dtype=torch.long, device=device, layout=torch.strided)
    l = x.tril(0).nonzero().transpose(0, 1)
    u = x.triu(0).nonzero().transpose(0, 1)
    self.assertEqual(l, torch.tril_indices(3, 3, device=device))
    self.assertEqual(
        l, torch.tril_indices(3, 3, device=device, layout=torch.strided))

    self.assertEqual(u, torch.triu_indices(3, 3, device=device))
    self.assertEqual(
        u, torch.triu_indices(3, 3, device=device, layout=torch.strided))

    self.assertRaises(
        RuntimeError,
        lambda: torch.triu_indices(
            1, 1, device=device, layout=torch.sparse_coo))

    self.assertRaises(
        RuntimeError,
        lambda: torch.tril_indices(
            1, 1, device=device, layout=torch.sparse_coo))

# TODO: move into common_utils.py or the test suite(s) that use this
def unpack_variables(args):
    if isinstance(args, tuple):
        return tuple(unpack_variables(elem) for elem in args)
    else:
        return args


class dont_convert(tuple):
    pass


non_differentiable = collections.namedtuple('non_differentiable', ['tensor'])


# TODO: move into common_utils.py or the test suite(s) that use this
def create_input(call_args, requires_grad=True, non_contiguous=False, call_kwargs=None, dtype=torch.double, device=None):
    if not isinstance(call_args, tuple):
        call_args = (call_args,)

    def map_arg(arg):
        def maybe_non_contig(tensor):
            return tensor if not non_contiguous else make_non_contiguous(tensor)

        def conjugate(tensor):
            return tensor.conj()

        if isinstance(arg, torch.Size) or isinstance(arg, dont_convert):
            return arg
        elif isinstance(arg, tuple) and len(arg) == 0:
            var = conjugate(torch.randn((), dtype=dtype, device=device))
            var.requires_grad = requires_grad
            return var
        elif isinstance(arg, tuple) and not isinstance(arg[0], torch.Tensor):
            return conjugate(maybe_non_contig(torch.randn(*arg, dtype=dtype, device=device))).requires_grad_(requires_grad)
        # double check casting
        elif isinstance(arg, non_differentiable):
            if isinstance(arg.tensor, torch.Tensor):
                if arg.tensor.dtype == torch.float:
                    return maybe_non_contig(arg.tensor.to(dtype=torch.double, device=device))
                if arg.tensor.dtype == torch.cfloat:
                    return conjugate(maybe_non_contig(arg.tensor.to(dtype=torch.cdouble, device=device)))
                return conjugate(maybe_non_contig(arg.tensor.to(device=device)))
            return conjugate(maybe_non_contig(arg.tensor.to(device=device)))
        elif isinstance(arg, torch.Tensor):
            if arg.dtype == torch.float:
                arg = arg.double()
            if arg.dtype == torch.cfloat:
                arg = arg.to(torch.cdouble)
            if arg.is_complex() != dtype.is_complex:
                raise RuntimeError("User provided tensor is real for a test that runs with complex dtype, ",
                                   "which is not supported for now")
            # NOTE: We do clone() after detach() here because we need to be able to change size/storage of v afterwards
            v = conjugate(maybe_non_contig(arg)).detach().to(device=device).clone()
            v.requires_grad = requires_grad and (v.is_floating_point() or v.is_complex())
            return v
        elif callable(arg):
            return map_arg(arg(dtype=dtype, device=device))
        else:
            return arg
    args_out = tuple(map_arg(arg) for arg in call_args)
    kwargs_out = {k: map_arg(v) for k, v in call_kwargs.items()} if call_kwargs else {}
    return args_out, kwargs_out<|MERGE_RESOLUTION|>--- conflicted
+++ resolved
@@ -8724,10 +8724,7 @@
     ReductionOpInfo(
         'sum',
         identity=0,
-<<<<<<< HEAD
         nan_policy='propagate',
-=======
->>>>>>> 3e41dac7
         supports_out=False,
         supports_forward_ad=True,
         promotes_int_to_int64=True,
