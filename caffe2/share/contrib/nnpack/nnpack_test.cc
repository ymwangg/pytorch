--- conflicted
+++ resolved
@@ -238,10 +238,7 @@
 
 constexpr size_t kIters = 20;
 
-<<<<<<< HEAD
-=======
-// NOLINTNEXTLINE(cppcoreguidelines-avoid-non-const-global-variables)
->>>>>>> 8be5b1ca
+// NOLINTNEXTLINE(cppcoreguidelines-avoid-non-const-global-variables)
 TEST(NNPACK, Conv_3x3s1) {
   for (int i = 0; i < kIters; ++i) {
     runConv(3, 3, 1, 1);
