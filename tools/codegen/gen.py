--- conflicted
+++ resolved
@@ -215,11 +215,7 @@
     ]
 
     @method_with_native_function
-<<<<<<< HEAD
-    def __call__(self, f: NativeFunction) -> Optional[str]:
-=======
     def __call__(self, f: NativeFunction) -> str:
->>>>>>> 3bdbaf14
         sig = DispatcherSignature.from_schema(f.func)
         name = f.func.name.unambiguous_name()
         call_method_name = 'call'
@@ -264,47 +260,6 @@
             defns = f"""
 STATIC_CONST_STR_OUT_OF_LINE_FOR_WIN_CUDA({name}, name, "aten::{str(f.func.name)}")
 STATIC_CONST_STR_OUT_OF_LINE_FOR_WIN_CUDA({name}, overload_name, "{f.func.name.overload_name}")
-<<<<<<< HEAD
-STATIC_CONST_STR_OUT_OF_LINE_FOR_WIN_CUDA({name}, schema_str, {cpp_string(str(f.func))})"""
-
-            for is_redispatching_fn in [False, True]:
-                if is_redispatching_fn:
-                    dispatcher_exprs_str = ', '.join(['dispatchKeySet'] + [a.name for a in sig.arguments()])
-                    dispatcher_call = 'redispatch'
-                    method_name = f'{name}::{redispatch_method_name}'
-                else:
-                    dispatcher_exprs_str = ', '.join([a.name for a in sig.arguments()])
-                    dispatcher_call = 'call'
-                    method_name = f'{name}::{call_method_name}'
-
-                defns += f"""
-// aten::{f.func}
-{sig.defn(name=method_name, is_redispatching_fn=is_redispatching_fn)} {{
-    static auto op = c10::Dispatcher::singleton()
-        .findSchemaOrThrow("aten::{f.func.name.name}", "{f.func.name.overload_name}")
-        .typed<{sig.type()}>();
-    return op.{dispatcher_call}({dispatcher_exprs_str});
-}}
-"""
-            return defns
-        else:
-            assert_never(self.target)
-
-
-# Generates Function.h, which provides the functional public C++ API,
-# and the scaffolding to call into the dispatcher from these functions.
-@dataclass(frozen=True)
-class ComputeFunction:
-    static_dispatch_backend_index: Optional[BackendIndex]
-
-    @method_with_native_function
-    def __call__(self, f: NativeFunction) -> Optional[str]:
-        if Variant.function not in f.variants:
-            return None
-
-        sig_group = CppSignatureGroup.from_native_function(f, method=False, fallback_binding=f.manual_cpp_binding)
-
-=======
 STATIC_CONST_STR_OUT_OF_LINE_FOR_WIN_CUDA({name}, schema_str, {cpp_string(str(f.func))})
 
 // aten::{f.func}
@@ -350,7 +305,6 @@
 
         sig_group = CppSignatureGroup.from_native_function(f, method=False, fallback_binding=f.manual_cpp_binding)
 
->>>>>>> 3bdbaf14
         def generate_defn(faithful: bool) -> str:
             if faithful:
                 sig = sig_group.faithful_signature
@@ -1227,16 +1181,6 @@
         'schema_registrations': list(mapMaybe(RegisterSchema(schema_selector), native_functions)),
     })
 
-<<<<<<< HEAD
-    cpu_fm.write('Operators.cpp', lambda: {
-        'definitions': list(mapMaybe(ComputeOperators(
-            Target.DEFINITION), native_functions)),
-    })
-    cpu_fm.write('Operators.h', lambda: {
-        'declarations': list(mapMaybe(ComputeOperators(
-            Target.DECLARATION), native_functions)),
-    })
-=======
     def key_func(fn: NativeFunction) -> str:
         return fn.func.name.unambiguous_name()
 
@@ -1253,7 +1197,6 @@
         'declarations': list(mapMaybe(ComputeOperators(
             Target.DECLARATION), native_functions)),
     })
->>>>>>> 3bdbaf14
 
     cpu_fm.write('Functions.h', lambda: {
         'static_dispatch_extra_headers': static_dispatch_extra_headers(static_dispatch_idx),
