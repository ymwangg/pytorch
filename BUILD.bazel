load("@bazel_skylib//lib:paths.bzl", "paths")
load("@pybind11_bazel//:build_defs.bzl", "pybind_extension")
load("@rules_proto//proto:defs.bzl", "proto_library")
load("@rules_cc//cc:defs.bzl", "cc_binary", "cc_library", "cc_proto_library", "cc_test")
load("//third_party:substitution.bzl", "header_template_rule")
load("//:tools/build_variables.bzl", "torch_cpp_srcs", "libtorch_python_core_sources", "libtorch_core_sources", "libtorch_distributed_sources", "libtorch_extra_sources", "jit_core_sources")
load("//tools/rules:cu.bzl", "cu_library")
load("//tools/config:defs.bzl", "if_cuda")
load("//:aten.bzl", "intern_build_aten_ops")

COMMON_COPTS = [
    "-DHAVE_MALLOC_USABLE_SIZE=1",
    "-DHAVE_MMAP=1",
    "-DHAVE_SHM_OPEN=1",
    "-DHAVE_SHM_UNLINK=1",
    "-D_FILE_OFFSET_BITS=64",
    "-DHAVE_GCC_GET_CPUID",
    "-DUSE_GCC_GET_CPUID",
    "-DTH_HAVE_THREAD",
    "-DUSE_FBGEMM",
    "-DUSE_DISTRIBUTED",
    "-DATEN_THREADING=NATIVE",
    "-DNO_CUDNN_DESTROY_HANDLE",
] + if_cuda([
    "-DUSE_CUDA",
    "-DUSE_CUDNN",
])

# c10
header_template_rule(
    name = "cmake_macros_h",
    src = "c10/macros/cmake_macros.h.in",
    out = "c10/macros/cmake_macros.h",
    substitutions = {
        "cmakedefine": "define",
        "#define C10_USE_NUMA": "/* #undef C10_USE_NUMA */",
    },
)

header_template_rule(
    name = "cuda_cmake_macros_h",
    src = "c10/cuda/impl/cuda_cmake_macros.h.in",
    out = "c10/cuda/impl/cuda_cmake_macros.h",
    substitutions = {
        "cmakedefine": "define",
    },
)

cc_library(
    name = "c10_headers",
    hdrs = glob([
        "c10/core/*.h",
        "c10/core/impl/*.h",
        "c10/cuda/*.h",
        "c10/cuda/impl/*.h",
        "c10/macros/*.h",
        "c10/mobile/*.h",
        "c10/util/*.h",
        "c10/util/*.hpp",
    ]),
    deps = [
        "@com_github_gflags_gflags//:gflags",
        "@com_github_glog//:glog",
        ":cmake_macros_h",
        ":cuda_cmake_macros_h",
    ],
)

cc_library(
    name = "c10",
    srcs = glob([
        "c10/core/*.cpp",
        "c10/core/impl/*.cpp",
        "c10/mobile/*.cpp",
        "c10/util/*.cpp",
    ]) + if_cuda(
        glob([
            "c10/cuda/*.cpp",
            "c10/cuda/impl/*.cpp",
        ]),
        [],
    ),
    copts = ["-DCAFFE2_BUILD_MAIN_LIB"],
    deps = [
        ":c10_headers",
        "@fmt",
    ] + if_cuda(
        ["@cuda"],
        [],
    ),
    alwayslink = True,
)

cc_test(
    name = "c10_tests",
    size = "small",
    srcs = glob([
        "c10/test/util/*.cpp",
        "c10/test/util/*.h",
        "c10/test/core/*.cpp",
        "c10/test/core/impl/*.cpp",
    ]),
    copts = ["-Wno-deprecated-declarations"],
    deps = [
        ":c10",
        ":c10_headers",
        "@com_google_googletest//:gtest_main",
    ],
)

# TODO: refactor this into its own library (but how to make
# a binary based off of a module in a library?)
py_binary(
    name = "gen",
    srcs = ["tools/setup_helpers/gen.py"],
    deps = [
        ":tools_codegen"
    ],
)

genrule(
    name = "generated_cpp",
    srcs = [
        "aten/src/ATen/native/native_functions.yaml",
    ] + glob(["aten/src/ATen/templates/**"]),
    outs = [
        "aten/src/ATen/Declarations.yaml",
        "aten/src/ATen/RegisterBackendSelect.cpp",
        "aten/src/ATen/RegisterCPU.cpp",
        "aten/src/ATen/RegisterMkldnnCPU.cpp",
        "aten/src/ATen/RegisterQuantizedCPU.cpp",
        "aten/src/ATen/RegisterSparseCPU.cpp",
        "aten/src/ATen/RegisterSparseCsrCPU.cpp",
        "aten/src/ATen/RegisterCompositeImplicitAutograd.cpp",
        "aten/src/ATen/RegisterCompositeExplicitAutograd.cpp",
        "aten/src/ATen/RegisterMeta.cpp",
        "aten/src/ATen/RegisterSchema.cpp",
        "aten/src/ATen/CPUFunctions.h",
        "aten/src/ATen/CPUFunctions_inl.h",
        "aten/src/ATen/CUDAFunctions.h",
        "aten/src/ATen/CUDAFunctions_inl.h",
        "aten/src/ATen/CompositeExplicitAutogradFunctions.h",
        "aten/src/ATen/CompositeExplicitAutogradFunctions_inl.h",
        "aten/src/ATen/CompositeImplicitAutogradFunctions.h",
        "aten/src/ATen/CompositeImplicitAutogradFunctions_inl.h",
        "aten/src/ATen/Functions.h",
        "aten/src/ATen/Functions.cpp",
        "aten/src/ATen/RedispatchFunctions.h",
        "aten/src/ATen/Operators.h",
<<<<<<< HEAD
        "aten/src/ATen/Operators.cpp",
=======
        "aten/src/ATen/Operators_0.cpp",
        "aten/src/ATen/Operators_1.cpp",
        "aten/src/ATen/Operators_2.cpp",
        "aten/src/ATen/Operators_3.cpp",
        "aten/src/ATen/Operators_4.cpp",
>>>>>>> 3bdbaf14
        "aten/src/ATen/NativeFunctions.h",
        "aten/src/ATen/MetaFunctions.h",
        "aten/src/ATen/MetaFunctions_inl.h",
        "aten/src/ATen/NativeMetaFunctions.h",
        "aten/src/ATen/core/TensorBody.h",
        "aten/src/ATen/core/TensorMethods.cpp",
        "aten/src/ATen/core/ATenOpList.cpp",
    ],
    cmd = "$(location :gen) --source-path aten/src/ATen --install_dir `dirname $(location aten/src/ATen/Declarations.yaml)`",
    tools = [":gen"],
)

py_library(
    name = "tools_codegen",
    srcs = glob(["tools/codegen/**/*.py"]),
)

py_library(
    name = "tools_autograd",
    srcs = glob(["tools/autograd/*.py"]),
    data = glob([
        "tools/autograd/*.yaml",
        "tools/autograd/templates/*",
    ]),
    deps = [":tools_codegen"],
)

py_library(
    name = "tools_jit",
    srcs = glob(["tools/jit/*.py"]),
    data = glob(["tools/jit/templates/*"]),
)

py_binary(
    name = "generate_code",
    srcs = ["tools/setup_helpers/generate_code.py"],
    deps = [
        ":tools_autograd",
        ":tools_jit",
    ],
)

libtorch_cpp_generated_sources = [
        "torch/csrc/autograd/generated/VariableType.h",
        "torch/csrc/autograd/generated/VariableType_0.cpp",
        "torch/csrc/autograd/generated/VariableType_1.cpp",
        "torch/csrc/autograd/generated/VariableType_2.cpp",
        "torch/csrc/autograd/generated/VariableType_3.cpp",
        "torch/csrc/autograd/generated/VariableType_4.cpp",
        # "torch/csrc/autograd/generated/VariableTypeEverything.cpp",
        "torch/csrc/autograd/generated/TraceType_0.cpp",
        "torch/csrc/autograd/generated/TraceType_1.cpp",
        "torch/csrc/autograd/generated/TraceType_2.cpp",
        "torch/csrc/autograd/generated/TraceType_3.cpp",
        "torch/csrc/autograd/generated/TraceType_4.cpp",
        # "torch/csrc/autograd/generated/TraceTypeEverything.cpp",
        "torch/csrc/autograd/generated/ADInplaceOrViewType_0.cpp",
        "torch/csrc/autograd/generated/ADInplaceOrViewType_1.cpp",
        # "torch/csrc/autograd/generated/ADInplaceOrViewTypeEverything.cpp",
        "torch/csrc/autograd/generated/Functions.h",
        "torch/csrc/autograd/generated/Functions.cpp",
        "torch/csrc/autograd/generated/variable_factories.h",
]

libtorch_python_generated_sources = [
        "torch/csrc/autograd/generated/python_functions.h",
        "torch/csrc/autograd/generated/python_functions.cpp",
        "torch/csrc/autograd/generated/python_variable_methods.cpp",
        "torch/csrc/autograd/generated/python_torch_functions.cpp",
        "torch/csrc/autograd/generated/python_nn_functions.cpp",
        "torch/csrc/autograd/generated/python_fft_functions.cpp",
        "torch/csrc/autograd/generated/python_linalg_functions.cpp",
        "torch/csrc/autograd/generated/python_special_functions.cpp",
]

genrule(
    name = "all_generated_code",
    srcs = [
        "aten/src/ATen/Declarations.yaml",
        "aten/src/ATen/native/native_functions.yaml",
    ],
    outs = libtorch_cpp_generated_sources + libtorch_python_generated_sources,
    cmd = "$(location :generate_code) --install_dir `dirname $(location torch/csrc/autograd/generated/variable_factories.h)`/../.. --declarations-path $(location aten/src/ATen/Declarations.yaml) --native-functions-path $(location aten/src/ATen/native/native_functions.yaml) --nn-path aten/src",
    tools = [":generate_code"],
)

filegroup(
    name = "cpp_generated_code",
    data = [":all_generated_code"],
    srcs = libtorch_cpp_generated_sources,
)

filegroup(
    name = "python_generated_code",
    data = [":all_generated_code"],
    srcs = libtorch_python_generated_sources,
)

exports_files(
    srcs = ["aten/src/ATen/cpu/tbb/extra/version_string.ver.in"],
)

# ATen
filegroup(
    name = "aten_base_cpp",
    srcs = glob([
        "aten/src/ATen/*.cpp",
        "aten/src/ATen/detail/*.cpp",
        "aten/src/ATen/cpu/*.cpp",
    ]),
)

filegroup(
    name = "ATen_CORE_SRCS",
    srcs = glob(
        [
            "aten/src/ATen/core/**/*.cpp",
        ],
        exclude = [
            "aten/src/ATen/core/**/*_test.cpp",
        ],
    ),
)

filegroup(
    name = "aten_native_cpp",
    srcs = glob(["aten/src/ATen/native/*.cpp"]),
)

filegroup(
    name = "aten_native_sparse_cpp",
    srcs = glob(["aten/src/ATen/native/sparse/*.cpp"]),
)

filegroup(
    name = "aten_native_quantized_cpp",
    srcs = glob(
        [
            "aten/src/ATen/native/quantized/*.cpp",
            "aten/src/ATen/native/quantized/cpu/*.cpp",
        ],
    ),
)

filegroup(
    name = "aten_native_mkl_cpp",
    srcs = glob(["aten/src/ATen/native/mkl/*.cpp"]),
)

filegroup(
    name = "aten_native_mkldnn_cpp",
    srcs = glob(["aten/src/ATen/native/mkldnn/*.cpp"]),
)

filegroup(
    name = "aten_native_xnnpack",
    srcs = glob(["aten/src/ATen/native/xnnpack/*.cpp"]),
)

filegroup(
    name = "aten_base_vulkan",
    srcs = glob(["aten/src/ATen/vulkan/*.cpp"]),
)

filegroup(
    name = "aten_base_metal",
    srcs = glob(["aten/src/ATen/metal/*.cpp"]),
)

filegroup(
    name = "ATen_QUANTIZED_SRCS",
    srcs = glob(
        [
            "aten/src/ATen/quantized/**/*.cpp",
        ],
        exclude = [
            "aten/src/ATen/quantized/**/*_test.cpp",
        ],
    ),
)

filegroup(
    name = "th_srcs",
    srcs = [
        "aten/src/TH/THGeneral.cpp",
        "aten/src/TH/THStorageFunctions.cpp",
        "aten/src/TH/THTensor.cpp",
    ],
)

filegroup(
    name = "aten_cuda_srcs",
    srcs = [
        "aten/src/ATen/cuda/CUDABlas.cpp",
        "aten/src/ATen/cuda/CUDASolver.cpp",
        "aten/src/ATen/cuda/CUDAContext.cpp",
        "aten/src/ATen/cuda/CUDAGeneratorImpl.cpp",
        "aten/src/ATen/cuda/CUDAGraph.cpp",
        "aten/src/ATen/cuda/CuSparseHandlePool.cpp",
        "aten/src/ATen/cuda/CublasHandlePool.cpp",
        "aten/src/ATen/cuda/CusolverDnHandlePool.cpp",
        "aten/src/ATen/cuda/PinnedMemoryAllocator.cpp",
        "aten/src/ATen/cuda/detail/CUDAHooks.cpp",
        "aten/src/ATen/cudnn/AutocastRNN.cpp",
        "aten/src/ATen/cudnn/Descriptors.cpp",
        "aten/src/ATen/cudnn/Handle.cpp",
        "aten/src/ATen/cudnn/Types.cpp",
        "aten/src/ATen/native/cuda/CUDAUnaryOps.cpp",
        "aten/src/ATen/native/cuda/TensorShapeCUDA.cpp",
        "aten/src/ATen/native/cudnn/AffineGridGenerator.cpp",
        "aten/src/ATen/native/cudnn/BatchNorm.cpp",
        "aten/src/ATen/native/cudnn/Conv.cpp",
        "aten/src/ATen/native/cudnn/GridSampler.cpp",
        "aten/src/ATen/native/cudnn/LossCTC.cpp",
        "aten/src/ATen/native/cudnn/RNN.cpp",
        "aten/src/ATen/native/miopen/BatchNorm_miopen.cpp",
        "aten/src/ATen/native/miopen/Conv_miopen.cpp",
        "aten/src/ATen/native/miopen/RNN_miopen.cpp",
        "aten/src/ATen/native/sparse/cuda/SparseCUDATensor.cpp",
        "aten/src/THC/THCCachingHostAllocator.cpp",
        "aten/src/THC/THCGeneral.cpp",
        "aten/src/THC/THCStorageCopy.cpp",
        "aten/src/THC/THCTensor.cpp",
    ],
)

filegroup(
    name = "thc_srcs_cu",
    srcs = [
        "aten/src/THC/THCReduceApplyUtils.cu.cc",
        "aten/src/THC/THCSleep.cu.cc",
        "aten/src/THC/THCSortUtils.cu.cc",
        "aten/src/THC/THCStorage.cu.cc",
        "aten/src/THC/THCStorageCopy.cu.cc",
        "aten/src/THC/THCTensor.cu.cc",
        "aten/src/THC/THCTensorCopy.cu.cc",
        "aten/src/THC/THCTensorMath.cu.cc",
        "aten/src/THC/THCTensorMathMagma.cu.cc",
        "aten/src/THC/THCTensorMathPairwise.cu.cc",
        "aten/src/THC/THCTensorMathScan.cu.cc",
        "aten/src/THC/THCTensorScatterGather.cu.cc",
        "aten/src/THC/THCTensorSort.cu.cc",
        "aten/src/THC/generated/THCTensorSortByte.cu.cc",
        "aten/src/THC/generated/THCTensorSortChar.cu.cc",
        "aten/src/THC/generated/THCTensorSortDouble.cu.cc",
        "aten/src/THC/generated/THCTensorSortFloat.cu.cc",
        "aten/src/THC/generated/THCTensorSortHalf.cu.cc",
        "aten/src/THC/generated/THCTensorSortInt.cu.cc",
        "aten/src/THC/generated/THCTensorSortLong.cu.cc",
        "aten/src/THC/generated/THCTensorSortShort.cu.cc",
    ],
)

filegroup(
    name = "thcunn_srcs_cu",
    srcs = [
        "aten/src/THCUNN/BCECriterion.cu.cc",
        "aten/src/THCUNN/ELU.cu.cc",
        "aten/src/THCUNN/HardTanh.cu.cc",
        "aten/src/THCUNN/LeakyReLU.cu.cc",
        "aten/src/THCUNN/MultiMarginCriterion.cu.cc",
        "aten/src/THCUNN/SoftMarginCriterion.cu.cc",
        "aten/src/THCUNN/SoftPlus.cu.cc",
        "aten/src/THCUNN/SoftShrink.cu.cc",
        "aten/src/THCUNN/SpatialClassNLLCriterion.cu.cc",
        "aten/src/THCUNN/SpatialConvolutionMM.cu.cc",
        "aten/src/THCUNN/Tanh.cu.cc",
    ],
)

filegroup(
    name = "aten_srcs_cu",
    srcs = [
        "aten/src/ATen/cuda/detail/IndexUtils.cu.cc",
        "aten/src/ATen/cuda/detail/CUDAGraphsUtils.cu.cc",
        "aten/src/ATen/native/cuda/Activation.cu.cc",
        "aten/src/ATen/native/cuda/AdaptiveAveragePooling.cu.cc",
        "aten/src/ATen/native/cuda/AdaptiveAveragePooling3d.cu.cc",
        "aten/src/ATen/native/cuda/AdaptiveMaxPooling2d.cu.cc",
        "aten/src/ATen/native/cuda/AdaptiveMaxPooling3d.cu.cc",
        "aten/src/ATen/native/cuda/AveragePool2d.cu.cc",
        "aten/src/ATen/native/cuda/AveragePool3d.cu.cc",
        "aten/src/ATen/native/cuda/BatchLinearAlgebra.cu.cc",
        "aten/src/ATen/native/cuda/BatchLinearAlgebraLib.cu.cc",
        "aten/src/ATen/native/cuda/BinaryArithmeticKernel.cu.cc",
        "aten/src/ATen/native/cuda/BinaryCompareKernel.cu.cc",
        "aten/src/ATen/native/cuda/BinaryMiscOpsKernels.cu.cc",
        "aten/src/ATen/native/cuda/CUDAScalar.cu.cc",
        "aten/src/ATen/native/cuda/Col2Im.cu.cc",
        "aten/src/ATen/native/cuda/Copy.cu.cc",
        "aten/src/ATen/native/cuda/CrossKernel.cu.cc",
        "aten/src/ATen/native/cuda/DilatedMaxPool2d.cu.cc",
        "aten/src/ATen/native/cuda/DilatedMaxPool3d.cu.cc",
        "aten/src/ATen/native/cuda/DistanceKernel.cu.cc",
        "aten/src/ATen/native/cuda/Distributions.cu.cc",
        "aten/src/ATen/native/cuda/Dropout.cu.cc",
        "aten/src/ATen/native/cuda/Embedding.cu.cc",
        "aten/src/ATen/native/cuda/EmbeddingBackwardKernel.cu.cc",
        "aten/src/ATen/native/cuda/EmbeddingBag.cu.cc",
        "aten/src/ATen/native/cuda/FillKernel.cu.cc",
        "aten/src/ATen/native/cuda/FractionalMaxPool2d.cu.cc",
        "aten/src/ATen/native/cuda/FractionalMaxPool3d.cu.cc",
        "aten/src/ATen/native/cuda/GridSampler.cu.cc",
        "aten/src/ATen/native/cuda/Im2Col.cu.cc",
        "aten/src/ATen/native/cuda/IndexKernel.cu.cc",
        "aten/src/ATen/native/cuda/Indexing.cu.cc",
        "aten/src/ATen/native/cuda/Lerp.cu.cc",
        "aten/src/ATen/native/cuda/LinearAlgebra.cu.cc",
        "aten/src/ATen/native/cuda/Loss.cu.cc",
        "aten/src/ATen/native/cuda/LossCTC.cu.cc",
        "aten/src/ATen/native/cuda/MaxUnpooling.cu.cc",
        "aten/src/ATen/native/cuda/MultinomialKernel.cu.cc",
        "aten/src/ATen/native/cuda/MultiLabelMarginCriterion.cu.cc",
        "aten/src/ATen/native/cuda/NaiveConvolutionTranspose2d.cu.cc",
        "aten/src/ATen/native/cuda/NaiveConvolutionTranspose3d.cu.cc",
        "aten/src/ATen/native/cuda/NaiveDilatedConvolution.cu.cc",
        "aten/src/ATen/native/cuda/Normalization.cu.cc",
        "aten/src/ATen/native/cuda/PointwiseOpsKernel.cu.cc",
        "aten/src/ATen/native/cuda/PowKernel.cu.cc",
        "aten/src/ATen/native/cuda/RNN.cu.cc",
        "aten/src/ATen/native/cuda/RangeFactories.cu.cc",
        "aten/src/ATen/native/cuda/Reduce.cu.cc",
        "aten/src/ATen/native/cuda/ReduceOpsKernel.cu.cc",
        "aten/src/ATen/native/cuda/ReflectionPad.cu.cc",
        "aten/src/ATen/native/cuda/Repeat.cu.cc",
        "aten/src/ATen/native/cuda/ReplicationPadding.cu.cc",
        "aten/src/ATen/native/cuda/Resize.cu.cc",
        "aten/src/ATen/native/cuda/SegmentReduce.cu.cc",
        "aten/src/ATen/native/cuda/SoftMax.cu.cc",
        "aten/src/ATen/native/cuda/SortingKthValue.cu.cc",
        "aten/src/ATen/native/cuda/SparseMM.cu.cc",
        "aten/src/ATen/native/cuda/SpectralOps.cu.cc",
        "aten/src/ATen/native/cuda/SummaryOps.cu.cc",
        "aten/src/ATen/native/cuda/TensorCompare.cu.cc",
        "aten/src/ATen/native/cuda/TensorFactories.cu.cc",
        "aten/src/ATen/native/cuda/TensorTopK.cu.cc",
        "aten/src/ATen/native/cuda/TensorTransformations.cu.cc",
        "aten/src/ATen/native/cuda/TriangularOps.cu.cc",
        "aten/src/ATen/native/cuda/UnaryOpsKernel.cu.cc",
        "aten/src/ATen/native/cuda/UnarySpecialOpsKernel.cu.cc",
        "aten/src/ATen/native/cuda/Unique.cu.cc",
        "aten/src/ATen/native/cuda/UpSampleBicubic2d.cu.cc",
        "aten/src/ATen/native/cuda/UpSampleBilinear2d.cu.cc",
        "aten/src/ATen/native/cuda/UpSampleLinear1d.cu.cc",
        "aten/src/ATen/native/cuda/UpSampleNearest1d.cu.cc",
        "aten/src/ATen/native/cuda/UpSampleNearest2d.cu.cc",
        "aten/src/ATen/native/cuda/UpSampleNearest3d.cu.cc",
        "aten/src/ATen/native/cuda/UpSampleTrilinear3d.cu.cc",
        "aten/src/ATen/native/cuda/WeightNorm.cu.cc",
        "aten/src/ATen/native/cuda/layer_norm_kernel.cu.cc",
        "aten/src/ATen/native/quantized/cuda/fake_quantize_core.cu.cc",
        "aten/src/ATen/native/sparse/cuda/SparseCUDABlas.cu.cc",
        "aten/src/ATen/native/sparse/cuda/SparseCUDATensor.cu.cc",
        "aten/src/ATen/native/sparse/cuda/SparseCUDATensorMath.cu.cc",
    ],
)

header_template_rule(
    name = "aten_src_ATen_config",
    src = "aten/src/ATen/Config.h.in",
    out = "aten/src/ATen/Config.h",
    substitutions = {
        "@AT_MKLDNN_ENABLED@": "1",
        "@AT_MKL_ENABLED@": "0",
        "@AT_FFTW_ENABLED@": "0",
        "@AT_POCKETFFT_ENABLED@": "0",
        "@AT_NNPACK_ENABLED@": "0",
        "@CAFFE2_STATIC_LINK_CUDA_INT@": "0",
        "@AT_BUILD_WITH_BLAS@": "1",
        "@AT_BUILD_WITH_LAPACK@": "1",
        "@AT_PARALLEL_OPENMP@": "0",
        "@AT_PARALLEL_NATIVE@": "1",
        "@AT_PARALLEL_NATIVE_TBB@": "0",
        "@AT_BLAS_F2C@": "0",
        "@AT_BLAS_USE_CBLAS_DOT@": "1",
    },
)

header_template_rule(
    name = "aten_src_ATen_cuda_config",
    src = "aten/src/ATen/cuda/CUDAConfig.h.in",
    out = "aten/src/ATen/cuda/CUDAConfig.h",
    substitutions = {
        "@AT_CUDNN_ENABLED@": "1",
        "@AT_ROCM_ENABLED@": "0",
        "@NVCC_FLAGS_EXTRA@": "",
    },
)

header_template_rule(
    name = "aten_src_TH_THGeneral",
    src = "aten/src/TH/THGeneral.h.in",
    out = "aten/src/TH/THGeneral.h",
    substitutions = {
    },
)

header_template_rule(
    name = "aten_src_THC_THCGeneral",
    src = "aten/src/THC/THCGeneral.h.in",
    out = "aten/src/THC/THCGeneral.h",
    substitutions = {
        "#cmakedefine USE_MAGMA": "",
    },
)

cc_library(
    name = "aten_headers",
    hdrs = [
        "torch/csrc/WindowsTorchApiMacro.h",
        "torch/csrc/jit/frontend/function_schema_parser.h",
    ] + glob([
        "aten/src/**/*.h",
        "aten/src/**/*.hpp",
        "aten/src/TH/**/*.cpp",
        "aten/src/THC/**/*.cpp",
        "aten/src/THC/*.cuh",
        "aten/src/THC/generic/*.cu.cc",
        "aten/src/THCUNN/*.cuh",
        "aten/src/THCUNN/generic/*.cu.cc",
    ],
    exclude = [
        "aten/src/ATen/Config.h",
    ],) + [
        ":generated_cpp",
        ":aten_src_ATen_config",
    ],
    includes = [
        "aten/src",
        "aten/src/TH",
    ],
    deps = [
        ":c10_headers",
        ":aten_src_TH_THGeneral",
        ":aten_src_THC_THCGeneral",
    ],
)

ATEN_COPTS = COMMON_COPTS + [
    "-DUSE_AVX",
    "-DUSE_AVX2",
    "-DCAFFE2_BUILD_MAIN_LIBS",
    "-DHAVE_AVX_CPU_DEFINITION",
    "-DHAVE_AVX2_CPU_DEFINITION",
    "-fvisibility-inlines-hidden",
    "-fno-math-errno",
    "-fno-trapping-math",
]

intern_build_aten_ops(
    copts = ATEN_COPTS,
    deps = [
        ":aten_headers",
        "@sleef",
        "@fbgemm",
    ],
)

cc_library(
    name = "th",
    srcs = [
        ":th_srcs",
    ],
    copts = ATEN_COPTS + [
        "-mavx",
    ],
    deps = [
        ":aten_headers",
        "@fbgemm",
    ],
)

cc_library(
    name = "aten",
    srcs = [
        ":ATen_CORE_SRCS",
        ":ATen_QUANTIZED_SRCS",
        ":aten_base_cpp",
        ":aten_base_metal",
        ":aten_base_vulkan",
        ":aten_native_cpp",
        ":aten_native_mkl_cpp",
        ":aten_native_mkldnn_cpp",
        ":aten_native_quantized_cpp",
        ":aten_native_sparse_cpp",
        ":aten_native_xnnpack",
        ":aten_src_ATen_config",
        ":generated_cpp",
    ],
    copts = ATEN_COPTS,
    data = if_cuda(
        [":libcaffe2_nvrtc.so"],
        [],
    ),
    visibility = ["//visibility:public"],
    deps = [
        ":ATen_CPU",
        ":aten_headers",
        ":caffe2_for_aten_headers",
        ":th",
        ":torch_headers",
        "@fbgemm",
        "@ideep",
    ],
    alwayslink = True,
)

cc_library(
    name = "aten_nvrtc",
    srcs = glob([
        "aten/src/ATen/cuda/nvrtc_stub/*.cpp",
    ]),
    copts = ATEN_COPTS,
    linkstatic = True,
    visibility = ["//visibility:public"],
    deps = [
        ":aten_headers",
        ":c10_headers",
        "@cuda",
        "@cuda//:cuda_driver",
        "@cuda//:nvrtc",
    ],
    alwayslink = True,
)

cc_binary(
    name = "libcaffe2_nvrtc.so",
    linkshared = True,
    visibility = ["//visibility:public"],
    deps = [
        ":aten_nvrtc",
    ],
)

cc_library(
    name = "aten_cuda_cpp",
    srcs = [":aten_cuda_srcs"],
    copts = ATEN_COPTS,
    visibility = ["//visibility:public"],
    deps = [
        ":aten",
        "@cuda",
        "@cuda//:nvrtc",
        "@cudnn",
    ],
    alwayslink = True,
)

torch_cuda_half_options = [
    "-DCUDA_HAS_FP16=1",
    "-D__CUDA_NO_HALF_OPERATORS__",
    "-D__CUDA_NO_HALF_CONVERSIONS__",
    "-D__CUDA_NO_BFLOAT16_CONVERSIONS__",
    "-D__CUDA_NO_HALF2_OPERATORS__",
]

cu_library(
    name = "aten_cuda",
    srcs = [
        ":aten_srcs_cu",
        ":thc_srcs_cu",
        ":thcunn_srcs_cu",
    ],
    copts = ATEN_COPTS + torch_cuda_half_options,
    visibility = ["//visibility:public"],
    deps = [
        ":aten_cuda_cpp",
        "@cuda//:cublas",
        "@cuda//:cufft",
        "@cuda//:cusparse",
    ],
    alwayslink = True,
)

# caffe2
CAFFE2_COPTS = COMMON_COPTS + [
    "-Dcaffe2_EXPORTS",
    "-DCAFFE2_USE_GLOO",
    "-DCAFFE2_USE_CUDNN",
    "-DCAFFE2_BUILD_MAIN_LIB",
    "-fvisibility-inlines-hidden",
    "-fno-math-errno",
    "-fno-trapping-math",
]

proto_library(
    name = "caffe2_proto_source",
    srcs = glob([
        "caffe2/proto/*.proto",
    ]),
    visibility = ["//visibility:public"],
)

cc_proto_library(
    name = "caffe2_protos",
    deps = [":caffe2_proto_source"],
)

header_template_rule(
    name = "caffe2_core_macros_h",
    src = "caffe2/core/macros.h.in",
    out = "caffe2/core/macros.h",
    substitutions = {
        "@CAFFE2_VERSION_MAJOR@": "1",
        "@CAFFE2_VERSION_MINOR@": "3",
        "@CAFFE2_VERSION_PATCH@": "0",
        "cmakedefine": "define",
        "#define CAFFE2_FORCE_FALLBACK_CUDA_MPI": "/* #undef CAFFE2_FORCE_FALLBACK_CUDA_MPI */",
        "#define CAFFE2_HAS_MKL_DNN": "/* #undef CAFFE2_HAS_MKL_DNN */",
        "#define CAFFE2_HAS_MKL_SGEMM_PACK": "/* #undef CAFFE2_HAS_MKL_SGEMM_PACK */",
        "#define CAFFE2_THREADPOOL_MAIN_IMBALANCE": "/* #undef CAFFE2_THREADPOOL_MAIN_IMBALANCE */",
        "#define CAFFE2_THREADPOOL_STATS": "/* #undef CAFFE2_THREADPOOL_STATS */",
        "#define CAFFE2_USE_ACCELERATE": "/* #undef CAFFE2_USE_ACCELERATE */",
        "#define CAFFE2_USE_EIGEN_FOR_BLAS": "/* #undef CAFFE2_USE_EIGEN_FOR_BLAS */",
        "#define CAFFE2_USE_FBCODE": "/* #undef CAFFE2_USE_FBCODE */",
        "#define CAFFE2_USE_GOOGLE_GLOG": "/* #undef CAFFE2_USE_GOOGLE_GLOG */",
        "#define CAFFE2_USE_LITE_PROTO": "/* #undef CAFFE2_USE_LITE_PROTO */",
        "#define CAFFE2_USE_MKL\n": "/* #undef CAFFE2_USE_MKL */\n",
        "#define CAFFE2_USE_NVTX": "/* #undef CAFFE2_USE_NVTX */",
        "#define CAFFE2_USE_TRT": "/* #undef CAFFE2_USE_TRT */",
    },
)

filegroup(
    name = "caffe2_contrib_srcs",
    srcs = [
        "caffe2/contrib/gloo/allgather_ops.cc",
        "caffe2/contrib/gloo/allreduce_ops.cc",
        "caffe2/contrib/gloo/barrier_ops.cc",
        "caffe2/contrib/gloo/broadcast_ops.cc",
        "caffe2/contrib/gloo/common.cc",
        "caffe2/contrib/gloo/common_world_ops.cc",
        "caffe2/contrib/gloo/context.cc",
        "caffe2/contrib/gloo/reduce_scatter_ops.cc",
        "caffe2/contrib/gloo/store_handler.cc",
    ],
)

filegroup(
    name = "caffe2_core_srcs",
    srcs = [
        "caffe2/core/allocator.cc",
        "caffe2/core/blob_serialization.cc",
        "caffe2/core/blob_stats.cc",
        "caffe2/core/common.cc",
        "caffe2/core/context.cc",
        "caffe2/core/context_base.cc",
        "caffe2/core/db.cc",
        "caffe2/core/event.cc",
        "caffe2/core/export_c10_op_to_caffe2.cc",
        "caffe2/core/graph.cc",
        "caffe2/core/init.cc",
        "caffe2/core/init_denormals.cc",
        "caffe2/core/init_intrinsics_check.cc",
        "caffe2/core/init_omp.cc",
        "caffe2/core/int8_serialization.cc",
        "caffe2/core/memonger.cc",
        "caffe2/core/module.cc",
        "caffe2/core/net.cc",
        "caffe2/core/net_async_base.cc",
        "caffe2/core/net_async_scheduling.cc",
        "caffe2/core/net_async_task.cc",
        "caffe2/core/net_async_task_future.cc",
        "caffe2/core/net_async_task_graph.cc",
        "caffe2/core/net_async_tracing.cc",
        "caffe2/core/net_dag_utils.cc",
        "caffe2/core/net_parallel.cc",
        "caffe2/core/net_simple.cc",
        "caffe2/core/net_simple_refcount.cc",
        "caffe2/core/nomnigraph/Representations/NeuralNet.cc",
        "caffe2/core/nomnigraph/tests/test_util.cc",
        "caffe2/core/numa.cc",
        "caffe2/core/operator.cc",
        "caffe2/core/operator_schema.cc",
        "caffe2/core/plan_executor.cc",
        "caffe2/core/prof_dag_counters.cc",
        "caffe2/core/qtensor.cc",
        "caffe2/core/qtensor_serialization.cc",
        "caffe2/core/stats.cc",
        "caffe2/core/tensor.cc",
        "caffe2/core/tensor_int8.cc",
        "caffe2/core/test_utils.cc",
        "caffe2/core/transform.cc",
        "caffe2/core/types.cc",
        "caffe2/core/workspace.cc",
    ],
)

filegroup(
    name = "caffe2_distributed_srcs",
    srcs = [
        "caffe2/distributed/file_store_handler.cc",
        "caffe2/distributed/file_store_handler_op.cc",
        "caffe2/distributed/store_handler.cc",
        "caffe2/distributed/store_ops.cc",
    ],
)

filegroup(
    name = "caffe2_ideep_srcs",
    srcs = [
        "caffe2/ideep/operators/adam_op.cc",
        "caffe2/ideep/operators/channel_shuffle_op.cc",
        "caffe2/ideep/operators/concat_split_op.cc",
        "caffe2/ideep/operators/conv_op.cc",
        "caffe2/ideep/operators/conv_transpose_op.cc",
        "caffe2/ideep/operators/dropout_op.cc",
        "caffe2/ideep/operators/elementwise_sum_op.cc",
        "caffe2/ideep/operators/expand_squeeze_dims_op.cc",
        "caffe2/ideep/operators/fully_connected_op.cc",
        "caffe2/ideep/operators/local_response_normalization_op.cc",
        "caffe2/ideep/operators/momentum_sgd_op.cc",
        "caffe2/ideep/operators/operator_fallback_ideep.cc",
        "caffe2/ideep/operators/order_switch_ops.cc",
        "caffe2/ideep/operators/pool_op.cc",
        "caffe2/ideep/operators/quantization/int8_add_op.cc",
        "caffe2/ideep/operators/quantization/int8_conv_op.cc",
        "caffe2/ideep/operators/quantization/int8_dequantize_op.cc",
        "caffe2/ideep/operators/quantization/int8_fully_connected_op.cc",
        "caffe2/ideep/operators/quantization/int8_given_tensor_fill_op.cc",
        "caffe2/ideep/operators/quantization/int8_pool_op.cc",
        "caffe2/ideep/operators/quantization/int8_quantize_op.cc",
        "caffe2/ideep/operators/quantization/int8_relu_op.cc",
        "caffe2/ideep/operators/queue_ops.cc",
        "caffe2/ideep/operators/relu_op.cc",
        "caffe2/ideep/operators/reshape_op.cc",
        "caffe2/ideep/operators/shape_op.cc",
        "caffe2/ideep/operators/sigmoid_op.cc",
        "caffe2/ideep/operators/spatial_batch_norm_op.cc",
        "caffe2/ideep/operators/transpose_op.cc",
        "caffe2/ideep/operators/utility_ops.cc",
        "caffe2/ideep/utils/ideep_register.cc",
    ],
)

filegroup(
    name = "caffe2_onnx_srcs",
    srcs = [
        "caffe2/onnx/backend.cc",
        "caffe2/onnx/backend_rep.cc",
        "caffe2/onnx/device.cc",
        "caffe2/onnx/helper.cc",
        "caffe2/onnx/offline_tensor.cc",
        "caffe2/onnx/onnx_exporter.cc",
        "caffe2/onnx/onnxifi_graph_info.cc",
        "caffe2/onnx/onnxifi_init.cc",
    ],
)

filegroup(
    name = "caffe2_operators_srcs",
    srcs = [
        "caffe2/operators/abs_op.cc",
        "caffe2/operators/accumulate_op.cc",
        "caffe2/operators/accuracy_op.cc",
        "caffe2/operators/acos_op.cc",
        "caffe2/operators/affine_channel_op.cc",
        "caffe2/operators/alias_with_name.cc",
        "caffe2/operators/apmeter_op.cc",
        "caffe2/operators/arg_ops.cc",
        "caffe2/operators/asin_op.cc",
        "caffe2/operators/assert_op.cc",
        "caffe2/operators/atan_op.cc",
        "caffe2/operators/atomic_ops.cc",
        "caffe2/operators/batch_box_cox_op.cc",
        "caffe2/operators/batch_bucketize_op.cc",
        "caffe2/operators/batch_gather_ops.cc",
        "caffe2/operators/batch_matmul_op.cc",
        "caffe2/operators/batch_moments_op.cc",
        "caffe2/operators/batch_permutation_op.cc",
        "caffe2/operators/batch_sparse_to_dense_op.cc",
        "caffe2/operators/bbox_transform_op.cc",
        "caffe2/operators/bisect_percentile_op.cc",
        "caffe2/operators/boolean_mask_ops.cc",
        "caffe2/operators/boolean_unmask_ops.cc",
        "caffe2/operators/box_with_nms_limit_op.cc",
        "caffe2/operators/bucketize_op.cc",
        "caffe2/operators/byte_weight_dequant_op.cc",
        "caffe2/operators/cast_op.cc",
        "caffe2/operators/cbrt_op.cc",
        "caffe2/operators/cc_bmm_bg_op.cc",
        "caffe2/operators/ceil_op.cc",
        "caffe2/operators/channel_backprop_stats_op.cc",
        "caffe2/operators/channel_shuffle_op.cc",
        "caffe2/operators/channel_stats_op.cc",
        "caffe2/operators/clip_op.cc",
        "caffe2/operators/collect_and_distribute_fpn_rpn_proposals_op.cc",
        "caffe2/operators/communicator_op.cc",
        "caffe2/operators/concat_split_op.cc",
        "caffe2/operators/conditional_op.cc",
        "caffe2/operators/conv_gradient_op.cc",
        "caffe2/operators/conv_op.cc",
        "caffe2/operators/conv_op_eigen.cc",
        "caffe2/operators/conv_op_shared.cc",
        "caffe2/operators/conv_transpose_gradient_op.cc",
        "caffe2/operators/conv_transpose_op_mobile.cc",
        "caffe2/operators/copy_op.cc",
        "caffe2/operators/copy_rows_to_tensor_op.cc",
        "caffe2/operators/cos_op.cc",
        "caffe2/operators/cosh_op.cc",
        "caffe2/operators/cosine_embedding_criterion_op.cc",
        "caffe2/operators/counter_ops.cc",
        "caffe2/operators/crash_op.cc",
        "caffe2/operators/create_scope_op.cc",
        "caffe2/operators/crf_viterbi_op.cc",
        "caffe2/operators/cross_entropy_op.cc",
        "caffe2/operators/ctc_beam_search_decoder_op.cc",
        "caffe2/operators/ctc_greedy_decoder_op.cc",
        "caffe2/operators/cube_op.cc",
        "caffe2/operators/data_couple.cc",
        "caffe2/operators/dataset_ops.cc",
        "caffe2/operators/deform_conv_gradient_op.cc",
        "caffe2/operators/deform_conv_op.cc",
        "caffe2/operators/dense_vector_to_id_list_op.cc",
        "caffe2/operators/distance_op.cc",
        "caffe2/operators/do_op.cc",
        "caffe2/operators/dropout_op.cc",
        "caffe2/operators/elementwise_add_gradient_op.cc",
        "caffe2/operators/elementwise_add_op.cc",
        "caffe2/operators/elementwise_div_gradient_op.cc",
        "caffe2/operators/elementwise_div_op.cc",
        "caffe2/operators/elementwise_linear_op.cc",
        "caffe2/operators/elementwise_logical_ops.cc",
        "caffe2/operators/elementwise_mul_gradient_op.cc",
        "caffe2/operators/elementwise_mul_op.cc",
        "caffe2/operators/elementwise_ops.cc",
        "caffe2/operators/elementwise_ops_schema.cc",
        "caffe2/operators/elementwise_ops_utils.cc",
        "caffe2/operators/elementwise_sub_gradient_op.cc",
        "caffe2/operators/elementwise_sub_op.cc",
        "caffe2/operators/elementwise_sum_op.cc",
        "caffe2/operators/elu_op.cc",
        "caffe2/operators/enforce_finite_op.cc",
        "caffe2/operators/ensure_clipped_op.cc",
        "caffe2/operators/ensure_cpu_output_op.cc",
        "caffe2/operators/erf_op.cc",
        "caffe2/operators/exp_op.cc",
        "caffe2/operators/expand_op.cc",
        "caffe2/operators/expand_squeeze_dims_op.cc",
        "caffe2/operators/fc_inference.cc",
        "caffe2/operators/feature_maps_ops.cc",
        "caffe2/operators/feed_blob_op.cc",
        "caffe2/operators/filler_op.cc",
        "caffe2/operators/find_duplicate_elements_op.cc",
        "caffe2/operators/find_op.cc",
        "caffe2/operators/flatten_op.cc",
        "caffe2/operators/flexible_top_k.cc",
        "caffe2/operators/floor_op.cc",
        "caffe2/operators/free_op.cc",
        "caffe2/operators/fully_connected_op.cc",
        "caffe2/operators/fused_rowwise_8bit_conversion_ops.cc",
        "caffe2/operators/fused_rowwise_random_quantization_ops.cc",
        "caffe2/operators/gather_fused_8bit_rowwise_op.cc",
        "caffe2/operators/gather_op.cc",
        "caffe2/operators/gather_ranges_to_dense_op.cc",
        "caffe2/operators/gelu_op.cc",
        "caffe2/operators/generate_proposals_op.cc",
        "caffe2/operators/given_tensor_byte_string_to_uint8_fill_op.cc",
        "caffe2/operators/given_tensor_fill_op.cc",
        "caffe2/operators/glu_op.cc",
        "caffe2/operators/group_norm_op.cc",
        "caffe2/operators/gru_unit_op.cc",
        "caffe2/operators/h_softmax_op.cc",
        "caffe2/operators/half_float_ops.cc",
        "caffe2/operators/hard_sigmoid_op.cc",
        "caffe2/operators/heatmap_max_keypoint_op.cc",
        "caffe2/operators/if_op.cc",
        "caffe2/operators/im2col_op.cc",
        "caffe2/operators/index_hash_ops.cc",
        "caffe2/operators/index_ops.cc",
        "caffe2/operators/inference_lstm_op.cc",
        "caffe2/operators/instance_norm_gradient_op.cc",
        "caffe2/operators/instance_norm_op.cc",
        "caffe2/operators/integral_image_op.cc",
        "caffe2/operators/is_empty_op.cc",
        "caffe2/operators/jsd_op.cc",
        "caffe2/operators/key_split_ops.cc",
        "caffe2/operators/last_n_window_collector.cc",
        "caffe2/operators/layer_norm_op.cc",
        "caffe2/operators/leaky_relu_op.cc",
        "caffe2/operators/length_split_op.cc",
        "caffe2/operators/lengths_pad_op.cc",
        "caffe2/operators/lengths_reducer_fused_8bit_rowwise_ops.cc",
        "caffe2/operators/lengths_reducer_ops.cc",
        "caffe2/operators/lengths_reducer_rowwise_8bit_ops.cc",
        "caffe2/operators/lengths_tile_op.cc",
        "caffe2/operators/lengths_top_k_op.cc",
        "caffe2/operators/listwise_l2r_op.cc",
        "caffe2/operators/load_save_op.cc",
        "caffe2/operators/load_save_op_util.cc",
        "caffe2/operators/local_response_normalization_op.cc",
        "caffe2/operators/locally_connected_op.cc",
        "caffe2/operators/locally_connected_op_util.cc",
        "caffe2/operators/log_op.cc",
        "caffe2/operators/logit_op.cc",
        "caffe2/operators/loss_op.cc",
        "caffe2/operators/lp_pool_op.cc",
        "caffe2/operators/lpnorm_op.cc",
        "caffe2/operators/lstm_unit_op.cc",
        "caffe2/operators/map_ops.cc",
        "caffe2/operators/margin_ranking_criterion_op.cc",
        "caffe2/operators/matmul_op.cc",
        "caffe2/operators/mean_op.cc",
        "caffe2/operators/merge_id_lists_op.cc",
        "caffe2/operators/minmax_gradient_ops.cc",
        "caffe2/operators/minmax_ops.cc",
        "caffe2/operators/mod_op.cc",
        "caffe2/operators/moments_op.cc",
        "caffe2/operators/multi_class_accuracy_op.cc",
        "caffe2/operators/negate_gradient_op.cc",
        "caffe2/operators/negative_op.cc",
        "caffe2/operators/ngram_ops.cc",
        "caffe2/operators/norm_planar_yuv_op.cc",
        "caffe2/operators/normalize_l1_op.cc",
        "caffe2/operators/normalize_op.cc",
        "caffe2/operators/numpy_tile_op.cc",
        "caffe2/operators/one_hot_ops.cc",
        "caffe2/operators/onnx_while_op.cc",
        "caffe2/operators/order_switch_ops.cc",
        "caffe2/operators/pack_rnn_sequence_op.cc",
        "caffe2/operators/pack_segments.cc",
        "caffe2/operators/pad_op.cc",
        "caffe2/operators/partition_ops.cc",
        "caffe2/operators/percentile_op.cc",
        "caffe2/operators/perplexity_op.cc",
        "caffe2/operators/piecewise_linear_transform_op.cc",
        "caffe2/operators/pool_gradient_op.cc",
        "caffe2/operators/pool_op.cc",
        "caffe2/operators/pool_op_util.cc",
        "caffe2/operators/pow_op.cc",
        "caffe2/operators/prelu_op.cc",
        "caffe2/operators/prepend_dim_op.cc",
        "caffe2/operators/quant_decode_op.cc",
        "caffe2/operators/rank_loss_op.cc",
        "caffe2/operators/reciprocal_gradient_op.cc",
        "caffe2/operators/reciprocal_op.cc",
        "caffe2/operators/reduce_front_back_max_ops.cc",
        "caffe2/operators/reduce_front_back_mean_ops.cc",
        "caffe2/operators/reduce_front_back_sum_ops.cc",
        "caffe2/operators/reduce_ops.cc",
        "caffe2/operators/reduction_ops.cc",
        "caffe2/operators/relu_n_op.cc",
        "caffe2/operators/relu_op.cc",
        "caffe2/operators/remove_data_blocks_op.cc",
        "caffe2/operators/replace_nan_op.cc",
        "caffe2/operators/reservoir_sampling.cc",
        "caffe2/operators/reshape_op.cc",
        "caffe2/operators/resize_3d_op.cc",
        "caffe2/operators/resize_op.cc",
        "caffe2/operators/reverse_packed_segs_op.cc",
        "caffe2/operators/rmac_regions_op.cc",
        "caffe2/operators/rnn/recurrent_network_blob_fetcher_op.cc",
        "caffe2/operators/rnn/recurrent_network_executor.cc",
        "caffe2/operators/rnn/recurrent_network_op.cc",
        "caffe2/operators/roi_align_gradient_op.cc",
        "caffe2/operators/roi_align_op.cc",
        "caffe2/operators/roi_align_rotated_gradient_op.cc",
        "caffe2/operators/roi_align_rotated_op.cc",
        "caffe2/operators/roi_pool_op.cc",
        "caffe2/operators/rowmul_op.cc",
        "caffe2/operators/rsqrt_op.cc",
        "caffe2/operators/scale_blobs_op.cc",
        "caffe2/operators/scale_op.cc",
        "caffe2/operators/segment_reduction_op.cc",
        "caffe2/operators/selu_op.cc",
        "caffe2/operators/sequence_ops.cc",
        "caffe2/operators/shape_op.cc",
        "caffe2/operators/sigmoid_gradient_op.cc",
        "caffe2/operators/sigmoid_op.cc",
        "caffe2/operators/sin_op.cc",
        "caffe2/operators/sinh_op.cc",
        "caffe2/operators/sinusoid_position_encoding_op.cc",
        "caffe2/operators/slice_op.cc",
        "caffe2/operators/softmax_op.cc",
        "caffe2/operators/softmax_utils.cc",
        "caffe2/operators/softmax_with_loss_op.cc",
        "caffe2/operators/softplus_op.cc",
        "caffe2/operators/softsign_op.cc",
        "caffe2/operators/space_batch_op.cc",
        "caffe2/operators/sparse_dropout_with_replacement_op.cc",
        "caffe2/operators/sparse_normalize_op.cc",
        "caffe2/operators/sparse_to_dense_mask_op.cc",
        "caffe2/operators/sparse_to_dense_op.cc",
        "caffe2/operators/spatial_batch_norm_gradient_op.cc",
        "caffe2/operators/spatial_batch_norm_op.cc",
        "caffe2/operators/spatial_softmax_with_loss_op.cc",
        "caffe2/operators/sqr_op.cc",
        "caffe2/operators/sqrt_op.cc",
        "caffe2/operators/square_root_divide_op.cc",
        "caffe2/operators/stats_ops.cc",
        "caffe2/operators/stats_put_ops.cc",
        "caffe2/operators/stop_gradient.cc",
        "caffe2/operators/string_ops.cc",
        "caffe2/operators/stump_func_op.cc",
        "caffe2/operators/stylizer_ops.cc",
        "caffe2/operators/summarize_op.cc",
        "caffe2/operators/swish_op.cc",
        "caffe2/operators/tan_op.cc",
        "caffe2/operators/tanh_gradient_op.cc",
        "caffe2/operators/tanh_op.cc",
        "caffe2/operators/tensor_protos_db_input.cc",
        "caffe2/operators/text_file_reader.cc",
        "caffe2/operators/text_file_reader_utils.cc",
        "caffe2/operators/thresholded_relu_op.cc",
        "caffe2/operators/tile_op.cc",
        "caffe2/operators/top_k.cc",
        "caffe2/operators/transpose_op.cc",
        "caffe2/operators/tt_linear_op.cc",
        "caffe2/operators/unique_ops.cc",
        "caffe2/operators/upsample_op.cc",
        "caffe2/operators/utility_ops.cc",
        "caffe2/operators/variable_length_sequence_padding.cc",
        "caffe2/operators/weighted_multi_sampling_op.cc",
        "caffe2/operators/weighted_sample_op.cc",
        "caffe2/operators/while_op.cc",
        "caffe2/operators/workspace_ops.cc",
        "caffe2/operators/zero_gradient_op.cc",
    ],
)

filegroup(
    name = "caffe2_opt_srcs",
    srcs = [
        "caffe2/opt/annotations.cc",
        "caffe2/opt/backend_cutting.cc",
        "caffe2/opt/backend_transformer_base.cc",
        "caffe2/opt/bound_shape_inferencer.cc",
        "caffe2/opt/converter.cc",
        "caffe2/opt/dead_code_elim.cc",
        "caffe2/opt/device.cc",
        "caffe2/opt/distributed.cc",
        "caffe2/opt/distributed_converter.cc",
        "caffe2/opt/fusion.cc",
        "caffe2/opt/mobile.cc",
        "caffe2/opt/onnxifi_op.cc",
        "caffe2/opt/onnxifi_transformer.cc",
        "caffe2/opt/optimize_ideep.cc",
        "caffe2/opt/optimizer.cc",
        "caffe2/opt/passes.cc",
        "caffe2/opt/shape_info.cc",
        "caffe2/opt/tvm_transformer.cc",
    ],
)

filegroup(
    name = "caffe2_perfkernels_srcs",
    srcs = [
        "caffe2/perfkernels/adagrad.cc",
        "caffe2/perfkernels/embedding_lookup.cc",
        "caffe2/perfkernels/embedding_lookup_idx.cc",
        "caffe2/perfkernels/fused_8bit_rowwise_embedding_lookup.cc",
        "caffe2/perfkernels/fused_8bit_rowwise_embedding_lookup_idx.cc",
        "caffe2/perfkernels/fused_nbit_rowwise_conversion.cc",
        "caffe2/perfkernels/lstm_unit_cpu_common.cc",
        "caffe2/perfkernels/math_cpu_base.cc",
        "caffe2/perfkernels/typed_axpy.cc",
    ],
)

filegroup(
    name = "caffe2_predictor_srcs",
    srcs = [
        "caffe2/predictor/emulator/data_filler.cc",
        "caffe2/predictor/emulator/data_filler.h",
        "caffe2/predictor/predictor.cc",
        "caffe2/predictor/predictor_config.cc",
        "caffe2/predictor/predictor_utils.cc",
    ],
)

filegroup(
    name = "caffe2_quantization_srcs",
    srcs = [
        "caffe2/quantization/server/activation_distribution_observer.cc",
        "caffe2/quantization/server/batch_matmul_dnnlowp_op.cc",
        "caffe2/quantization/server/caffe2_dnnlowp_utils.cc",
        "caffe2/quantization/server/channel_shuffle_dnnlowp_op.cc",
        "caffe2/quantization/server/concat_dnnlowp_op.cc",
        "caffe2/quantization/server/conv_dnnlowp_acc16_op.cc",
        "caffe2/quantization/server/conv_dnnlowp_op.cc",
        "caffe2/quantization/server/conv_relu_op.cc",
        "caffe2/quantization/server/dequantize_dnnlowp_op.cc",
        "caffe2/quantization/server/dnnlowp.cc",
        "caffe2/quantization/server/dnnlowp_partition.cc",
        "caffe2/quantization/server/dynamic_histogram.cc",
        "caffe2/quantization/server/elementwise_add_dnnlowp_op.cc",
        "caffe2/quantization/server/elementwise_linear_dnnlowp_op.cc",
        "caffe2/quantization/server/elementwise_mul_dnnlowp_op.cc",
        "caffe2/quantization/server/elementwise_sum_dnnlowp_op.cc",
        "caffe2/quantization/server/elementwise_sum_relu_op.cc",
        "caffe2/quantization/server/fbgemm_pack_matrix_cache.cc",
        "caffe2/quantization/server/fbgemm_pack_op.cc",
        "caffe2/quantization/server/fully_connected_dnnlowp_acc16_op.cc",
        "caffe2/quantization/server/fully_connected_dnnlowp_op.cc",
        "caffe2/quantization/server/fully_connected_fake_lowp_op.cc",
        "caffe2/quantization/server/group_norm_dnnlowp_op.cc",
        "caffe2/quantization/server/int8_gen_quant_params.cc",
        "caffe2/quantization/server/kl_minimization.cc",
        "caffe2/quantization/server/lstm_unit_dnnlowp_op.cc",
        "caffe2/quantization/server/norm_minimization.cc",
        "caffe2/quantization/server/p99.cc",
        "caffe2/quantization/server/pool_dnnlowp_op.cc",
        "caffe2/quantization/server/quantize_dnnlowp_op.cc",
        "caffe2/quantization/server/relu_dnnlowp_op.cc",
        "caffe2/quantization/server/sigmoid.cc",
        "caffe2/quantization/server/sigmoid_dnnlowp_op.cc",
        "caffe2/quantization/server/spatial_batch_norm_dnnlowp_op.cc",
        "caffe2/quantization/server/tanh.cc",
        "caffe2/quantization/server/tanh_dnnlowp_op.cc",
        "caffe2/quantization/server/utility_dnnlowp_ops.cc",
    ],
)

filegroup(
    name = "caffe2_queue_srcs",
    srcs = [
        "caffe2/queue/blobs_queue.cc",
        "caffe2/queue/blobs_queue_db.cc",
        "caffe2/queue/queue_ops.cc",
        "caffe2/queue/rebatching_queue.cc",
        "caffe2/queue/rebatching_queue_ops.cc",
    ],
)

filegroup(
    name = "caffe2_serialize_srcs",
    srcs = [
        "caffe2/serialize/file_adapter.cc",
        "caffe2/serialize/inline_container.cc",
        "caffe2/serialize/istream_adapter.cc",
        "caffe2/serialize/read_adapter_interface.cc",
    ],
)

filegroup(
    name = "caffe2_sgd_srcs",
    srcs = [
        "caffe2/sgd/adadelta_op.cc",
        "caffe2/sgd/adagrad_op.cc",
        "caffe2/sgd/adam_op.cc",
        "caffe2/sgd/clip_tensor_op.cc",
        "caffe2/sgd/ftrl_op.cc",
        "caffe2/sgd/gftrl_op.cc",
        "caffe2/sgd/iter_op.cc",
        "caffe2/sgd/lars_op.cc",
        "caffe2/sgd/learning_rate_adaption_op.cc",
        "caffe2/sgd/learning_rate_op.cc",
        "caffe2/sgd/momentum_sgd_op.cc",
        "caffe2/sgd/rmsprop_op.cc",
        "caffe2/sgd/wngrad_op.cc",
        "caffe2/sgd/yellowfin_op.cc",
    ],
)

filegroup(
    name = "caffe2_transforms_srcs",
    srcs = [
        "caffe2/transforms/common_subexpression_elimination.cc",
        "caffe2/transforms/conv_to_nnpack_transform.cc",
        "caffe2/transforms/pattern_net_transform.cc",
        "caffe2/transforms/single_op_transform.cc",
    ],
)

filegroup(
    name = "caffe2_utils_srcs",
    srcs = [
        "caffe2/utils/bench_utils.cc",
        "caffe2/utils/cpuid.cc",
        "caffe2/utils/math/broadcast.cc",
        "caffe2/utils/math/elementwise.cc",
        "caffe2/utils/math/reduce.cc",
        "caffe2/utils/math/transpose.cc",
        "caffe2/utils/math/utils.cc",
        "caffe2/utils/math_cpu.cc",
        "caffe2/utils/murmur_hash3.cc",
        "caffe2/utils/proto_convert.cc",
        "caffe2/utils/proto_utils.cc",
        "caffe2/utils/proto_wrap.cc",
        "caffe2/utils/signal_handler.cc",
        "caffe2/utils/smart_tensor_printer.cc",
        "caffe2/utils/string_utils.cc",
        "caffe2/utils/threadpool/ThreadPool.cc",
        "caffe2/utils/threadpool/pthreadpool.cc",
        "caffe2/utils/threadpool/pthreadpool_impl.cc",
        "caffe2/utils/threadpool/thread_pool_guard.cpp",
    ],
)

filegroup(
    name = "caffe2_cuda_srcs",
    srcs = [
        "caffe2/contrib/aten/aten_op_gpu.cc",
        "caffe2/contrib/gloo/allreduce_ops_gpu.cc",
        "caffe2/contrib/gloo/broadcast_ops_gpu.cc",
        "caffe2/contrib/gloo/common_world_ops_gpu.cc",
        "caffe2/core/blob_serialization_gpu.cc",
        "caffe2/core/common_cudnn.cc",
        "caffe2/core/common_gpu.cc",
        "caffe2/core/event_gpu.cc",
        "caffe2/db/create_db_op_gpu.cc",
        "caffe2/distributed/file_store_handler_op_gpu.cc",
        "caffe2/operators/communicator_op_gpu.cc",
        "caffe2/operators/concat_split_op_gpu.cc",
        "caffe2/operators/conv_op_cache_cudnn.cc",
        "caffe2/operators/conv_op_cudnn.cc",
        "caffe2/operators/conv_op_gpu.cc",
        "caffe2/operators/conv_op_shared_gpu.cc",
        "caffe2/operators/conv_transpose_op_cudnn.cc",
        "caffe2/operators/conv_transpose_op_gpu.cc",
        "caffe2/operators/counter_ops_gpu.cc",
        "caffe2/operators/do_op_gpu.cc",
        "caffe2/operators/dropout_op_cudnn.cc",
        "caffe2/operators/elementwise_add_op_gpu.cc",
        "caffe2/operators/elementwise_sub_op_gpu.cc",
        "caffe2/operators/elu_op_cudnn.cc",
        "caffe2/operators/exp_op_gpu.cc",
        "caffe2/operators/expand_op_gpu.cc",
        "caffe2/operators/expand_squeeze_dims_op_gpu.cc",
        "caffe2/operators/free_op_gpu.cc",
        "caffe2/operators/fully_connected_op_gpu.cc",
        "caffe2/operators/if_op_gpu.cc",
        "caffe2/operators/im2col_op_gpu.cc",
        "caffe2/operators/load_save_op_gpu.cc",
        "caffe2/operators/local_response_normalization_op_cudnn.cc",
        "caffe2/operators/locally_connected_op_gpu.cc",
        "caffe2/operators/log_op_gpu.cc",
        "caffe2/operators/matmul_op_gpu.cc",
        "caffe2/operators/negate_gradient_op_gpu.cc",
        "caffe2/operators/negative_op_gpu.cc",
        "caffe2/operators/order_switch_ops_cudnn.cc",
        "caffe2/operators/order_switch_ops_gpu.cc",
        "caffe2/operators/pool_op_cudnn.cc",
        "caffe2/operators/prepend_dim_op_gpu.cc",
        "caffe2/operators/reshape_op_gpu.cc",
        "caffe2/operators/rnn/recurrent_network_blob_fetcher_op_gpu.cc",
        "caffe2/operators/rnn/recurrent_network_executor_gpu.cc",
        "caffe2/operators/rnn/recurrent_op_cudnn.cc",
        "caffe2/operators/scale_op_gpu.cc",
        "caffe2/operators/shape_op_gpu.cc",
        "caffe2/operators/sigmoid_op_cudnn.cc",
        "caffe2/operators/softmax_op_cudnn.cc",
        "caffe2/operators/sqr_op_gpu.cc",
        "caffe2/operators/sqrt_op_gpu.cc",
        "caffe2/operators/stop_gradient_gpu.cc",
        "caffe2/operators/tanh_op_cudnn.cc",
        "caffe2/operators/tensor_protos_db_input_gpu.cc",
        "caffe2/operators/transpose_op_cudnn.cc",
        "caffe2/operators/while_op_gpu.cc",
        "caffe2/operators/zero_gradient_op_gpu.cc",
        "caffe2/queue/queue_ops_gpu.cc",
        "caffe2/sgd/iter_op_gpu.cc",
        "caffe2/sgd/learning_rate_op_gpu.cc",
    ],
)

filegroup(
    name = "caffe2_cu_srcs",
    srcs = [
        "caffe2/core/context_gpu.cu.cc",
        "caffe2/operators/abs_op.cu.cc",
        "caffe2/operators/accumulate_op.cu.cc",
        "caffe2/operators/accuracy_op.cu.cc",
        "caffe2/operators/acos_op.cu.cc",
        "caffe2/operators/affine_channel_op.cu.cc",
        "caffe2/operators/alias_with_name.cu.cc",
        "caffe2/operators/arg_ops.cu.cc",
        "caffe2/operators/asin_op.cu.cc",
        "caffe2/operators/assert_op.cu.cc",
        "caffe2/operators/atan_op.cu.cc",
        "caffe2/operators/batch_gather_ops.cu.cc",
        "caffe2/operators/batch_matmul_op.cu.cc",
        "caffe2/operators/batch_moments_op.cu.cc",
        "caffe2/operators/batch_permutation_op.cu.cc",
        "caffe2/operators/batch_sparse_to_dense_op.cu.cc",
        "caffe2/operators/boolean_mask_ops.cu.cc",
        "caffe2/operators/boolean_unmask_ops.cu.cc",
        "caffe2/operators/bucketize_op.cu.cc",
        "caffe2/operators/cast_op.cu.cc",
        "caffe2/operators/cbrt_op.cu.cc",
        "caffe2/operators/ceil_op.cu.cc",
        "caffe2/operators/channel_backprop_stats_op.cu.cc",
        "caffe2/operators/channel_shuffle_op.cu.cc",
        "caffe2/operators/channel_stats_op.cu.cc",
        "caffe2/operators/channelwise_conv3d_op_cudnn.cu.cc",
        "caffe2/operators/clip_op.cu.cc",
        "caffe2/operators/copy_op.cu.cc",
        "caffe2/operators/cos_op.cu.cc",
        "caffe2/operators/cosh_op.cu.cc",
        "caffe2/operators/cosine_embedding_criterion_op.cu.cc",
        "caffe2/operators/cross_entropy_op.cu.cc",
        "caffe2/operators/cube_op.cu.cc",
        "caffe2/operators/data_couple_gpu.cu.cc",
        "caffe2/operators/deform_conv_op.cu.cc",
        "caffe2/operators/depthwise_3x3_conv_op_cudnn.cu.cc",
        "caffe2/operators/distance_op.cu.cc",
        "caffe2/operators/dropout_op.cu.cc",
        "caffe2/operators/elementwise_div_op.cu.cc",
        "caffe2/operators/elementwise_linear_op.cu.cc",
        "caffe2/operators/elementwise_mul_op.cu.cc",
        "caffe2/operators/elementwise_ops.cu.cc",
        "caffe2/operators/elu_op.cu.cc",
        "caffe2/operators/enforce_finite_op.cu.cc",
        "caffe2/operators/ensure_cpu_output_op.cu.cc",
        "caffe2/operators/erf_op.cu.cc",
        "caffe2/operators/filler_op.cu.cc",
        "caffe2/operators/find_op.cu.cc",
        "caffe2/operators/floor_op.cu.cc",
        "caffe2/operators/gather_op.cu.cc",
        "caffe2/operators/gelu_op.cu.cc",
        "caffe2/operators/generate_proposals_op.cu.cc",
        "caffe2/operators/generate_proposals_op_util_nms_gpu.cu.cc",
        "caffe2/operators/given_tensor_byte_string_to_uint8_fill_op.cu.cc",
        "caffe2/operators/given_tensor_fill_op.cu.cc",
        "caffe2/operators/glu_op.cu.cc",
        "caffe2/operators/group_norm_op.cu.cc",
        "caffe2/operators/gru_unit_op_gpu.cu.cc",
        "caffe2/operators/half_float_ops.cu.cc",
        "caffe2/operators/hard_sigmoid_op.cu.cc",
        "caffe2/operators/instance_norm_op.cu.cc",
        "caffe2/operators/integral_image_op.cu.cc",
        "caffe2/operators/layer_norm_op.cu.cc",
        "caffe2/operators/leaky_relu_op.cu.cc",
        "caffe2/operators/lengths_pad_op.cu.cc",
        "caffe2/operators/lengths_tile_op.cu.cc",
        "caffe2/operators/local_response_normalization_op.cu.cc",
        "caffe2/operators/logit_op.cu.cc",
        "caffe2/operators/loss_op.cu.cc",
        "caffe2/operators/lp_pool_op.cu.cc",
        "caffe2/operators/lstm_unit_op_gpu.cu.cc",
        "caffe2/operators/margin_ranking_criterion_op.cu.cc",
        "caffe2/operators/max_pool_with_index.cu.cc",
        "caffe2/operators/mean_op.cu.cc",
        "caffe2/operators/mem_query_op.cu.cc",
        "caffe2/operators/minmax_ops.cu.cc",
        "caffe2/operators/moments_op.cu.cc",
        "caffe2/operators/multi_class_accuracy_op.cu.cc",
        "caffe2/operators/normalize_ops.cu.cc",
        "caffe2/operators/one_hot_ops.cu.cc",
        "caffe2/operators/pack_segments.cu.cc",
        "caffe2/operators/pad_op_gpu.cu.cc",
        "caffe2/operators/perplexity_op.cu.cc",
        "caffe2/operators/piecewise_linear_transform_op.cu.cc",
        "caffe2/operators/pool_op.cu.cc",
        "caffe2/operators/pow_op.cu.cc",
        "caffe2/operators/prelu_op.cu.cc",
        "caffe2/operators/reciprocal_op.cu.cc",
        "caffe2/operators/reduce_front_back_max_ops.cu.cc",
        "caffe2/operators/reduce_front_back_sum_mean_ops.cu.cc",
        "caffe2/operators/reduce_ops.cu.cc",
        "caffe2/operators/reduction_ops.cu.cc",
        "caffe2/operators/relu_n_op.cu.cc",
        "caffe2/operators/relu_op.cu.cc",
        "caffe2/operators/replace_nan_op.cu.cc",
        "caffe2/operators/resize_3d_op.cu.cc",
        "caffe2/operators/resize_op.cu.cc",
        "caffe2/operators/reverse_packed_segs_op.cu.cc",
        "caffe2/operators/rmac_regions_op.cu.cc",
        "caffe2/operators/rnn/recurrent_network_op_gpu.cu.cc",
        "caffe2/operators/roi_align_gradient_op.cu.cc",
        "caffe2/operators/roi_align_op.cu.cc",
        "caffe2/operators/roi_align_rotated_gradient_op.cu.cc",
        "caffe2/operators/roi_align_rotated_op.cu.cc",
        "caffe2/operators/roi_pool_op.cu.cc",
        "caffe2/operators/rsqrt_op.cu.cc",
        "caffe2/operators/scale_blobs_op.cu.cc",
        "caffe2/operators/segment_reduction_op_gpu.cu.cc",
        "caffe2/operators/selu_op.cu.cc",
        "caffe2/operators/sequence_ops.cu.cc",
        "caffe2/operators/sigmoid_op.cu.cc",
        "caffe2/operators/sin_op.cu.cc",
        "caffe2/operators/sinh_op.cu.cc",
        "caffe2/operators/slice_op.cu.cc",
        "caffe2/operators/softmax_ops.cu.cc",
        "caffe2/operators/softplus_op.cu.cc",
        "caffe2/operators/softsign_op.cu.cc",
        "caffe2/operators/space_batch_op_gpu.cu.cc",
        "caffe2/operators/sparse_normalize_op_gpu.cu.cc",
        "caffe2/operators/sparse_to_dense_op.cu.cc",
        "caffe2/operators/spatial_batch_norm_op.cu.cc",
        "caffe2/operators/spatial_batch_norm_op_cudnn.cu.cc",
        "caffe2/operators/stump_func_op.cu.cc",
        "caffe2/operators/summarize_op.cu.cc",
        "caffe2/operators/swish_op.cu.cc",
        "caffe2/operators/tan_op.cu.cc",
        "caffe2/operators/tanh_op.cu.cc",
        "caffe2/operators/thresholded_relu_op.cu.cc",
        "caffe2/operators/tile_op.cu.cc",
        "caffe2/operators/top_k.cu.cc",
        "caffe2/operators/transpose_op.cu.cc",
        "caffe2/operators/unique_ops.cu.cc",
        "caffe2/operators/upsample_op.cu.cc",
        "caffe2/operators/utility_ops.cu.cc",
        "caffe2/operators/weighted_sample_op.cu.cc",
        "caffe2/sgd/adadelta_op_gpu.cu.cc",
        "caffe2/sgd/adagrad_op_gpu.cu.cc",
        "caffe2/sgd/adam_op_gpu.cu.cc",
        "caffe2/sgd/fp16_momentum_sgd_op.cu.cc",
        "caffe2/sgd/fp32_momentum_sgd_op.cu.cc",
        "caffe2/sgd/lars_op_gpu.cu.cc",
        "caffe2/sgd/momentum_sgd_op_gpu.cu.cc",
        "caffe2/sgd/rmsprop_op_gpu.cu.cc",
        "caffe2/sgd/yellowfin_op_gpu.cu.cc",
        "caffe2/utils/math/broadcast.cu.cc",
        "caffe2/utils/math/elementwise.cu.cc",
        "caffe2/utils/math/reduce.cu.cc",
        "caffe2/utils/math/transpose.cu.cc",
        "caffe2/utils/math_gpu.cu.cc",
    ],
)

# To achieve finer granularity and make debug easier, caffe2 is split into three libraries:
# ATen, caffe2 and caffe2_for_aten_headers. ATen lib group up source codes under
# aten/ directory and caffe2 contains most files under `caffe2/` directory. Since the
# ATen lib and the caffe2 lib would depend on each other, `caffe2_for_aten_headers` is splitted
# out from `caffe2` to avoid dependency cycle.
cc_library(
    name = "caffe2_for_aten_headers",
    hdrs = [
        "caffe2/core/common.h",
        "caffe2/core/logging.h",
        "caffe2/core/types.h",
        "caffe2/perfkernels/common.h",
        "caffe2/perfkernels/embedding_lookup.h",
        "caffe2/perfkernels/embedding_lookup_idx.h",
        "caffe2/utils/fixed_divisor.h",
        "caffe2/utils/cpuid.h",
    ] + glob([
        "caffe2/utils/threadpool/*.h",
        "caffe2/proto/*.h",
    ]),
    copts = CAFFE2_COPTS,
    visibility = ["//visibility:public"],
    deps = [
        ":c10_headers",
        ":caffe2_protos",
        ":caffe2_core_macros_h",
    ],
)

cc_library(
    name = "caffe2_headers",
    hdrs = glob([
        "caffe2/contrib/aten/*.h",
        "caffe2/contrib/gloo/*.h",
        "caffe2/core/*.h",
        "caffe2/core/nomnigraph/include/nomnigraph/Converters/*.h",
        "caffe2/core/nomnigraph/include/nomnigraph/Generated/*.h",
        "caffe2/core/nomnigraph/include/nomnigraph/Graph/*.h",
        "caffe2/core/nomnigraph/include/nomnigraph/Representations/*.h",
        "caffe2/core/nomnigraph/include/nomnigraph/Support/*.h",
        "caffe2/core/nomnigraph/include/nomnigraph/Transformations/*.h",
        "caffe2/core/nomnigraph/tests/*.h",
        "caffe2/db/*.h",
        "caffe2/distributed/*.h",
        "caffe2/ideep/*.h",
        "caffe2/ideep/operators/*.h",
        "caffe2/ideep/operators/quantization/*.h",
        "caffe2/ideep/utils/*.h",
        "caffe2/onnx/*.h",
        "caffe2/operators/*.h",
        "caffe2/operators/rnn/*.h",
        "caffe2/opt/*.h",
        "caffe2/perfkernels/*.h",
        "caffe2/predictor/*.h",
        "caffe2/predictor/emulator/*.h",
        "caffe2/proto/*.h",
        "caffe2/quantization/server/*.h",
        "caffe2/queue/*.h",
        "caffe2/serialize/*.h",
        "caffe2/sgd/*.h",
        "caffe2/share/contrib/depthwise/*.h",
        "caffe2/transforms/*.h",
        "caffe2/utils/*.h",
        "caffe2/utils/math/*.h",
        "caffe2/utils/threadpool/*.h",
        "modules/**/*.h",
    ]) + if_cuda(glob([
        "caffe2/**/*.cuh",
        "caffe2/image/*.h",
    ])),
    copts = CAFFE2_COPTS,
    includes = [
        "caffe2/contrib/aten",
        "caffe2/core/nomnigraph/include",
        "third_party/miniz-2.0.8",
    ],
    visibility = ["//visibility:public"],
    deps = [
        ":caffe2_for_aten_headers",
        ":caffe2_protos",
    ],
)

cc_library(
    name = "caffe2_dnnlowp_avx2_ops",
    srcs = [
        "caffe2/quantization/server/elementwise_sum_dnnlowp_op_avx2.cc",
        "caffe2/quantization/server/fully_connected_fake_lowp_op_avx2.cc",
        "caffe2/quantization/server/group_norm_dnnlowp_op_avx2.cc",
        "caffe2/quantization/server/norm_minimization_avx2.cc",
        "caffe2/quantization/server/pool_dnnlowp_op_avx2.cc",
        "caffe2/quantization/server/relu_dnnlowp_op_avx2.cc",
        "caffe2/quantization/server/spatial_batch_norm_dnnlowp_op_avx2.cc",
        "caffe2/quantization/server/transpose.cc",
    ],
    copts = CAFFE2_COPTS + [
        "-mf16c",
        "-mavx2",
        "-mfma",
        "-mxsave",
    ],
    visibility = ["//visibility:public"],
    deps = [
        ":caffe2_headers",
        "@fbgemm",
    ],
    alwayslink = True,
)

cc_library(
    name = "caffe2",
    srcs = [
        "caffe2/db/create_db_op.cc",
        "caffe2/db/protodb.cc",
        "caffe2/share/contrib/depthwise/depthwise3x3_conv_op.cc",
        ":caffe2_contrib_srcs",
        ":caffe2_core_srcs",
        ":caffe2_distributed_srcs",
        ":caffe2_ideep_srcs",
        ":caffe2_onnx_srcs",
        ":caffe2_operators_srcs",
        ":caffe2_opt_srcs",
        ":caffe2_perfkernels_srcs",
        ":caffe2_predictor_srcs",
        ":caffe2_quantization_srcs",
        ":caffe2_queue_srcs",
        ":caffe2_serialize_srcs",
        ":caffe2_sgd_srcs",
        ":caffe2_transforms_srcs",
        ":caffe2_utils_srcs",
    ],
    copts = CAFFE2_COPTS + ["-mf16c"],
    linkstatic = 1,
    visibility = ["//visibility:public"],
    deps = [
        ":caffe2_headers",
        ":caffe2_dnnlowp_avx2_ops",
        ":caffe2_perfkernels_avx",
        ":caffe2_perfkernels_avx2",
        ":caffe2_perfkernels_avx512",
        ":caffe2_protos",
        "//third_party/miniz-2.0.8:miniz",
        "@com_google_protobuf//:protobuf",
        "@eigen",
        "@fbgemm//:fbgemm_src_headers",
        "@foxi",
        "@gloo",
        "@onnx",
        "@fmt",
    ] + if_cuda(
        [
            ":caffe2_cpp_cuda",
            ":aten_cuda",
            "@tensorpipe//:tensorpipe_cuda",
        ],
        [
            ":aten",
            "@tensorpipe//:tensorpipe_cpu",
        ],
    ),
    alwayslink = True,
)

cc_library(
    name = "caffe2_cpp_cuda",
    srcs = [":caffe2_cuda_srcs"],
    copts = CAFFE2_COPTS,
    visibility = ["//visibility:public"],
    deps = [
        ":caffe2_cuda",
        ":caffe2_headers",
    ],
    alwayslink = True,
)

cu_library(
    name = "caffe2_cuda",
    srcs = [":caffe2_cu_srcs"],
    copts = CAFFE2_COPTS + torch_cuda_half_options,
    visibility = ["//visibility:public"],
    deps = [
        ":aten",
        ":caffe2_headers",
        "@cub",
        "@cuda//:cublas",
        "@cuda//:curand",
        "@cudnn",
        "@eigen",
        "@gloo",
        "@tensorpipe//:tensorpipe_cuda",
    ],
    alwayslink = True,
)

PERF_COPTS = [
    "-DHAVE_GCC_GET_CPUID",
    "-DUSE_AVX",
    "-DUSE_AVX2",
    "-DTH_HAVE_THREAD",
    "-DHAVE_AVX_CPU_DEFINITION",
    "-DHAVE_AVX2_CPU_DEFINITION",
    "-DENABLE_ALIAS=1",
    "-DHAVE_MALLOC_USABLE_SIZE=1",
    "-DHAVE_MMAP=1",
    "-DHAVE_SHM_OPEN=1",
    "-DHAVE_SHM_UNLINK=1",
    "-DSLEEF_STATIC_LIBS=1",
    "-D_FILE_OFFSET_BITS=64",
    "-DUSE_FBGEMM",
    "-fvisibility-inlines-hidden",
    "-Wunused-parameter",
    "-fno-math-errno",
    "-fno-trapping-math",
    "-mf16c",
]

PERF_HEADERS = glob([
    "caffe2/perfkernels/*.h",
    "caffe2/core/*.h",
])

cc_library(
    name = "caffe2_perfkernels_avx",
    srcs = glob([
        "caffe2/perfkernels/*_avx.cc",
    ]),
    hdrs = PERF_HEADERS,
    copts = PERF_COPTS + [
        "-mavx",
    ],
    visibility = ["//visibility:public"],
    deps = [
        ":caffe2_headers",
        ":c10",
    ],
    alwayslink = True,
)

cc_library(
    name = "caffe2_perfkernels_avx2",
    srcs = glob([
        "caffe2/perfkernels/*_avx2.cc",
    ]),
    hdrs = PERF_HEADERS,
    copts = PERF_COPTS + [
        "-mavx2",
        "-mfma",
        "-mavx",
    ],
    visibility = ["//visibility:public"],
    deps = [
        ":caffe2_headers",
        ":c10",
    ],
    alwayslink = True,
)

cc_library(
    name = "caffe2_perfkernels_avx512",
    srcs = [
        "caffe2/perfkernels/common_avx512.cc",
    ],
    hdrs = PERF_HEADERS,
    copts = PERF_COPTS + [
        "-mavx512f",
        "-mavx512dq",
        "-mavx512vl",
        "-mavx2",
        "-mfma",
        "-mavx",
    ],
    visibility = ["//visibility:public"],
    deps = [
        ":caffe2_headers",
        ":c10",
    ],
    alwayslink = True,
)

# torch
py_binary(
    name = "gen_version_header",
    srcs = ["tools/setup_helpers/gen_version_header.py"],
)

genrule(
    name = "version_h",
    srcs = ["torch/csrc/api/include/torch/version.h.in", "version.txt"],
    outs = ["torch/csrc/api/include/torch/version.h"],
    cmd = "$(location :gen_version_header) --template-path $(location torch/csrc/api/include/torch/version.h.in) --version-path $(location version.txt) --output-path $@",
    tools = [':gen_version_header']
)

torch_cuda_headers = glob(["torch/csrc/cuda/*.h"])
cc_library(
    name = "torch_headers",
    hdrs = if_cuda(
        torch_cuda_headers,
    ) + glob(
        [
            "torch/*.h",
            "torch/csrc/**/*.h",
            "torch/csrc/distributed/c10d/*.hpp",
            "torch/lib/libshm/*.h",
        ],
        exclude = [
            "torch/csrc/autograd/generated/VariableType.h",
            "torch/csrc/autograd/generated/RegistrationDeclarations.h",
            "torch/csrc/autograd/generated/variable_factories.h",
            "torch/csrc/autograd/generated/Functions.h",
        ] + torch_cuda_headers,
    ) + [":cpp_generated_code", ":version_h"],
    includes = [
        "torch/csrc",
        "torch/csrc/api/include",
        "torch/csrc/distributed",
        "torch/lib",
        "torch/lib/libshm",
    ],
    visibility = ["//visibility:public"],
    deps = [
        ":aten_headers",
        ":c10_headers",
        ":caffe2_headers",
        "@local_config_python//:python_headers",
        "@onnx",
    ],
    alwayslink = True,
)

TORCH_COPTS = COMMON_COPTS + [
    "-Dtorch_EXPORTS",
    "-DHAVE_AVX_CPU_DEFINITION",
    "-DHAVE_AVX2_CPU_DEFINITION",
    "-DCAFFE2_USE_GLOO",
    "-fvisibility-inlines-hidden",
    "-fno-math-errno ",
    "-fno-trapping-math",
]

cc_library(
    name = "torch",
    srcs = if_cuda(glob(
        [
            "torch/csrc/cuda/*.cpp",
            "torch/csrc/autograd/functions/comm.cpp",
        ],
        exclude = [
            "torch/csrc/cuda/python_nccl.cpp",
            "torch/csrc/cuda/nccl.cpp",
        ],
    )) + libtorch_core_sources + libtorch_distributed_sources + torch_cpp_srcs + libtorch_extra_sources + jit_core_sources + [
        ":cpp_generated_code",
    ],
    copts = TORCH_COPTS + if_cuda(["-DUSE_CUDA=1"]),
    defines = [
        "CAFFE2_NIGHTLY_VERSION=20200115",
    ],
    visibility = ["//visibility:public"],
    deps = [
        ":caffe2",
        ":torch_headers",
    ],
    alwayslink = True,
)

cc_library(
    name = "shm",
    srcs = glob(["torch/lib/libshm/*.cpp"]),
    deps = [
        ":torch",
    ],
)

cc_library(
    name = "libtorch_headers",
    hdrs = glob([
        "**/*.h",
        "**/*.cuh",
    ]) + [
        ":generated_code",
    ],
    includes = [
        ".",
        "torch/csrc/api/include",
        "torch/csrc/distributed",
        "torch/lib",
        "torch/lib/libshm",
    ],
    visibility = ["//visibility:public"],
    deps = [
        ":aten_headers",
        ":c10_headers",
        ":caffe2_headers",
    ],
)

cc_library(
    name = "torch_python",
    srcs = libtorch_python_core_sources + [":python_generated_code"],
    hdrs = glob([
        "torch/csrc/generic/*.cpp",
    ]),
    deps = [
        ":torch",
        ":shm",
    ],
)

pybind_extension(
    name = "_C",
    srcs = ["torch/csrc/stub.c"],
    deps = [
        ":torch_python"
    ],
)

# cpp api tests
cc_library(
    name = "test_support",
    testonly = True,
    srcs = [
        "test/cpp/api/support.cpp",
    ],
    hdrs = [
        "test/cpp/api/init_baseline.h",
        "test/cpp/api/optim_baseline.h",
        "test/cpp/api/support.h",
        "test/cpp/common/support.h",
    ],
    deps = [
        ":torch",
        "@com_google_googletest//:gtest_main",
    ],
)

# Torch integration tests rely on a labeled data set from the MNIST database.
# http://yann.lecun.com/exdb/mnist/

cpp_api_tests = glob(["test/cpp/api/*.cpp"])
[
  cc_test(
      name = paths.split_extension(paths.basename(filename))[0].replace("-","_") + "_test",
    size = "medium",
      srcs = [filename],
      deps = [
          ":test_support",
          "@com_google_googletest//:gtest_main",
      ],
  ) for filename in cpp_api_tests
]

test_suite(
    name = "api_tests",
    tests = [
        "any_test",
        "autograd_test",
        "dataloader_test",
        "enum_test",
        "expanding_array_test",
        "functional_test",
        "init_test",
        "integration_test",
        "jit_test",
        "memory_test",
        "misc_test",
        "module_test",
        "modulelist_test",
        "modules_test",
        "nn_utils_test",
        "optim_test",
        "ordered_dict_test",
        "rnn_test",
        "sequential_test",
        "serialize_test",
        "static_test",
        "tensor_options_test",
        "tensor_test",
        "torch_include_test",
    ],
)

# dist autograd tests
cc_test(
    name = "torch_dist_autograd_test",
    size = "small",
    srcs = ["test/cpp/dist_autograd/test_dist_autograd.cpp"],
    tags = [
        "exclusive",
        "gpu-required",
    ],
    deps = [
        ":torch",
        "@com_google_googletest//:gtest_main",
    ],
)

# jit tests
# Because these individual unit tests require custom registering,
# it is easier to mimic the cmake build by globing together a single test.
cc_test(
    name = "jit_tests",
    size = "small",
    srcs = glob([
        "test/cpp/jit/*.cpp",
        "test/cpp/jit/*.h",
        "test/cpp/tensorexpr/*.cpp",
        "test/cpp/tensorexpr/*.h",
    ]),
    linkstatic = True,
    tags = [
        "exclusive",
        "gpu-required",
    ],
    deps = [
        ":torch",
        "@com_google_googletest//:gtest_main",
    ],
)

# all tests
test_suite(
    name = "all_tests",
    tests = [
        "api_tests",
        "c10_tests",
        "jit_tests",
        "torch_dist_autograd_test",
    ],
)<|MERGE_RESOLUTION|>--- conflicted
+++ resolved
@@ -147,15 +147,11 @@
         "aten/src/ATen/Functions.cpp",
         "aten/src/ATen/RedispatchFunctions.h",
         "aten/src/ATen/Operators.h",
-<<<<<<< HEAD
-        "aten/src/ATen/Operators.cpp",
-=======
         "aten/src/ATen/Operators_0.cpp",
         "aten/src/ATen/Operators_1.cpp",
         "aten/src/ATen/Operators_2.cpp",
         "aten/src/ATen/Operators_3.cpp",
         "aten/src/ATen/Operators_4.cpp",
->>>>>>> 3bdbaf14
         "aten/src/ATen/NativeFunctions.h",
         "aten/src/ATen/MetaFunctions.h",
         "aten/src/ATen/MetaFunctions_inl.h",
