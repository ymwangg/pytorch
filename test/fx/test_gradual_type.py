--- conflicted
+++ resolved
@@ -324,7 +324,14 @@
             if n.op == 'call_module':
                 assert n.type == TensorType((2, 2, Dyn, 4))
 
-<<<<<<< HEAD
+        B = BasicBlock(1, 1)
+        ast_rewriter = RewritingTracer()
+        graph = ast_rewriter.trace(B)
+        traced = GraphModule(ast_rewriter.root, graph, "gm")
+        tc = GraphTypeChecker({}, traced)
+        with self.assertRaises(TypeError):
+            tc.type_check()
+
     def test_type_check_conv2D(self):
         class BasicBlock(torch.nn.Module):
             def __init__(self, inplanes, planes, stride=1, norm_layer=None):
@@ -354,7 +361,6 @@
             if n.op == 'output':
                 assert n.type == TensorType((Dyn, Dyn, Dyn, Dyn))
             if n.op == 'call_module':
-                print(n.type)
                 assert n.type == TensorType((Dyn, 2, Dyn, Dyn))
 
     def test_type_check_conv2D_2(self):
@@ -373,14 +379,10 @@
                 return out
 
         B = BasicBlock(2, 2)
-=======
-        B = BasicBlock(1, 1)
->>>>>>> 20c2b359
-        ast_rewriter = RewritingTracer()
-        graph = ast_rewriter.trace(B)
-        traced = GraphModule(ast_rewriter.root, graph, "gm")
-        tc = GraphTypeChecker({}, traced)
-<<<<<<< HEAD
+        ast_rewriter = RewritingTracer()
+        graph = ast_rewriter.trace(B)
+        traced = GraphModule(ast_rewriter.root, graph, "gm")
+        tc = GraphTypeChecker({}, traced)
         tc.type_check()
         t = TensorType((5, 2, 3, 4))
         for n in graph.nodes:
@@ -392,10 +394,6 @@
                 assert n.type == t
             if n.op == 'call_module':
                 assert n.type == t
-=======
-        with self.assertRaises(TypeError):
-            tc.type_check()
->>>>>>> 20c2b359
 
 
 if __name__ == '__main__':
