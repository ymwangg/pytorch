--- conflicted
+++ resolved
@@ -105,94 +105,9 @@
 
           # current checkout and the updated checkout, which takes a
 
-<<<<<<< HEAD
           # very long time because the existing checkout is 2y old.
 
           for path in $(find /usr/local/Homebrew -type d -name .git)
-=======
-          # Copy dist folder back
-          docker cp $id:/var/lib/jenkins/workspace/dist /home/circleci/project/. || echo "Dist folder not found"
-
-          # Push intermediate Docker image for next phase to use
-          if [ -z "${BUILD_ONLY}" ]; then
-            # Note [Special build images]
-            # The xla build uses the same docker image as
-            # pytorch_linux_bionic_py3_6_clang9_build. In the push step, we have to
-            # distinguish between them so the test can pick up the correct image.
-            output_image=${DOCKER_IMAGE}:build-${DOCKER_TAG}-${CIRCLE_SHA1}
-            if [[ ${BUILD_ENVIRONMENT} == *"xla"* ]]; then
-              export COMMIT_DOCKER_IMAGE=$output_image-xla
-            elif [[ ${BUILD_ENVIRONMENT} == *"libtorch"* ]]; then
-              export COMMIT_DOCKER_IMAGE=$output_image-libtorch
-            elif [[ ${BUILD_ENVIRONMENT} == *"paralleltbb"* ]]; then
-              export COMMIT_DOCKER_IMAGE=$output_image-paralleltbb
-            elif [[ ${BUILD_ENVIRONMENT} == *"parallelnative"* ]]; then
-              export COMMIT_DOCKER_IMAGE=$output_image-parallelnative
-            elif [[ ${BUILD_ENVIRONMENT} == *"android-ndk-r19c-x86_64"* ]]; then
-              export COMMIT_DOCKER_IMAGE=$output_image-android-x86_64
-            elif [[ ${BUILD_ENVIRONMENT} == *"android-ndk-r19c-arm-v7a"* ]]; then
-              export COMMIT_DOCKER_IMAGE=$output_image-android-arm-v7a
-            elif [[ ${BUILD_ENVIRONMENT} == *"android-ndk-r19c-arm-v8a"* ]]; then
-              export COMMIT_DOCKER_IMAGE=$output_image-android-arm-v8a
-            elif [[ ${BUILD_ENVIRONMENT} == *"android-ndk-r19c-x86_32"* ]]; then
-              export COMMIT_DOCKER_IMAGE=$output_image-android-x86_32
-            elif [[ ${BUILD_ENVIRONMENT} == *"android-ndk-r19c-vulkan-x86_32"* ]]; then
-              export COMMIT_DOCKER_IMAGE=$output_image-android-vulkan-x86_32
-            elif [[ ${BUILD_ENVIRONMENT} == *"vulkan-linux"* ]]; then
-              export COMMIT_DOCKER_IMAGE=$output_image-vulkan
-            else
-              export COMMIT_DOCKER_IMAGE=$output_image
-            fi
-            docker commit "$id" ${COMMIT_DOCKER_IMAGE}
-            time docker push ${COMMIT_DOCKER_IMAGE}
-          fi
-    - run:
-        name: upload build & binary data
-        no_output_timeout: "5m"
-        command: |
-            cd /pytorch && export COMMIT_TIME=$(git log --max-count=1 --format=%ct || echo 0)
-            python3 -mpip install requests && \
-            SCRIBE_GRAPHQL_ACCESS_TOKEN=${SCRIBE_GRAPHQL_ACCESS_TOKEN} \
-            python3 -m tools.stats.upload_binary_size_to_scuba || exit 0
-    - store_artifacts:
-        path: /home/circleci/project/dist
-
-  pytorch_linux_test:
-    <<: *pytorch_params
-    machine:
-      image: ubuntu-2004:202104-01
-    steps:
-    # See Note [Workspace for CircleCI scripts] in job-specs-setup.yml
-    - checkout
-    - calculate_docker_image_tag
-    - setup_linux_system_environment
-    - setup_ci_environment
-    - run:
-        name: Download Docker image
-        no_output_timeout: "90m"
-        command: |
-          set -e
-          export PYTHONUNBUFFERED=1
-          if [[ "${DOCKER_IMAGE}" == *rocm3.9* ]]; then
-            export DOCKER_TAG="f3d89a32912f62815e4feaeed47e564e887dffd6"
-          fi
-          # See Note [Special build images]
-          output_image=${DOCKER_IMAGE}:build-${DOCKER_TAG}-${CIRCLE_SHA1}
-          if [[ ${BUILD_ENVIRONMENT} == *"xla"* ]]; then
-            export COMMIT_DOCKER_IMAGE=$output_image-xla
-          elif [[ ${BUILD_ENVIRONMENT} == *"libtorch"* ]]; then
-            export COMMIT_DOCKER_IMAGE=$output_image-libtorch
-          elif [[ ${BUILD_ENVIRONMENT} == *"paralleltbb"* ]]; then
-            export COMMIT_DOCKER_IMAGE=$output_image-paralleltbb
-          elif [[ ${BUILD_ENVIRONMENT} == *"parallelnative"* ]]; then
-            export COMMIT_DOCKER_IMAGE=$output_image-parallelnative
-          elif [[ ${BUILD_ENVIRONMENT} == *"vulkan-linux"* ]]; then
-            export COMMIT_DOCKER_IMAGE=$output_image-vulkan
-          else
-            export COMMIT_DOCKER_IMAGE=$output_image
-          fi
-          echo "DOCKER_IMAGE: "${COMMIT_DOCKER_IMAGE}
->>>>>>> 6481955b
 
           do
 
@@ -202,7 +117,6 @@
 
           git reset --hard origin/master
 
-<<<<<<< HEAD
           done
 
 
@@ -218,28 +132,6 @@
           # `parallel` first, and relink it afterwards.
 
           brew unlink parallel
-=======
-          cat >docker_commands.sh \<<EOL
-          # =================== The following code will be executed inside Docker container ===================
-          set -ex
-          export SCRIBE_GRAPHQL_ACCESS_TOKEN="${SCRIBE_GRAPHQL_ACCESS_TOKEN}"
-          export JOB_BASE_NAME="$CIRCLE_JOB"
-          export IN_WHEEL_TEST=1
-          ${PARALLEL_FLAGS}
-          cd workspace
-          EOL
-          if [[ ${BUILD_ENVIRONMENT} == *"multigpu"* ]]; then
-            echo ".jenkins/pytorch/multigpu-test.sh" >> docker_commands.sh
-          elif [[ ${BUILD_ENVIRONMENT} == *onnx* ]]; then
-            echo "pip install click mock tabulate networkx==2.0" >> docker_commands.sh
-            echo "pip -q install --user \"file:///var/lib/jenkins/workspace/third_party/onnx#egg=onnx\"" >> docker_commands.sh
-            echo ".jenkins/caffe2/test.sh" >> docker_commands.sh
-          else
-            echo ".jenkins/pytorch/test.sh" >> docker_commands.sh
-          fi
-          echo "(cat docker_commands.sh | docker exec -u jenkins -i "$id" bash) 2>&1" > command.sh
-          unbuffer bash command.sh | ts
->>>>>>> 6481955b
 
           brew install moreutils
 
@@ -904,7 +796,7 @@
     - run:
         command: 'set -eux
 
-          docker_image_commit=${DOCKER_IMAGE}:${DOCKER_TAG}-${CIRCLE_SHA1}
+          docker_image_commit=${DOCKER_IMAGE}:build-${DOCKER_TAG}-${CIRCLE_SHA1}
 
 
           docker_image_libtorch_android_x86_32=${docker_image_commit}-android-x86_32
@@ -1052,7 +944,7 @@
     - run:
         command: 'set -e
 
-          docker_image_libtorch_android_x86_32=${DOCKER_IMAGE}:${DOCKER_TAG}-${CIRCLE_SHA1}-android-x86_32
+          docker_image_libtorch_android_x86_32=${DOCKER_IMAGE}:build-${DOCKER_TAG}-${CIRCLE_SHA1}-android-x86_32
 
           echo "docker_image_libtorch_android_x86_32: "${docker_image_libtorch_android_x86_32}
 
@@ -1181,7 +1073,7 @@
     - run:
         command: 'set -eux
 
-          docker_image_commit=${DOCKER_IMAGE}:${DOCKER_TAG}-${CIRCLE_SHA1}
+          docker_image_commit=${DOCKER_IMAGE}:build-${DOCKER_TAG}-${CIRCLE_SHA1}
 
 
           docker_image_libtorch_android_x86_32_gradle=${docker_image_commit}-android-x86_32-gradle
@@ -1234,7 +1126,7 @@
     - run:
         command: 'set -ex
 
-          export COMMIT_DOCKER_IMAGE=${DOCKER_IMAGE}:${DOCKER_TAG}-${CIRCLE_SHA1}
+          export COMMIT_DOCKER_IMAGE=${DOCKER_IMAGE}:build-${DOCKER_TAG}-${CIRCLE_SHA1}
 
           echo "DOCKER_IMAGE: "${COMMIT_DOCKER_IMAGE}
 
@@ -1316,7 +1208,7 @@
     - run:
         command: 'set -ex
 
-          export COMMIT_DOCKER_IMAGE=${DOCKER_IMAGE}:${DOCKER_TAG}-${CIRCLE_SHA1}
+          export COMMIT_DOCKER_IMAGE=${DOCKER_IMAGE}:build-${DOCKER_TAG}-${CIRCLE_SHA1}
 
           echo "DOCKER_IMAGE: "${COMMIT_DOCKER_IMAGE}
 
@@ -1477,7 +1369,7 @@
           \ 2>&1'\n\necho ${COMMAND} > ./command.sh && unbuffer bash ./command.sh\
           \ | ts\n\n# Push intermediate Docker image for next phase to use\nif [ -z\
           \ \"${BUILD_ONLY}\" ]; then\n  # Augment our output image name with bazel\
-          \ to avoid collisions\n  output_image=${DOCKER_IMAGE}:${DOCKER_TAG}-bazel-${CIRCLE_SHA1}\n\
+          \ to avoid collisions\n  output_image=${DOCKER_IMAGE}:build-${DOCKER_TAG}-bazel-${CIRCLE_SHA1}\n\
           \  export COMMIT_DOCKER_IMAGE=$output_image\n  docker commit \"$id\" ${COMMIT_DOCKER_IMAGE}\n\
           \  time docker push ${COMMIT_DOCKER_IMAGE}\nfi\n"
         name: Bazel Build
@@ -1494,7 +1386,7 @@
     - setup_linux_system_environment
     - setup_ci_environment
     - run:
-        command: "set -e\noutput_image=${DOCKER_IMAGE}:${DOCKER_TAG}-bazel-${CIRCLE_SHA1}\n\
+        command: "set -e\noutput_image=${DOCKER_IMAGE}:build-${DOCKER_TAG}-bazel-${CIRCLE_SHA1}\n\
           export COMMIT_DOCKER_IMAGE=$output_image\necho \"DOCKER_IMAGE: \"${COMMIT_DOCKER_IMAGE}\n\
           \ntime docker pull ${COMMIT_DOCKER_IMAGE} >/dev/null\n\nif [ -n \"${USE_CUDA_DOCKER_RUNTIME}\"\
           \ ]; then\n  export id=$(docker run --env-file \"${BASH_ENV}\" --cap-add=SYS_PTRACE\
@@ -1528,7 +1420,6 @@
     - optional_merge_target_branch
     - setup_ci_environment
     - run:
-<<<<<<< HEAD
         command: "set -e\nif [[ ${BUILD_ENVIRONMENT} == *\"pure_torch\"* ]]; then\n\
           \  echo 'BUILD_CAFFE2=OFF' >> \"${BASH_ENV}\"\nfi\nif [[ ${BUILD_ENVIRONMENT}\
           \ == *\"paralleltbb\"* ]]; then\n  echo 'ATEN_THREADING=TBB' >> \"${BASH_ENV}\"\
@@ -1552,7 +1443,7 @@
           \  # Note [Special build images]\n  # The xla build uses the same docker\
           \ image as\n  # pytorch_linux_bionic_py3_6_clang9_build. In the push step,\
           \ we have to\n  # distinguish between them so the test can pick up the correct\
-          \ image.\n  output_image=${DOCKER_IMAGE}:${DOCKER_TAG}-${CIRCLE_SHA1}\n\
+          \ image.\n  output_image=${DOCKER_IMAGE}:build-${DOCKER_TAG}-${CIRCLE_SHA1}\n\
           \  if [[ ${BUILD_ENVIRONMENT} == *\"xla\"* ]]; then\n    export COMMIT_DOCKER_IMAGE=$output_image-xla\n\
           \  elif [[ ${BUILD_ENVIRONMENT} == *\"libtorch\"* ]]; then\n    export COMMIT_DOCKER_IMAGE=$output_image-libtorch\n\
           \  elif [[ ${BUILD_ENVIRONMENT} == *\"paralleltbb\"* ]]; then\n    export\
@@ -1576,19 +1467,6 @@
     - run:
         command: 'cd /pytorch && export COMMIT_TIME=$(git log --max-count=1 --format=%ct
           || echo 0)
-=======
-        name: Doc Build and Push
-        no_output_timeout: "1h"
-        command: |
-          set -ex
-          export COMMIT_DOCKER_IMAGE=${DOCKER_IMAGE}:build-${DOCKER_TAG}-${CIRCLE_SHA1}
-          echo "DOCKER_IMAGE: "${COMMIT_DOCKER_IMAGE}
-          tag=${CIRCLE_TAG:1:5}
-          target=${tag:-master}
-          echo "building for ${target}"
-          time docker pull ${COMMIT_DOCKER_IMAGE} >/dev/null
-          export id=$(docker run --env-file "${BASH_ENV}" --cap-add=SYS_PTRACE --security-opt seccomp=unconfined -t -d -w /var/lib/jenkins ${COMMIT_DOCKER_IMAGE})
->>>>>>> 6481955b
 
           python3 -mpip install requests && \
 
@@ -1615,7 +1493,7 @@
     - run:
         command: "set -e\nexport PYTHONUNBUFFERED=1\nif [[ \"${DOCKER_IMAGE}\" ==\
           \ *rocm3.9* ]]; then\n  export DOCKER_TAG=\"f3d89a32912f62815e4feaeed47e564e887dffd6\"\
-          \nfi\n# See Note [Special build images]\noutput_image=${DOCKER_IMAGE}:${DOCKER_TAG}-${CIRCLE_SHA1}\n\
+          \nfi\n# See Note [Special build images]\noutput_image=${DOCKER_IMAGE}:build-${DOCKER_TAG}-${CIRCLE_SHA1}\n\
           if [[ ${BUILD_ENVIRONMENT} == *\"xla\"* ]]; then\n  export COMMIT_DOCKER_IMAGE=$output_image-xla\n\
           elif [[ ${BUILD_ENVIRONMENT} == *\"libtorch\"* ]]; then\n  export COMMIT_DOCKER_IMAGE=$output_image-libtorch\n\
           elif [[ ${BUILD_ENVIRONMENT} == *\"paralleltbb\"* ]]; then\n  export COMMIT_DOCKER_IMAGE=$output_image-paralleltbb\n\
@@ -1659,11 +1537,12 @@
         command: "set -e\n\ncat >docker_commands.sh \\<<EOL\n# ===================\
           \ The following code will be executed inside Docker container ===================\n\
           set -ex\nexport SCRIBE_GRAPHQL_ACCESS_TOKEN=\"${SCRIBE_GRAPHQL_ACCESS_TOKEN}\"\
-          \nexport JOB_BASE_NAME=\"$CIRCLE_JOB\"\n${PARALLEL_FLAGS}\ncd workspace\n\
-          EOL\nif [[ ${BUILD_ENVIRONMENT} == *\"multigpu\"* ]]; then\n  echo \".jenkins/pytorch/multigpu-test.sh\"\
-          \ >> docker_commands.sh\nelif [[ ${BUILD_ENVIRONMENT} == *onnx* ]]; then\n\
-          \  echo \"pip install click mock tabulate networkx==2.0\" >> docker_commands.sh\n\
-          \  echo \"pip -q install --user \\\"file:///var/lib/jenkins/workspace/third_party/onnx#egg=onnx\\\
+          \nexport JOB_BASE_NAME=\"$CIRCLE_JOB\"\nexport IN_WHEEL_TEST=1\n${PARALLEL_FLAGS}\n\
+          cd workspace\nEOL\nif [[ ${BUILD_ENVIRONMENT} == *\"multigpu\"* ]]; then\n\
+          \  echo \".jenkins/pytorch/multigpu-test.sh\" >> docker_commands.sh\nelif\
+          \ [[ ${BUILD_ENVIRONMENT} == *onnx* ]]; then\n  echo \"pip install click\
+          \ mock tabulate networkx==2.0\" >> docker_commands.sh\n  echo \"pip -q install\
+          \ --user \\\"file:///var/lib/jenkins/workspace/third_party/onnx#egg=onnx\\\
           \"\" >> docker_commands.sh\n  echo \".jenkins/caffe2/test.sh\" >> docker_commands.sh\n\
           else\n  echo \".jenkins/pytorch/test.sh\" >> docker_commands.sh\nfi\necho\
           \ \"(cat docker_commands.sh | docker exec -u jenkins -i \"$id\" bash) 2>&1\"\
@@ -1699,16 +1578,6 @@
           container ===================
 
           set -ex
-<<<<<<< HEAD
-=======
-          export COMMIT_DOCKER_IMAGE=${DOCKER_IMAGE}:build-${DOCKER_TAG}-${CIRCLE_SHA1}
-          echo "DOCKER_IMAGE: "${COMMIT_DOCKER_IMAGE}
-          tag=${CIRCLE_TAG:1:5}
-          target=${tag:-master}
-          echo "building for ${target}"
-          time docker pull ${COMMIT_DOCKER_IMAGE} >/dev/null
-          export id=$(docker run --env-file "${BASH_ENV}" --cap-add=SYS_PTRACE --security-opt seccomp=unconfined -t -d -w /var/lib/jenkins ${COMMIT_DOCKER_IMAGE})
->>>>>>> 6481955b
 
           export BUILD_ENVIRONMENT=${BUILD_ENVIRONMENT}
 
@@ -1930,17 +1799,9 @@
     - setup_linux_system_environment
     - setup_ci_environment
     - run:
-<<<<<<< HEAD
         command: 'set -ex
-=======
-        name: pytorch android gradle build
-        no_output_timeout: "1h"
-        command: |
-          set -eux
-          docker_image_commit=${DOCKER_IMAGE}:build-${DOCKER_TAG}-${CIRCLE_SHA1}
->>>>>>> 6481955b
-
-          export COMMIT_DOCKER_IMAGE=${DOCKER_IMAGE}:${DOCKER_TAG}-${CIRCLE_SHA1}
+
+          export COMMIT_DOCKER_IMAGE=${DOCKER_IMAGE}:build-${DOCKER_TAG}-${CIRCLE_SHA1}
 
           echo "DOCKER_IMAGE: "${COMMIT_DOCKER_IMAGE}
 
@@ -2113,15 +1974,7 @@
     - attach_workspace:
         at: c:/users/circleci/workspace
     - run:
-<<<<<<< HEAD
         command: 'powershell .circleci/scripts/vs_install.ps1
-=======
-        name: pytorch android gradle build
-        no_output_timeout: "1h"
-        command: |
-          set -eux
-          docker_image_commit=${DOCKER_IMAGE}:build-${DOCKER_TAG}-${CIRCLE_SHA1}
->>>>>>> 6481955b
 
           '
         name: Install VS2019 toolchain
@@ -2155,16 +2008,7 @@
         name: Test
         no_output_timeout: 30m
     - run:
-<<<<<<< HEAD
         command: 'set -ex
-=======
-        name: pytorch android gradle build only x86_32 (for PR)
-        no_output_timeout: "1h"
-        command: |
-          set -e
-          docker_image_libtorch_android_x86_32=${DOCKER_IMAGE}:build-${DOCKER_TAG}-${CIRCLE_SHA1}-android-x86_32
-          echo "docker_image_libtorch_android_x86_32: "${docker_image_libtorch_android_x86_32}
->>>>>>> 6481955b
 
           export AWS_ACCESS_KEY_ID=${CIRCLECI_AWS_ACCESS_KEY_FOR_WIN_BUILD_V1}
 
@@ -2228,18 +2072,7 @@
 
           # The above code will be executed inside Docker container
 
-<<<<<<< HEAD
           EOL
-=======
-          # Push intermediate Docker image for next phase to use
-          if [ -z "${BUILD_ONLY}" ]; then
-            # Augment our output image name with bazel to avoid collisions
-            output_image=${DOCKER_IMAGE}:build-${DOCKER_TAG}-bazel-${CIRCLE_SHA1}
-            export COMMIT_DOCKER_IMAGE=$output_image
-            docker commit "$id" ${COMMIT_DOCKER_IMAGE}
-            time docker push ${COMMIT_DOCKER_IMAGE}
-          fi
->>>>>>> 6481955b
 
           '
         name: Test
@@ -2256,7 +2089,6 @@
     steps:
     - checkout
     - run:
-<<<<<<< HEAD
         command: .circleci/scripts/binary_checkout.sh
         name: Checkout pytorch/builder repo
     - run:
@@ -2269,15 +2101,6 @@
         no_output_timeout: 1h
     - run:
         command: 'set -ex
-=======
-        name: Test
-        no_output_timeout: "90m"
-        command: |
-          set -e
-          output_image=${DOCKER_IMAGE}:build-${DOCKER_TAG}-bazel-${CIRCLE_SHA1}
-          export COMMIT_DOCKER_IMAGE=$output_image
-          echo "DOCKER_IMAGE: "${COMMIT_DOCKER_IMAGE}
->>>>>>> 6481955b
 
           source "/Users/distiller/project/env"
 
@@ -2307,7 +2130,6 @@
     steps:
     - checkout
     - run:
-<<<<<<< HEAD
         command: .circleci/scripts/binary_checkout.sh
         name: Checkout pytorch/builder repo
     - run:
@@ -2315,18 +2137,6 @@
         name: Set up binary env variables
     - run:
         command: 'set -eux -o pipefail
-=======
-        name: Doc test
-        no_output_timeout: "30m"
-        command: |
-          set -ex
-          export COMMIT_DOCKER_IMAGE=${DOCKER_IMAGE}:build-${DOCKER_TAG}-${CIRCLE_SHA1}
-          echo "DOCKER_IMAGE: "${COMMIT_DOCKER_IMAGE}
-          time docker pull ${COMMIT_DOCKER_IMAGE} >/dev/null
-          export id=$(docker run --cap-add=SYS_PTRACE --security-opt seccomp=unconfined -t -d -w /var/lib/jenkins ${COMMIT_DOCKER_IMAGE})
-          export COMMAND='((echo "sudo chown -R jenkins workspace && cd workspace && . ./.jenkins/pytorch/docs-test.sh") | docker exec -u jenkins -i "$id" bash) 2>&1'
-          echo ${COMMAND} > ./command.sh && unbuffer bash ./command.sh | ts
->>>>>>> 6481955b
 
           export TEST_NIGHTLY_PACKAGE=1
 
@@ -2362,7 +2172,6 @@
           \ && $*) || (sleep 4 && $*) || (sleep 8 && $*)\n}\nretry pip install awscli==1.6\n\
           \"/home/circleci/project/builder/cron/update_s3_htmls.sh\"\n"
         name: Update s3 htmls
-<<<<<<< HEAD
         no_output_timeout: 1h
 parameters:
   run_binary_tests:
@@ -2425,7686 +2234,4 @@
       default: 16.8.6
       type: string
 version: 2.1
-workflows: {}
-=======
-        no_output_timeout: "1h"
-        command: |
-          set +x
-          echo "declare -x \"AWS_ACCESS_KEY_ID=${PYTORCH_BINARY_AWS_ACCESS_KEY_ID}\"" >> /home/circleci/project/env
-          echo "declare -x \"AWS_SECRET_ACCESS_KEY=${PYTORCH_BINARY_AWS_SECRET_ACCESS_KEY}\"" >> /home/circleci/project/env
-          source /home/circleci/project/env
-          set -eux -o pipefail
-          retry () {
-              $*  || (sleep 1 && $*) || (sleep 2 && $*) || (sleep 4 && $*) || (sleep 8 && $*)
-          }
-          retry pip install awscli==1.6
-          "/home/circleci/project/builder/cron/update_s3_htmls.sh"
-
-# There is currently no testing for libtorch TODO
-#  binary_linux_libtorch_3.6m_cpu_test:
-#    environment:
-#      BUILD_ENVIRONMENT: "libtorch 3.6m cpu"
-#    resource_class: gpu.medium
-#    <<: *binary_linux_test
-#
-#  binary_linux_libtorch_3.6m_cu90_test:
-#    environment:
-#      BUILD_ENVIRONMENT: "libtorch 3.6m cu90"
-#    resource_class: gpu.medium
-#    <<: *binary_linux_test
-#
-  docker_build_job:
-      parameters:
-        image_name:
-          type: string
-          default: ""
-      machine:
-        image: ubuntu-2004:202104-01
-      resource_class: large
-      environment:
-        IMAGE_NAME: << parameters.image_name >>
-        # Enable 'docker manifest'
-        DOCKER_CLI_EXPERIMENTAL: "enabled"
-        DOCKER_BUILDKIT: 1
-      steps:
-        - checkout
-        - calculate_docker_image_tag
-        - run:
-            name: Check if image should be built
-            command: |
-              set +x
-              export AWS_ACCESS_KEY_ID=${CIRCLECI_AWS_ACCESS_KEY_FOR_DOCKER_BUILDER_V1}
-              export AWS_SECRET_ACCESS_KEY=${CIRCLECI_AWS_SECRET_KEY_FOR_DOCKER_BUILDER_V1}
-              export AWS_ACCOUNT_ID=$(aws sts get-caller-identity|grep Account|cut -f4 -d\")
-              export AWS_REGION=us-east-1
-              aws ecr get-login-password --region $AWS_REGION|docker login --username AWS \
-                       --password-stdin $AWS_ACCOUNT_ID.dkr.ecr.$AWS_REGION.amazonaws.com
-              set -x
-              # Check if image already exists, if it does then skip building it
-              if docker manifest inspect "308535385114.dkr.ecr.us-east-1.amazonaws.com/pytorch/${IMAGE_NAME}:${DOCKER_TAG}"; then
-                circleci-agent step halt
-                # circleci-agent step halt doesn't actually halt the step so we need to
-                # explicitly exit the step here ourselves before it causes too much trouble
-                exit 0
-              fi
-              # Covers the case where a previous tag doesn't exist for the tree
-              # this is only really applicable on trees that don't have `.circleci/docker` at its merge base, i.e. nightly
-              if ! git rev-parse "$(git merge-base HEAD << pipeline.git.base_revision >>):.circleci/docker"; then
-                echo "Directory '.circleci/docker' not found in tree << pipeline.git.base_revision >>, you should probably rebase onto a more recent commit"
-                exit 1
-              fi
-              PREVIOUS_DOCKER_TAG=$(git rev-parse "$(git merge-base HEAD << pipeline.git.base_revision >>):.circleci/docker")
-              # If no image exists but the hash is the same as the previous hash then we should error out here
-              if [[ "${PREVIOUS_DOCKER_TAG}" = "${DOCKER_TAG}" ]]; then
-                echo "ERROR: Something has gone wrong and the previous image isn't available for the merge-base of your branch"
-                echo "       contact the PyTorch team to restore the original images"
-                exit 1
-              fi
-        - run:
-            name: build_docker_image_<< parameters.image_name >>
-            no_output_timeout: "1h"
-            command: |
-              set +x
-              export AWS_ACCESS_KEY_ID=${CIRCLECI_AWS_ACCESS_KEY_FOR_DOCKER_BUILDER_V1}
-              export AWS_SECRET_ACCESS_KEY=${CIRCLECI_AWS_SECRET_KEY_FOR_DOCKER_BUILDER_V1}
-              set -x
-              cd .circleci/docker && ./build_docker.sh
-  docker_for_ecr_gc_build_job:
-      machine:
-        image: ubuntu-2004:202104-01
-      steps:
-        - checkout
-        - run:
-            name: build_docker_image_for_ecr_gc
-            no_output_timeout: "1h"
-            command: |
-              cd .circleci/ecr_gc_docker
-              docker build . -t 308535385114.dkr.ecr.us-east-1.amazonaws.com/gc/ecr
-              set +x
-              export AWS_ACCESS_KEY_ID=${CIRCLECI_AWS_ACCESS_KEY_FOR_DOCKER_BUILDER_V1}
-              export AWS_SECRET_ACCESS_KEY=${CIRCLECI_AWS_SECRET_KEY_FOR_DOCKER_BUILDER_V1}
-              export AWS_ACCOUNT_ID=$(aws sts get-caller-identity|grep Account|cut -f4 -d\")
-              export AWS_REGION=us-east-1
-              aws ecr get-login-password --region $AWS_REGION|docker login --username AWS \
-                       --password-stdin $AWS_ACCOUNT_ID.dkr.ecr.$AWS_REGION.amazonaws.com
-              set -x
-              docker push $AWS_ACCOUNT_ID.dkr.ecr.$AWS_REGION.amazonaws.com/gc/ecr
-  ecr_gc_job:
-      parameters:
-        project:
-          type: string
-          default: "pytorch"
-        tags_to_keep:  # comma separate values
-          type: string
-      environment:
-        PROJECT: << parameters.project >>
-        # TODO: Remove legacy image tags once we feel comfortable with new docker image tags
-        IMAGE_TAG: << parameters.tags_to_keep >>
-      docker:
-        - image: 308535385114.dkr.ecr.us-east-1.amazonaws.com/gc/ecr
-          aws_auth:
-            aws_access_key_id: ${CIRCLECI_AWS_ACCESS_KEY_FOR_DOCKER_BUILDER_V1}
-            aws_secret_access_key: ${CIRCLECI_AWS_SECRET_KEY_FOR_DOCKER_BUILDER_V1}
-
-      steps:
-        - checkout
-        - run:
-            # NOTE: see 'docker_build_job' for how these tags actually get built
-            name: dynamically generate tags to keep
-            no_output_timeout: "1h"
-            command: |
-              GENERATED_IMAGE_TAG=$(\
-                git log --oneline --pretty='%H' .circleci/docker \
-                  | xargs -I '{}' git rev-parse '{}:.circleci/docker' \
-                  | paste -sd "," -)
-              echo "export GENERATED_IMAGE_TAG='${GENERATED_IMAGE_TAG}'" >> ${BASH_ENV}
-        - run:
-            name: garbage collecting for ecr images
-            no_output_timeout: "1h"
-            command: |
-              set +x
-              export AWS_ACCESS_KEY_ID=${CIRCLECI_AWS_ACCESS_KEY_FOR_DOCKER_BUILDER_V1}
-              export AWS_SECRET_ACCESS_KEY=${CIRCLECI_AWS_SECRET_KEY_FOR_DOCKER_BUILDER_V1}
-              set -x
-              /usr/bin/gc.py --filter-prefix ${PROJECT}  --ignore-tags "${IMAGE_TAG},${GENERATED_IMAGE_TAG}"
-##############################################################################
-# Workflows
-##############################################################################
-workflows:
-  binary_builds:
-    jobs:
-      - binary_linux_build:
-          name: binary_linux_manywheel_3_6m_cpu_devtoolset7_nightly_build
-          build_environment: "manywheel 3.6m cpu devtoolset7"
-          filters:
-            branches:
-              only:
-                - /.*/
-            tags:
-              only:
-                - /v[0-9]+(\.[0-9]+)*-rc[0-9]+/
-          docker_image: "pytorch/manylinux-cuda102"
-      - binary_linux_build:
-          name: binary_linux_manywheel_3_7m_cpu_devtoolset7_nightly_build
-          build_environment: "manywheel 3.7m cpu devtoolset7"
-          filters:
-            branches:
-              only:
-                - /.*/
-            tags:
-              only:
-                - /v[0-9]+(\.[0-9]+)*-rc[0-9]+/
-          docker_image: "pytorch/manylinux-cuda102"
-      - binary_linux_build:
-          name: binary_linux_manywheel_3_8m_cpu_devtoolset7_nightly_build
-          build_environment: "manywheel 3.8m cpu devtoolset7"
-          filters:
-            branches:
-              only:
-                - /.*/
-            tags:
-              only:
-                - /v[0-9]+(\.[0-9]+)*-rc[0-9]+/
-          docker_image: "pytorch/manylinux-cuda102"
-      - binary_linux_build:
-          name: binary_linux_manywheel_3_9m_cpu_devtoolset7_nightly_build
-          build_environment: "manywheel 3.9m cpu devtoolset7"
-          filters:
-            branches:
-              only:
-                - /.*/
-            tags:
-              only:
-                - /v[0-9]+(\.[0-9]+)*-rc[0-9]+/
-          docker_image: "pytorch/manylinux-cuda102"
-      - binary_linux_build:
-          name: binary_linux_manywheel_3_6m_cu102_devtoolset7_nightly_build
-          build_environment: "manywheel 3.6m cu102 devtoolset7"
-          filters:
-            branches:
-              only:
-                - /.*/
-            tags:
-              only:
-                - /v[0-9]+(\.[0-9]+)*-rc[0-9]+/
-          docker_image: "pytorch/manylinux-cuda102"
-      - binary_linux_build:
-          name: binary_linux_manywheel_3_7m_cu102_devtoolset7_nightly_build
-          build_environment: "manywheel 3.7m cu102 devtoolset7"
-          filters:
-            branches:
-              only:
-                - /.*/
-            tags:
-              only:
-                - /v[0-9]+(\.[0-9]+)*-rc[0-9]+/
-          docker_image: "pytorch/manylinux-cuda102"
-      - binary_linux_build:
-          name: binary_linux_manywheel_3_8m_cu102_devtoolset7_nightly_build
-          build_environment: "manywheel 3.8m cu102 devtoolset7"
-          filters:
-            branches:
-              only:
-                - /.*/
-            tags:
-              only:
-                - /v[0-9]+(\.[0-9]+)*-rc[0-9]+/
-          docker_image: "pytorch/manylinux-cuda102"
-      - binary_linux_build:
-          name: binary_linux_manywheel_3_9m_cu102_devtoolset7_nightly_build
-          build_environment: "manywheel 3.9m cu102 devtoolset7"
-          filters:
-            branches:
-              only:
-                - /.*/
-            tags:
-              only:
-                - /v[0-9]+(\.[0-9]+)*-rc[0-9]+/
-          docker_image: "pytorch/manylinux-cuda102"
-      - binary_linux_build:
-          name: binary_linux_manywheel_3_6m_cu111_devtoolset7_nightly_build
-          build_environment: "manywheel 3.6m cu111 devtoolset7"
-          filters:
-            branches:
-              only:
-                - /.*/
-            tags:
-              only:
-                - /v[0-9]+(\.[0-9]+)*-rc[0-9]+/
-          docker_image: "pytorch/manylinux-cuda111"
-      - binary_linux_build:
-          name: binary_linux_manywheel_3_7m_cu111_devtoolset7_nightly_build
-          build_environment: "manywheel 3.7m cu111 devtoolset7"
-          filters:
-            branches:
-              only:
-                - /.*/
-            tags:
-              only:
-                - /v[0-9]+(\.[0-9]+)*-rc[0-9]+/
-          docker_image: "pytorch/manylinux-cuda111"
-      - binary_linux_build:
-          name: binary_linux_manywheel_3_8m_cu111_devtoolset7_nightly_build
-          build_environment: "manywheel 3.8m cu111 devtoolset7"
-          filters:
-            branches:
-              only:
-                - /.*/
-            tags:
-              only:
-                - /v[0-9]+(\.[0-9]+)*-rc[0-9]+/
-          docker_image: "pytorch/manylinux-cuda111"
-      - binary_linux_build:
-          name: binary_linux_manywheel_3_9m_cu111_devtoolset7_nightly_build
-          build_environment: "manywheel 3.9m cu111 devtoolset7"
-          filters:
-            branches:
-              only:
-                - /.*/
-            tags:
-              only:
-                - /v[0-9]+(\.[0-9]+)*-rc[0-9]+/
-          docker_image: "pytorch/manylinux-cuda111"
-      - binary_linux_build:
-          name: binary_linux_manywheel_3_6m_cu113_devtoolset7_nightly_build
-          build_environment: "manywheel 3.6m cu113 devtoolset7"
-          filters:
-            branches:
-              only:
-                - /.*/
-            tags:
-              only:
-                - /v[0-9]+(\.[0-9]+)*-rc[0-9]+/
-          docker_image: "pytorch/manylinux-cuda113"
-      - binary_linux_build:
-          name: binary_linux_manywheel_3_7m_cu113_devtoolset7_nightly_build
-          build_environment: "manywheel 3.7m cu113 devtoolset7"
-          filters:
-            branches:
-              only:
-                - /.*/
-            tags:
-              only:
-                - /v[0-9]+(\.[0-9]+)*-rc[0-9]+/
-          docker_image: "pytorch/manylinux-cuda113"
-      - binary_linux_build:
-          name: binary_linux_manywheel_3_8m_cu113_devtoolset7_nightly_build
-          build_environment: "manywheel 3.8m cu113 devtoolset7"
-          filters:
-            branches:
-              only:
-                - /.*/
-            tags:
-              only:
-                - /v[0-9]+(\.[0-9]+)*-rc[0-9]+/
-          docker_image: "pytorch/manylinux-cuda113"
-      - binary_linux_build:
-          name: binary_linux_manywheel_3_9m_cu113_devtoolset7_nightly_build
-          build_environment: "manywheel 3.9m cu113 devtoolset7"
-          filters:
-            branches:
-              only:
-                - /.*/
-            tags:
-              only:
-                - /v[0-9]+(\.[0-9]+)*-rc[0-9]+/
-          docker_image: "pytorch/manylinux-cuda113"
-      - binary_linux_build:
-          name: binary_linux_manywheel_3_6m_rocm4_0_1_devtoolset7_nightly_build
-          build_environment: "manywheel 3.6m rocm4.0.1 devtoolset7"
-          filters:
-            branches:
-              only:
-                - /.*/
-            tags:
-              only:
-                - /v[0-9]+(\.[0-9]+)*-rc[0-9]+/
-          docker_image: "pytorch/manylinux-rocm:4.0.1"
-      - binary_linux_build:
-          name: binary_linux_manywheel_3_7m_rocm4_0_1_devtoolset7_nightly_build
-          build_environment: "manywheel 3.7m rocm4.0.1 devtoolset7"
-          filters:
-            branches:
-              only:
-                - /.*/
-            tags:
-              only:
-                - /v[0-9]+(\.[0-9]+)*-rc[0-9]+/
-          docker_image: "pytorch/manylinux-rocm:4.0.1"
-      - binary_linux_build:
-          name: binary_linux_manywheel_3_8m_rocm4_0_1_devtoolset7_nightly_build
-          build_environment: "manywheel 3.8m rocm4.0.1 devtoolset7"
-          filters:
-            branches:
-              only:
-                - /.*/
-            tags:
-              only:
-                - /v[0-9]+(\.[0-9]+)*-rc[0-9]+/
-          docker_image: "pytorch/manylinux-rocm:4.0.1"
-      - binary_linux_build:
-          name: binary_linux_manywheel_3_9m_rocm4_0_1_devtoolset7_nightly_build
-          build_environment: "manywheel 3.9m rocm4.0.1 devtoolset7"
-          filters:
-            branches:
-              only:
-                - /.*/
-            tags:
-              only:
-                - /v[0-9]+(\.[0-9]+)*-rc[0-9]+/
-          docker_image: "pytorch/manylinux-rocm:4.0.1"
-      - binary_linux_build:
-          name: binary_linux_manywheel_3_6m_rocm4_1_devtoolset7_nightly_build
-          build_environment: "manywheel 3.6m rocm4.1 devtoolset7"
-          filters:
-            branches:
-              only:
-                - /.*/
-            tags:
-              only:
-                - /v[0-9]+(\.[0-9]+)*-rc[0-9]+/
-          docker_image: "pytorch/manylinux-rocm:4.1"
-      - binary_linux_build:
-          name: binary_linux_manywheel_3_7m_rocm4_1_devtoolset7_nightly_build
-          build_environment: "manywheel 3.7m rocm4.1 devtoolset7"
-          filters:
-            branches:
-              only:
-                - /.*/
-            tags:
-              only:
-                - /v[0-9]+(\.[0-9]+)*-rc[0-9]+/
-          docker_image: "pytorch/manylinux-rocm:4.1"
-      - binary_linux_build:
-          name: binary_linux_manywheel_3_8m_rocm4_1_devtoolset7_nightly_build
-          build_environment: "manywheel 3.8m rocm4.1 devtoolset7"
-          filters:
-            branches:
-              only:
-                - /.*/
-            tags:
-              only:
-                - /v[0-9]+(\.[0-9]+)*-rc[0-9]+/
-          docker_image: "pytorch/manylinux-rocm:4.1"
-      - binary_linux_build:
-          name: binary_linux_manywheel_3_9m_rocm4_1_devtoolset7_nightly_build
-          build_environment: "manywheel 3.9m rocm4.1 devtoolset7"
-          filters:
-            branches:
-              only:
-                - /.*/
-            tags:
-              only:
-                - /v[0-9]+(\.[0-9]+)*-rc[0-9]+/
-          docker_image: "pytorch/manylinux-rocm:4.1"
-      - binary_linux_build:
-          name: binary_linux_manywheel_3_6m_rocm4_2_devtoolset7_nightly_build
-          build_environment: "manywheel 3.6m rocm4.2 devtoolset7"
-          filters:
-            branches:
-              only:
-                - /.*/
-            tags:
-              only:
-                - /v[0-9]+(\.[0-9]+)*-rc[0-9]+/
-          docker_image: "pytorch/manylinux-rocm:4.2"
-      - binary_linux_build:
-          name: binary_linux_manywheel_3_7m_rocm4_2_devtoolset7_nightly_build
-          build_environment: "manywheel 3.7m rocm4.2 devtoolset7"
-          filters:
-            branches:
-              only:
-                - /.*/
-            tags:
-              only:
-                - /v[0-9]+(\.[0-9]+)*-rc[0-9]+/
-          docker_image: "pytorch/manylinux-rocm:4.2"
-      - binary_linux_build:
-          name: binary_linux_manywheel_3_8m_rocm4_2_devtoolset7_nightly_build
-          build_environment: "manywheel 3.8m rocm4.2 devtoolset7"
-          filters:
-            branches:
-              only:
-                - /.*/
-            tags:
-              only:
-                - /v[0-9]+(\.[0-9]+)*-rc[0-9]+/
-          docker_image: "pytorch/manylinux-rocm:4.2"
-      - binary_linux_build:
-          name: binary_linux_manywheel_3_9m_rocm4_2_devtoolset7_nightly_build
-          build_environment: "manywheel 3.9m rocm4.2 devtoolset7"
-          filters:
-            branches:
-              only:
-                - /.*/
-            tags:
-              only:
-                - /v[0-9]+(\.[0-9]+)*-rc[0-9]+/
-          docker_image: "pytorch/manylinux-rocm:4.2"
-      - binary_linux_build:
-          name: binary_linux_conda_3_6_cpu_devtoolset7_nightly_build
-          build_environment: "conda 3.6 cpu devtoolset7"
-          filters:
-            branches:
-              only:
-                - /.*/
-            tags:
-              only:
-                - /v[0-9]+(\.[0-9]+)*-rc[0-9]+/
-          docker_image: "pytorch/conda-builder:cpu"
-      - binary_linux_build:
-          name: binary_linux_conda_3_7_cpu_devtoolset7_nightly_build
-          build_environment: "conda 3.7 cpu devtoolset7"
-          filters:
-            branches:
-              only:
-                - /.*/
-            tags:
-              only:
-                - /v[0-9]+(\.[0-9]+)*-rc[0-9]+/
-          docker_image: "pytorch/conda-builder:cpu"
-      - binary_linux_build:
-          name: binary_linux_conda_3_8_cpu_devtoolset7_nightly_build
-          build_environment: "conda 3.8 cpu devtoolset7"
-          filters:
-            branches:
-              only:
-                - /.*/
-            tags:
-              only:
-                - /v[0-9]+(\.[0-9]+)*-rc[0-9]+/
-          docker_image: "pytorch/conda-builder:cpu"
-      - binary_linux_build:
-          name: binary_linux_conda_3_9_cpu_devtoolset7_nightly_build
-          build_environment: "conda 3.9 cpu devtoolset7"
-          filters:
-            branches:
-              only:
-                - /.*/
-            tags:
-              only:
-                - /v[0-9]+(\.[0-9]+)*-rc[0-9]+/
-          docker_image: "pytorch/conda-builder:cpu"
-      - binary_linux_build:
-          name: binary_linux_conda_3_6_cu102_devtoolset7_nightly_build
-          build_environment: "conda 3.6 cu102 devtoolset7"
-          filters:
-            branches:
-              only:
-                - /.*/
-            tags:
-              only:
-                - /v[0-9]+(\.[0-9]+)*-rc[0-9]+/
-          docker_image: "pytorch/conda-builder:cuda102"
-      - binary_linux_build:
-          name: binary_linux_conda_3_7_cu102_devtoolset7_nightly_build
-          build_environment: "conda 3.7 cu102 devtoolset7"
-          filters:
-            branches:
-              only:
-                - /.*/
-            tags:
-              only:
-                - /v[0-9]+(\.[0-9]+)*-rc[0-9]+/
-          docker_image: "pytorch/conda-builder:cuda102"
-      - binary_linux_build:
-          name: binary_linux_conda_3_8_cu102_devtoolset7_nightly_build
-          build_environment: "conda 3.8 cu102 devtoolset7"
-          filters:
-            branches:
-              only:
-                - /.*/
-            tags:
-              only:
-                - /v[0-9]+(\.[0-9]+)*-rc[0-9]+/
-          docker_image: "pytorch/conda-builder:cuda102"
-      - binary_linux_build:
-          name: binary_linux_conda_3_9_cu102_devtoolset7_nightly_build
-          build_environment: "conda 3.9 cu102 devtoolset7"
-          filters:
-            branches:
-              only:
-                - /.*/
-            tags:
-              only:
-                - /v[0-9]+(\.[0-9]+)*-rc[0-9]+/
-          docker_image: "pytorch/conda-builder:cuda102"
-      - binary_linux_build:
-          name: binary_linux_conda_3_6_cu111_devtoolset7_nightly_build
-          build_environment: "conda 3.6 cu111 devtoolset7"
-          filters:
-            branches:
-              only:
-                - /.*/
-            tags:
-              only:
-                - /v[0-9]+(\.[0-9]+)*-rc[0-9]+/
-          docker_image: "pytorch/conda-builder:cuda111"
-      - binary_linux_build:
-          name: binary_linux_conda_3_7_cu111_devtoolset7_nightly_build
-          build_environment: "conda 3.7 cu111 devtoolset7"
-          filters:
-            branches:
-              only:
-                - /.*/
-            tags:
-              only:
-                - /v[0-9]+(\.[0-9]+)*-rc[0-9]+/
-          docker_image: "pytorch/conda-builder:cuda111"
-      - binary_linux_build:
-          name: binary_linux_conda_3_8_cu111_devtoolset7_nightly_build
-          build_environment: "conda 3.8 cu111 devtoolset7"
-          filters:
-            branches:
-              only:
-                - /.*/
-            tags:
-              only:
-                - /v[0-9]+(\.[0-9]+)*-rc[0-9]+/
-          docker_image: "pytorch/conda-builder:cuda111"
-      - binary_linux_build:
-          name: binary_linux_conda_3_9_cu111_devtoolset7_nightly_build
-          build_environment: "conda 3.9 cu111 devtoolset7"
-          filters:
-            branches:
-              only:
-                - /.*/
-            tags:
-              only:
-                - /v[0-9]+(\.[0-9]+)*-rc[0-9]+/
-          docker_image: "pytorch/conda-builder:cuda111"
-      - binary_linux_build:
-          name: binary_linux_conda_3_6_cu113_devtoolset7_nightly_build
-          build_environment: "conda 3.6 cu113 devtoolset7"
-          filters:
-            branches:
-              only:
-                - /.*/
-            tags:
-              only:
-                - /v[0-9]+(\.[0-9]+)*-rc[0-9]+/
-          docker_image: "pytorch/conda-builder:cuda113"
-      - binary_linux_build:
-          name: binary_linux_conda_3_7_cu113_devtoolset7_nightly_build
-          build_environment: "conda 3.7 cu113 devtoolset7"
-          filters:
-            branches:
-              only:
-                - /.*/
-            tags:
-              only:
-                - /v[0-9]+(\.[0-9]+)*-rc[0-9]+/
-          docker_image: "pytorch/conda-builder:cuda113"
-      - binary_linux_build:
-          name: binary_linux_conda_3_8_cu113_devtoolset7_nightly_build
-          build_environment: "conda 3.8 cu113 devtoolset7"
-          filters:
-            branches:
-              only:
-                - /.*/
-            tags:
-              only:
-                - /v[0-9]+(\.[0-9]+)*-rc[0-9]+/
-          docker_image: "pytorch/conda-builder:cuda113"
-      - binary_linux_build:
-          name: binary_linux_conda_3_9_cu113_devtoolset7_nightly_build
-          build_environment: "conda 3.9 cu113 devtoolset7"
-          filters:
-            branches:
-              only:
-                - /.*/
-            tags:
-              only:
-                - /v[0-9]+(\.[0-9]+)*-rc[0-9]+/
-          docker_image: "pytorch/conda-builder:cuda113"
-      - binary_linux_build:
-          name: binary_linux_libtorch_3_7m_cpu_devtoolset7_nightly_shared-with-deps_build
-          build_environment: "libtorch 3.7m cpu devtoolset7"
-          filters:
-            branches:
-              only:
-                - /.*/
-            tags:
-              only:
-                - /v[0-9]+(\.[0-9]+)*-rc[0-9]+/
-          libtorch_variant: "shared-with-deps"
-          docker_image: "pytorch/manylinux-cuda102"
-      - binary_linux_build:
-          name: binary_linux_libtorch_3_7m_cpu_devtoolset7_nightly_shared-without-deps_build
-          build_environment: "libtorch 3.7m cpu devtoolset7"
-          filters:
-            branches:
-              only:
-                - /.*/
-            tags:
-              only:
-                - /v[0-9]+(\.[0-9]+)*-rc[0-9]+/
-          libtorch_variant: "shared-without-deps"
-          docker_image: "pytorch/manylinux-cuda102"
-      - binary_linux_build:
-          name: binary_linux_libtorch_3_7m_cpu_devtoolset7_nightly_static-with-deps_build
-          build_environment: "libtorch 3.7m cpu devtoolset7"
-          filters:
-            branches:
-              only:
-                - /.*/
-            tags:
-              only:
-                - /v[0-9]+(\.[0-9]+)*-rc[0-9]+/
-          libtorch_variant: "static-with-deps"
-          docker_image: "pytorch/manylinux-cuda102"
-      - binary_linux_build:
-          name: binary_linux_libtorch_3_7m_cpu_devtoolset7_nightly_static-without-deps_build
-          build_environment: "libtorch 3.7m cpu devtoolset7"
-          filters:
-            branches:
-              only:
-                - /.*/
-            tags:
-              only:
-                - /v[0-9]+(\.[0-9]+)*-rc[0-9]+/
-          libtorch_variant: "static-without-deps"
-          docker_image: "pytorch/manylinux-cuda102"
-      - binary_linux_build:
-          name: binary_linux_libtorch_3_7m_cu102_devtoolset7_nightly_shared-with-deps_build
-          build_environment: "libtorch 3.7m cu102 devtoolset7"
-          filters:
-            branches:
-              only:
-                - /.*/
-            tags:
-              only:
-                - /v[0-9]+(\.[0-9]+)*-rc[0-9]+/
-          libtorch_variant: "shared-with-deps"
-          docker_image: "pytorch/manylinux-cuda102"
-      - binary_linux_build:
-          name: binary_linux_libtorch_3_7m_cu102_devtoolset7_nightly_shared-without-deps_build
-          build_environment: "libtorch 3.7m cu102 devtoolset7"
-          filters:
-            branches:
-              only:
-                - /.*/
-            tags:
-              only:
-                - /v[0-9]+(\.[0-9]+)*-rc[0-9]+/
-          libtorch_variant: "shared-without-deps"
-          docker_image: "pytorch/manylinux-cuda102"
-      - binary_linux_build:
-          name: binary_linux_libtorch_3_7m_cu102_devtoolset7_nightly_static-with-deps_build
-          build_environment: "libtorch 3.7m cu102 devtoolset7"
-          filters:
-            branches:
-              only:
-                - /.*/
-            tags:
-              only:
-                - /v[0-9]+(\.[0-9]+)*-rc[0-9]+/
-          libtorch_variant: "static-with-deps"
-          docker_image: "pytorch/manylinux-cuda102"
-      - binary_linux_build:
-          name: binary_linux_libtorch_3_7m_cu102_devtoolset7_nightly_static-without-deps_build
-          build_environment: "libtorch 3.7m cu102 devtoolset7"
-          filters:
-            branches:
-              only:
-                - /.*/
-            tags:
-              only:
-                - /v[0-9]+(\.[0-9]+)*-rc[0-9]+/
-          libtorch_variant: "static-without-deps"
-          docker_image: "pytorch/manylinux-cuda102"
-      - binary_linux_build:
-          name: binary_linux_libtorch_3_7m_cu111_devtoolset7_nightly_shared-with-deps_build
-          build_environment: "libtorch 3.7m cu111 devtoolset7"
-          filters:
-            branches:
-              only:
-                - /.*/
-            tags:
-              only:
-                - /v[0-9]+(\.[0-9]+)*-rc[0-9]+/
-          libtorch_variant: "shared-with-deps"
-          docker_image: "pytorch/manylinux-cuda111"
-      - binary_linux_build:
-          name: binary_linux_libtorch_3_7m_cu111_devtoolset7_nightly_shared-without-deps_build
-          build_environment: "libtorch 3.7m cu111 devtoolset7"
-          filters:
-            branches:
-              only:
-                - /.*/
-            tags:
-              only:
-                - /v[0-9]+(\.[0-9]+)*-rc[0-9]+/
-          libtorch_variant: "shared-without-deps"
-          docker_image: "pytorch/manylinux-cuda111"
-      - binary_linux_build:
-          name: binary_linux_libtorch_3_7m_cu111_devtoolset7_nightly_static-with-deps_build
-          build_environment: "libtorch 3.7m cu111 devtoolset7"
-          filters:
-            branches:
-              only:
-                - /.*/
-            tags:
-              only:
-                - /v[0-9]+(\.[0-9]+)*-rc[0-9]+/
-          libtorch_variant: "static-with-deps"
-          docker_image: "pytorch/manylinux-cuda111"
-      - binary_linux_build:
-          name: binary_linux_libtorch_3_7m_cu111_devtoolset7_nightly_static-without-deps_build
-          build_environment: "libtorch 3.7m cu111 devtoolset7"
-          filters:
-            branches:
-              only:
-                - /.*/
-            tags:
-              only:
-                - /v[0-9]+(\.[0-9]+)*-rc[0-9]+/
-          libtorch_variant: "static-without-deps"
-          docker_image: "pytorch/manylinux-cuda111"
-      - binary_linux_build:
-          name: binary_linux_libtorch_3_7m_cu113_devtoolset7_nightly_shared-with-deps_build
-          build_environment: "libtorch 3.7m cu113 devtoolset7"
-          filters:
-            branches:
-              only:
-                - /.*/
-            tags:
-              only:
-                - /v[0-9]+(\.[0-9]+)*-rc[0-9]+/
-          libtorch_variant: "shared-with-deps"
-          docker_image: "pytorch/manylinux-cuda113"
-      - binary_linux_build:
-          name: binary_linux_libtorch_3_7m_cu113_devtoolset7_nightly_shared-without-deps_build
-          build_environment: "libtorch 3.7m cu113 devtoolset7"
-          filters:
-            branches:
-              only:
-                - /.*/
-            tags:
-              only:
-                - /v[0-9]+(\.[0-9]+)*-rc[0-9]+/
-          libtorch_variant: "shared-without-deps"
-          docker_image: "pytorch/manylinux-cuda113"
-      - binary_linux_build:
-          name: binary_linux_libtorch_3_7m_cu113_devtoolset7_nightly_static-with-deps_build
-          build_environment: "libtorch 3.7m cu113 devtoolset7"
-          filters:
-            branches:
-              only:
-                - /.*/
-            tags:
-              only:
-                - /v[0-9]+(\.[0-9]+)*-rc[0-9]+/
-          libtorch_variant: "static-with-deps"
-          docker_image: "pytorch/manylinux-cuda113"
-      - binary_linux_build:
-          name: binary_linux_libtorch_3_7m_cu113_devtoolset7_nightly_static-without-deps_build
-          build_environment: "libtorch 3.7m cu113 devtoolset7"
-          filters:
-            branches:
-              only:
-                - /.*/
-            tags:
-              only:
-                - /v[0-9]+(\.[0-9]+)*-rc[0-9]+/
-          libtorch_variant: "static-without-deps"
-          docker_image: "pytorch/manylinux-cuda113"
-      - binary_linux_build:
-          name: binary_linux_libtorch_3_7m_cpu_gcc5_4_cxx11-abi_nightly_shared-with-deps_build
-          build_environment: "libtorch 3.7m cpu gcc5.4_cxx11-abi"
-          filters:
-            branches:
-              only:
-                - /.*/
-            tags:
-              only:
-                - /v[0-9]+(\.[0-9]+)*-rc[0-9]+/
-          libtorch_variant: "shared-with-deps"
-          docker_image: "pytorch/libtorch-cxx11-builder:cpu"
-      - binary_linux_build:
-          name: binary_linux_libtorch_3_7m_cpu_gcc5_4_cxx11-abi_nightly_shared-without-deps_build
-          build_environment: "libtorch 3.7m cpu gcc5.4_cxx11-abi"
-          filters:
-            branches:
-              only:
-                - /.*/
-            tags:
-              only:
-                - /v[0-9]+(\.[0-9]+)*-rc[0-9]+/
-          libtorch_variant: "shared-without-deps"
-          docker_image: "pytorch/libtorch-cxx11-builder:cpu"
-      - binary_linux_build:
-          name: binary_linux_libtorch_3_7m_cpu_gcc5_4_cxx11-abi_nightly_static-with-deps_build
-          build_environment: "libtorch 3.7m cpu gcc5.4_cxx11-abi"
-          filters:
-            branches:
-              only:
-                - /.*/
-            tags:
-              only:
-                - /v[0-9]+(\.[0-9]+)*-rc[0-9]+/
-          libtorch_variant: "static-with-deps"
-          docker_image: "pytorch/libtorch-cxx11-builder:cpu"
-      - binary_linux_build:
-          name: binary_linux_libtorch_3_7m_cpu_gcc5_4_cxx11-abi_nightly_static-without-deps_build
-          build_environment: "libtorch 3.7m cpu gcc5.4_cxx11-abi"
-          filters:
-            branches:
-              only:
-                - /.*/
-            tags:
-              only:
-                - /v[0-9]+(\.[0-9]+)*-rc[0-9]+/
-          libtorch_variant: "static-without-deps"
-          docker_image: "pytorch/libtorch-cxx11-builder:cpu"
-      - binary_linux_build:
-          name: binary_linux_libtorch_3_7m_cu102_gcc5_4_cxx11-abi_nightly_shared-with-deps_build
-          build_environment: "libtorch 3.7m cu102 gcc5.4_cxx11-abi"
-          filters:
-            branches:
-              only:
-                - /.*/
-            tags:
-              only:
-                - /v[0-9]+(\.[0-9]+)*-rc[0-9]+/
-          libtorch_variant: "shared-with-deps"
-          docker_image: "pytorch/libtorch-cxx11-builder:cuda102"
-      - binary_linux_build:
-          name: binary_linux_libtorch_3_7m_cu102_gcc5_4_cxx11-abi_nightly_shared-without-deps_build
-          build_environment: "libtorch 3.7m cu102 gcc5.4_cxx11-abi"
-          filters:
-            branches:
-              only:
-                - /.*/
-            tags:
-              only:
-                - /v[0-9]+(\.[0-9]+)*-rc[0-9]+/
-          libtorch_variant: "shared-without-deps"
-          docker_image: "pytorch/libtorch-cxx11-builder:cuda102"
-      - binary_linux_build:
-          name: binary_linux_libtorch_3_7m_cu102_gcc5_4_cxx11-abi_nightly_static-with-deps_build
-          build_environment: "libtorch 3.7m cu102 gcc5.4_cxx11-abi"
-          filters:
-            branches:
-              only:
-                - /.*/
-            tags:
-              only:
-                - /v[0-9]+(\.[0-9]+)*-rc[0-9]+/
-          libtorch_variant: "static-with-deps"
-          docker_image: "pytorch/libtorch-cxx11-builder:cuda102"
-      - binary_linux_build:
-          name: binary_linux_libtorch_3_7m_cu102_gcc5_4_cxx11-abi_nightly_static-without-deps_build
-          build_environment: "libtorch 3.7m cu102 gcc5.4_cxx11-abi"
-          filters:
-            branches:
-              only:
-                - /.*/
-            tags:
-              only:
-                - /v[0-9]+(\.[0-9]+)*-rc[0-9]+/
-          libtorch_variant: "static-without-deps"
-          docker_image: "pytorch/libtorch-cxx11-builder:cuda102"
-      - binary_linux_build:
-          name: binary_linux_libtorch_3_7m_cu111_gcc5_4_cxx11-abi_nightly_shared-with-deps_build
-          build_environment: "libtorch 3.7m cu111 gcc5.4_cxx11-abi"
-          filters:
-            branches:
-              only:
-                - /.*/
-            tags:
-              only:
-                - /v[0-9]+(\.[0-9]+)*-rc[0-9]+/
-          libtorch_variant: "shared-with-deps"
-          docker_image: "pytorch/libtorch-cxx11-builder:cuda111"
-      - binary_linux_build:
-          name: binary_linux_libtorch_3_7m_cu111_gcc5_4_cxx11-abi_nightly_shared-without-deps_build
-          build_environment: "libtorch 3.7m cu111 gcc5.4_cxx11-abi"
-          filters:
-            branches:
-              only:
-                - /.*/
-            tags:
-              only:
-                - /v[0-9]+(\.[0-9]+)*-rc[0-9]+/
-          libtorch_variant: "shared-without-deps"
-          docker_image: "pytorch/libtorch-cxx11-builder:cuda111"
-      - binary_linux_build:
-          name: binary_linux_libtorch_3_7m_cu111_gcc5_4_cxx11-abi_nightly_static-with-deps_build
-          build_environment: "libtorch 3.7m cu111 gcc5.4_cxx11-abi"
-          filters:
-            branches:
-              only:
-                - /.*/
-            tags:
-              only:
-                - /v[0-9]+(\.[0-9]+)*-rc[0-9]+/
-          libtorch_variant: "static-with-deps"
-          docker_image: "pytorch/libtorch-cxx11-builder:cuda111"
-      - binary_linux_build:
-          name: binary_linux_libtorch_3_7m_cu111_gcc5_4_cxx11-abi_nightly_static-without-deps_build
-          build_environment: "libtorch 3.7m cu111 gcc5.4_cxx11-abi"
-          filters:
-            branches:
-              only:
-                - /.*/
-            tags:
-              only:
-                - /v[0-9]+(\.[0-9]+)*-rc[0-9]+/
-          libtorch_variant: "static-without-deps"
-          docker_image: "pytorch/libtorch-cxx11-builder:cuda111"
-      - binary_linux_build:
-          name: binary_linux_libtorch_3_7m_cu113_gcc5_4_cxx11-abi_nightly_shared-with-deps_build
-          build_environment: "libtorch 3.7m cu113 gcc5.4_cxx11-abi"
-          filters:
-            branches:
-              only:
-                - /.*/
-            tags:
-              only:
-                - /v[0-9]+(\.[0-9]+)*-rc[0-9]+/
-          libtorch_variant: "shared-with-deps"
-          docker_image: "pytorch/libtorch-cxx11-builder:cuda113"
-      - binary_linux_build:
-          name: binary_linux_libtorch_3_7m_cu113_gcc5_4_cxx11-abi_nightly_shared-without-deps_build
-          build_environment: "libtorch 3.7m cu113 gcc5.4_cxx11-abi"
-          filters:
-            branches:
-              only:
-                - /.*/
-            tags:
-              only:
-                - /v[0-9]+(\.[0-9]+)*-rc[0-9]+/
-          libtorch_variant: "shared-without-deps"
-          docker_image: "pytorch/libtorch-cxx11-builder:cuda113"
-      - binary_linux_build:
-          name: binary_linux_libtorch_3_7m_cu113_gcc5_4_cxx11-abi_nightly_static-with-deps_build
-          build_environment: "libtorch 3.7m cu113 gcc5.4_cxx11-abi"
-          filters:
-            branches:
-              only:
-                - /.*/
-            tags:
-              only:
-                - /v[0-9]+(\.[0-9]+)*-rc[0-9]+/
-          libtorch_variant: "static-with-deps"
-          docker_image: "pytorch/libtorch-cxx11-builder:cuda113"
-      - binary_linux_build:
-          name: binary_linux_libtorch_3_7m_cu113_gcc5_4_cxx11-abi_nightly_static-without-deps_build
-          build_environment: "libtorch 3.7m cu113 gcc5.4_cxx11-abi"
-          filters:
-            branches:
-              only:
-                - /.*/
-            tags:
-              only:
-                - /v[0-9]+(\.[0-9]+)*-rc[0-9]+/
-          libtorch_variant: "static-without-deps"
-          docker_image: "pytorch/libtorch-cxx11-builder:cuda113"
-      - binary_mac_build:
-          name: binary_macos_wheel_3_6_cpu_nightly_build
-          build_environment: "wheel 3.6 cpu"
-          filters:
-            branches:
-              only:
-                - /.*/
-            tags:
-              only:
-                - /v[0-9]+(\.[0-9]+)*-rc[0-9]+/
-      - binary_mac_build:
-          name: binary_macos_wheel_3_7_cpu_nightly_build
-          build_environment: "wheel 3.7 cpu"
-          filters:
-            branches:
-              only:
-                - /.*/
-            tags:
-              only:
-                - /v[0-9]+(\.[0-9]+)*-rc[0-9]+/
-      - binary_mac_build:
-          name: binary_macos_wheel_3_8_cpu_nightly_build
-          build_environment: "wheel 3.8 cpu"
-          filters:
-            branches:
-              only:
-                - /.*/
-            tags:
-              only:
-                - /v[0-9]+(\.[0-9]+)*-rc[0-9]+/
-      - binary_mac_build:
-          name: binary_macos_wheel_3_9_cpu_nightly_build
-          build_environment: "wheel 3.9 cpu"
-          filters:
-            branches:
-              only:
-                - /.*/
-            tags:
-              only:
-                - /v[0-9]+(\.[0-9]+)*-rc[0-9]+/
-      - binary_mac_build:
-          name: binary_macos_conda_3_6_cpu_nightly_build
-          build_environment: "conda 3.6 cpu"
-          filters:
-            branches:
-              only:
-                - /.*/
-            tags:
-              only:
-                - /v[0-9]+(\.[0-9]+)*-rc[0-9]+/
-      - binary_mac_build:
-          name: binary_macos_conda_3_7_cpu_nightly_build
-          build_environment: "conda 3.7 cpu"
-          filters:
-            branches:
-              only:
-                - /.*/
-            tags:
-              only:
-                - /v[0-9]+(\.[0-9]+)*-rc[0-9]+/
-      - binary_mac_build:
-          name: binary_macos_conda_3_8_cpu_nightly_build
-          build_environment: "conda 3.8 cpu"
-          filters:
-            branches:
-              only:
-                - /.*/
-            tags:
-              only:
-                - /v[0-9]+(\.[0-9]+)*-rc[0-9]+/
-      - binary_mac_build:
-          name: binary_macos_conda_3_9_cpu_nightly_build
-          build_environment: "conda 3.9 cpu"
-          filters:
-            branches:
-              only:
-                - /.*/
-            tags:
-              only:
-                - /v[0-9]+(\.[0-9]+)*-rc[0-9]+/
-      - binary_mac_build:
-          name: binary_macos_libtorch_3_7_cpu_nightly_build
-          build_environment: "libtorch 3.7 cpu"
-          filters:
-            branches:
-              only:
-                - /.*/
-            tags:
-              only:
-                - /v[0-9]+(\.[0-9]+)*-rc[0-9]+/
-      - binary_macos_arm64_build:
-          name: binary_macos_arm64_wheel_3_8_cpu_nightly_build
-          build_environment: "wheel 3.8 cpu"
-          filters:
-            branches:
-              only:
-                - /.*/
-            tags:
-              only:
-                - /v[0-9]+(\.[0-9]+)*-rc[0-9]+/
-      - binary_macos_arm64_build:
-          name: binary_macos_arm64_wheel_3_9_cpu_nightly_build
-          build_environment: "wheel 3.9 cpu"
-          filters:
-            branches:
-              only:
-                - /.*/
-            tags:
-              only:
-                - /v[0-9]+(\.[0-9]+)*-rc[0-9]+/
-      - binary_macos_arm64_build:
-          name: binary_macos_arm64_conda_3_8_cpu_nightly_build
-          build_environment: "conda 3.8 cpu"
-          filters:
-            branches:
-              only:
-                - /.*/
-            tags:
-              only:
-                - /v[0-9]+(\.[0-9]+)*-rc[0-9]+/
-      - binary_macos_arm64_build:
-          name: binary_macos_arm64_conda_3_9_cpu_nightly_build
-          build_environment: "conda 3.9 cpu"
-          filters:
-            branches:
-              only:
-                - /.*/
-            tags:
-              only:
-                - /v[0-9]+(\.[0-9]+)*-rc[0-9]+/
-      - binary_windows_build:
-          name: binary_windows_wheel_3_6_cpu_nightly_build
-          build_environment: "wheel 3.6 cpu"
-          filters:
-            branches:
-              only:
-                - /.*/
-            tags:
-              only:
-                - /v[0-9]+(\.[0-9]+)*-rc[0-9]+/
-      - binary_windows_build:
-          name: binary_windows_wheel_3_7_cpu_nightly_build
-          build_environment: "wheel 3.7 cpu"
-          filters:
-            branches:
-              only:
-                - /.*/
-            tags:
-              only:
-                - /v[0-9]+(\.[0-9]+)*-rc[0-9]+/
-      - binary_windows_build:
-          name: binary_windows_wheel_3_8_cpu_nightly_build
-          build_environment: "wheel 3.8 cpu"
-          filters:
-            branches:
-              only:
-                - /.*/
-            tags:
-              only:
-                - /v[0-9]+(\.[0-9]+)*-rc[0-9]+/
-      - binary_windows_build:
-          name: binary_windows_wheel_3_9_cpu_nightly_build
-          build_environment: "wheel 3.9 cpu"
-          filters:
-            branches:
-              only:
-                - /.*/
-            tags:
-              only:
-                - /v[0-9]+(\.[0-9]+)*-rc[0-9]+/
-      - binary_windows_build:
-          name: binary_windows_wheel_3_6_cu102_nightly_build
-          build_environment: "wheel 3.6 cu102"
-          filters:
-            branches:
-              only:
-                - /.*/
-            tags:
-              only:
-                - /v[0-9]+(\.[0-9]+)*-rc[0-9]+/
-      - binary_windows_build:
-          name: binary_windows_wheel_3_7_cu102_nightly_build
-          build_environment: "wheel 3.7 cu102"
-          filters:
-            branches:
-              only:
-                - /.*/
-            tags:
-              only:
-                - /v[0-9]+(\.[0-9]+)*-rc[0-9]+/
-      - binary_windows_build:
-          name: binary_windows_wheel_3_8_cu102_nightly_build
-          build_environment: "wheel 3.8 cu102"
-          filters:
-            branches:
-              only:
-                - /.*/
-            tags:
-              only:
-                - /v[0-9]+(\.[0-9]+)*-rc[0-9]+/
-      - binary_windows_build:
-          name: binary_windows_wheel_3_9_cu102_nightly_build
-          build_environment: "wheel 3.9 cu102"
-          filters:
-            branches:
-              only:
-                - /.*/
-            tags:
-              only:
-                - /v[0-9]+(\.[0-9]+)*-rc[0-9]+/
-      - binary_windows_build:
-          name: binary_windows_wheel_3_6_cu111_nightly_build
-          build_environment: "wheel 3.6 cu111"
-          filters:
-            branches:
-              only:
-                - /.*/
-            tags:
-              only:
-                - /v[0-9]+(\.[0-9]+)*-rc[0-9]+/
-      - binary_windows_build:
-          name: binary_windows_wheel_3_7_cu111_nightly_build
-          build_environment: "wheel 3.7 cu111"
-          filters:
-            branches:
-              only:
-                - /.*/
-            tags:
-              only:
-                - /v[0-9]+(\.[0-9]+)*-rc[0-9]+/
-      - binary_windows_build:
-          name: binary_windows_wheel_3_8_cu111_nightly_build
-          build_environment: "wheel 3.8 cu111"
-          filters:
-            branches:
-              only:
-                - /.*/
-            tags:
-              only:
-                - /v[0-9]+(\.[0-9]+)*-rc[0-9]+/
-      - binary_windows_build:
-          name: binary_windows_wheel_3_9_cu111_nightly_build
-          build_environment: "wheel 3.9 cu111"
-          filters:
-            branches:
-              only:
-                - /.*/
-            tags:
-              only:
-                - /v[0-9]+(\.[0-9]+)*-rc[0-9]+/
-      - binary_windows_build:
-          name: binary_windows_wheel_3_6_cu113_nightly_build
-          build_environment: "wheel 3.6 cu113"
-          filters:
-            branches:
-              only:
-                - /.*/
-            tags:
-              only:
-                - /v[0-9]+(\.[0-9]+)*-rc[0-9]+/
-      - binary_windows_build:
-          name: binary_windows_wheel_3_7_cu113_nightly_build
-          build_environment: "wheel 3.7 cu113"
-          filters:
-            branches:
-              only:
-                - /.*/
-            tags:
-              only:
-                - /v[0-9]+(\.[0-9]+)*-rc[0-9]+/
-      - binary_windows_build:
-          name: binary_windows_wheel_3_8_cu113_nightly_build
-          build_environment: "wheel 3.8 cu113"
-          filters:
-            branches:
-              only:
-                - /.*/
-            tags:
-              only:
-                - /v[0-9]+(\.[0-9]+)*-rc[0-9]+/
-      - binary_windows_build:
-          name: binary_windows_wheel_3_9_cu113_nightly_build
-          build_environment: "wheel 3.9 cu113"
-          filters:
-            branches:
-              only:
-                - /.*/
-            tags:
-              only:
-                - /v[0-9]+(\.[0-9]+)*-rc[0-9]+/
-      - binary_windows_build:
-          name: binary_windows_conda_3_6_cpu_nightly_build
-          build_environment: "conda 3.6 cpu"
-          filters:
-            branches:
-              only:
-                - /.*/
-            tags:
-              only:
-                - /v[0-9]+(\.[0-9]+)*-rc[0-9]+/
-      - binary_windows_build:
-          name: binary_windows_conda_3_7_cpu_nightly_build
-          build_environment: "conda 3.7 cpu"
-          filters:
-            branches:
-              only:
-                - /.*/
-            tags:
-              only:
-                - /v[0-9]+(\.[0-9]+)*-rc[0-9]+/
-      - binary_windows_build:
-          name: binary_windows_conda_3_8_cpu_nightly_build
-          build_environment: "conda 3.8 cpu"
-          filters:
-            branches:
-              only:
-                - /.*/
-            tags:
-              only:
-                - /v[0-9]+(\.[0-9]+)*-rc[0-9]+/
-      - binary_windows_build:
-          name: binary_windows_conda_3_9_cpu_nightly_build
-          build_environment: "conda 3.9 cpu"
-          filters:
-            branches:
-              only:
-                - /.*/
-            tags:
-              only:
-                - /v[0-9]+(\.[0-9]+)*-rc[0-9]+/
-      - binary_windows_build:
-          name: binary_windows_conda_3_6_cu102_nightly_build
-          build_environment: "conda 3.6 cu102"
-          filters:
-            branches:
-              only:
-                - /.*/
-            tags:
-              only:
-                - /v[0-9]+(\.[0-9]+)*-rc[0-9]+/
-      - binary_windows_build:
-          name: binary_windows_conda_3_7_cu102_nightly_build
-          build_environment: "conda 3.7 cu102"
-          filters:
-            branches:
-              only:
-                - /.*/
-            tags:
-              only:
-                - /v[0-9]+(\.[0-9]+)*-rc[0-9]+/
-      - binary_windows_build:
-          name: binary_windows_conda_3_8_cu102_nightly_build
-          build_environment: "conda 3.8 cu102"
-          filters:
-            branches:
-              only:
-                - /.*/
-            tags:
-              only:
-                - /v[0-9]+(\.[0-9]+)*-rc[0-9]+/
-      - binary_windows_build:
-          name: binary_windows_conda_3_9_cu102_nightly_build
-          build_environment: "conda 3.9 cu102"
-          filters:
-            branches:
-              only:
-                - /.*/
-            tags:
-              only:
-                - /v[0-9]+(\.[0-9]+)*-rc[0-9]+/
-      - binary_windows_build:
-          name: binary_windows_conda_3_6_cu111_nightly_build
-          build_environment: "conda 3.6 cu111"
-          filters:
-            branches:
-              only:
-                - /.*/
-            tags:
-              only:
-                - /v[0-9]+(\.[0-9]+)*-rc[0-9]+/
-      - binary_windows_build:
-          name: binary_windows_conda_3_7_cu111_nightly_build
-          build_environment: "conda 3.7 cu111"
-          filters:
-            branches:
-              only:
-                - /.*/
-            tags:
-              only:
-                - /v[0-9]+(\.[0-9]+)*-rc[0-9]+/
-      - binary_windows_build:
-          name: binary_windows_conda_3_8_cu111_nightly_build
-          build_environment: "conda 3.8 cu111"
-          filters:
-            branches:
-              only:
-                - /.*/
-            tags:
-              only:
-                - /v[0-9]+(\.[0-9]+)*-rc[0-9]+/
-      - binary_windows_build:
-          name: binary_windows_conda_3_9_cu111_nightly_build
-          build_environment: "conda 3.9 cu111"
-          filters:
-            branches:
-              only:
-                - /.*/
-            tags:
-              only:
-                - /v[0-9]+(\.[0-9]+)*-rc[0-9]+/
-      - binary_windows_build:
-          name: binary_windows_conda_3_6_cu113_nightly_build
-          build_environment: "conda 3.6 cu113"
-          filters:
-            branches:
-              only:
-                - /.*/
-            tags:
-              only:
-                - /v[0-9]+(\.[0-9]+)*-rc[0-9]+/
-      - binary_windows_build:
-          name: binary_windows_conda_3_7_cu113_nightly_build
-          build_environment: "conda 3.7 cu113"
-          filters:
-            branches:
-              only:
-                - /.*/
-            tags:
-              only:
-                - /v[0-9]+(\.[0-9]+)*-rc[0-9]+/
-      - binary_windows_build:
-          name: binary_windows_conda_3_8_cu113_nightly_build
-          build_environment: "conda 3.8 cu113"
-          filters:
-            branches:
-              only:
-                - /.*/
-            tags:
-              only:
-                - /v[0-9]+(\.[0-9]+)*-rc[0-9]+/
-      - binary_windows_build:
-          name: binary_windows_conda_3_9_cu113_nightly_build
-          build_environment: "conda 3.9 cu113"
-          filters:
-            branches:
-              only:
-                - /.*/
-            tags:
-              only:
-                - /v[0-9]+(\.[0-9]+)*-rc[0-9]+/
-      - binary_windows_build:
-          name: binary_windows_libtorch_3_7_cpu_debug_nightly_build
-          build_environment: "libtorch 3.7 cpu debug"
-          filters:
-            branches:
-              only:
-                - /.*/
-            tags:
-              only:
-                - /v[0-9]+(\.[0-9]+)*-rc[0-9]+/
-      - binary_windows_build:
-          name: binary_windows_libtorch_3_7_cu102_debug_nightly_build
-          build_environment: "libtorch 3.7 cu102 debug"
-          filters:
-            branches:
-              only:
-                - /.*/
-            tags:
-              only:
-                - /v[0-9]+(\.[0-9]+)*-rc[0-9]+/
-      - binary_windows_build:
-          name: binary_windows_libtorch_3_7_cu111_debug_nightly_build
-          build_environment: "libtorch 3.7 cu111 debug"
-          filters:
-            branches:
-              only:
-                - /.*/
-            tags:
-              only:
-                - /v[0-9]+(\.[0-9]+)*-rc[0-9]+/
-      - binary_windows_build:
-          name: binary_windows_libtorch_3_7_cu113_debug_nightly_build
-          build_environment: "libtorch 3.7 cu113 debug"
-          filters:
-            branches:
-              only:
-                - /.*/
-            tags:
-              only:
-                - /v[0-9]+(\.[0-9]+)*-rc[0-9]+/
-      - binary_windows_build:
-          name: binary_windows_libtorch_3_7_cpu_release_nightly_build
-          build_environment: "libtorch 3.7 cpu release"
-          filters:
-            branches:
-              only:
-                - /.*/
-            tags:
-              only:
-                - /v[0-9]+(\.[0-9]+)*-rc[0-9]+/
-      - binary_windows_build:
-          name: binary_windows_libtorch_3_7_cu102_release_nightly_build
-          build_environment: "libtorch 3.7 cu102 release"
-          filters:
-            branches:
-              only:
-                - /.*/
-            tags:
-              only:
-                - /v[0-9]+(\.[0-9]+)*-rc[0-9]+/
-      - binary_windows_build:
-          name: binary_windows_libtorch_3_7_cu111_release_nightly_build
-          build_environment: "libtorch 3.7 cu111 release"
-          filters:
-            branches:
-              only:
-                - /.*/
-            tags:
-              only:
-                - /v[0-9]+(\.[0-9]+)*-rc[0-9]+/
-      - binary_windows_build:
-          name: binary_windows_libtorch_3_7_cu113_release_nightly_build
-          build_environment: "libtorch 3.7 cu113 release"
-          filters:
-            branches:
-              only:
-                - /.*/
-            tags:
-              only:
-                - /v[0-9]+(\.[0-9]+)*-rc[0-9]+/
-      - binary_linux_test:
-          name: binary_linux_manywheel_3_6m_cpu_devtoolset7_nightly_test
-          build_environment: "manywheel 3.6m cpu devtoolset7"
-          filters:
-            branches:
-              only:
-                - /.*/
-            tags:
-              only:
-                - /v[0-9]+(\.[0-9]+)*-rc[0-9]+/
-          requires:
-            - binary_linux_manywheel_3_6m_cpu_devtoolset7_nightly_build
-          docker_image: "pytorch/manylinux-cuda102"
-      - binary_linux_test:
-          name: binary_linux_manywheel_3_7m_cpu_devtoolset7_nightly_test
-          build_environment: "manywheel 3.7m cpu devtoolset7"
-          filters:
-            branches:
-              only:
-                - /.*/
-            tags:
-              only:
-                - /v[0-9]+(\.[0-9]+)*-rc[0-9]+/
-          requires:
-            - binary_linux_manywheel_3_7m_cpu_devtoolset7_nightly_build
-          docker_image: "pytorch/manylinux-cuda102"
-      - binary_linux_test:
-          name: binary_linux_manywheel_3_8m_cpu_devtoolset7_nightly_test
-          build_environment: "manywheel 3.8m cpu devtoolset7"
-          filters:
-            branches:
-              only:
-                - /.*/
-            tags:
-              only:
-                - /v[0-9]+(\.[0-9]+)*-rc[0-9]+/
-          requires:
-            - binary_linux_manywheel_3_8m_cpu_devtoolset7_nightly_build
-          docker_image: "pytorch/manylinux-cuda102"
-      - binary_linux_test:
-          name: binary_linux_manywheel_3_9m_cpu_devtoolset7_nightly_test
-          build_environment: "manywheel 3.9m cpu devtoolset7"
-          filters:
-            branches:
-              only:
-                - /.*/
-            tags:
-              only:
-                - /v[0-9]+(\.[0-9]+)*-rc[0-9]+/
-          requires:
-            - binary_linux_manywheel_3_9m_cpu_devtoolset7_nightly_build
-          docker_image: "pytorch/manylinux-cuda102"
-      - binary_linux_test:
-          name: binary_linux_manywheel_3_6m_cu102_devtoolset7_nightly_test
-          build_environment: "manywheel 3.6m cu102 devtoolset7"
-          filters:
-            branches:
-              only:
-                - /.*/
-            tags:
-              only:
-                - /v[0-9]+(\.[0-9]+)*-rc[0-9]+/
-          requires:
-            - binary_linux_manywheel_3_6m_cu102_devtoolset7_nightly_build
-          docker_image: "pytorch/manylinux-cuda102"
-          use_cuda_docker_runtime: "1"
-          resource_class: gpu.medium
-      - binary_linux_test:
-          name: binary_linux_manywheel_3_7m_cu102_devtoolset7_nightly_test
-          build_environment: "manywheel 3.7m cu102 devtoolset7"
-          filters:
-            branches:
-              only:
-                - /.*/
-            tags:
-              only:
-                - /v[0-9]+(\.[0-9]+)*-rc[0-9]+/
-          requires:
-            - binary_linux_manywheel_3_7m_cu102_devtoolset7_nightly_build
-          docker_image: "pytorch/manylinux-cuda102"
-          use_cuda_docker_runtime: "1"
-          resource_class: gpu.medium
-      - binary_linux_test:
-          name: binary_linux_manywheel_3_8m_cu102_devtoolset7_nightly_test
-          build_environment: "manywheel 3.8m cu102 devtoolset7"
-          filters:
-            branches:
-              only:
-                - /.*/
-            tags:
-              only:
-                - /v[0-9]+(\.[0-9]+)*-rc[0-9]+/
-          requires:
-            - binary_linux_manywheel_3_8m_cu102_devtoolset7_nightly_build
-          docker_image: "pytorch/manylinux-cuda102"
-          use_cuda_docker_runtime: "1"
-          resource_class: gpu.medium
-      - binary_linux_test:
-          name: binary_linux_manywheel_3_9m_cu102_devtoolset7_nightly_test
-          build_environment: "manywheel 3.9m cu102 devtoolset7"
-          filters:
-            branches:
-              only:
-                - /.*/
-            tags:
-              only:
-                - /v[0-9]+(\.[0-9]+)*-rc[0-9]+/
-          requires:
-            - binary_linux_manywheel_3_9m_cu102_devtoolset7_nightly_build
-          docker_image: "pytorch/manylinux-cuda102"
-          use_cuda_docker_runtime: "1"
-          resource_class: gpu.medium
-      - binary_linux_test:
-          name: binary_linux_manywheel_3_6m_cu111_devtoolset7_nightly_test
-          build_environment: "manywheel 3.6m cu111 devtoolset7"
-          filters:
-            branches:
-              only:
-                - /.*/
-            tags:
-              only:
-                - /v[0-9]+(\.[0-9]+)*-rc[0-9]+/
-          requires:
-            - binary_linux_manywheel_3_6m_cu111_devtoolset7_nightly_build
-          docker_image: "pytorch/manylinux-cuda111"
-          use_cuda_docker_runtime: "1"
-          resource_class: gpu.medium
-      - binary_linux_test:
-          name: binary_linux_manywheel_3_7m_cu111_devtoolset7_nightly_test
-          build_environment: "manywheel 3.7m cu111 devtoolset7"
-          filters:
-            branches:
-              only:
-                - /.*/
-            tags:
-              only:
-                - /v[0-9]+(\.[0-9]+)*-rc[0-9]+/
-          requires:
-            - binary_linux_manywheel_3_7m_cu111_devtoolset7_nightly_build
-          docker_image: "pytorch/manylinux-cuda111"
-          use_cuda_docker_runtime: "1"
-          resource_class: gpu.medium
-      - binary_linux_test:
-          name: binary_linux_manywheel_3_8m_cu111_devtoolset7_nightly_test
-          build_environment: "manywheel 3.8m cu111 devtoolset7"
-          filters:
-            branches:
-              only:
-                - /.*/
-            tags:
-              only:
-                - /v[0-9]+(\.[0-9]+)*-rc[0-9]+/
-          requires:
-            - binary_linux_manywheel_3_8m_cu111_devtoolset7_nightly_build
-          docker_image: "pytorch/manylinux-cuda111"
-          use_cuda_docker_runtime: "1"
-          resource_class: gpu.medium
-      - binary_linux_test:
-          name: binary_linux_manywheel_3_9m_cu111_devtoolset7_nightly_test
-          build_environment: "manywheel 3.9m cu111 devtoolset7"
-          filters:
-            branches:
-              only:
-                - /.*/
-            tags:
-              only:
-                - /v[0-9]+(\.[0-9]+)*-rc[0-9]+/
-          requires:
-            - binary_linux_manywheel_3_9m_cu111_devtoolset7_nightly_build
-          docker_image: "pytorch/manylinux-cuda111"
-          use_cuda_docker_runtime: "1"
-          resource_class: gpu.medium
-      - binary_linux_test:
-          name: binary_linux_manywheel_3_6m_cu113_devtoolset7_nightly_test
-          build_environment: "manywheel 3.6m cu113 devtoolset7"
-          filters:
-            branches:
-              only:
-                - /.*/
-            tags:
-              only:
-                - /v[0-9]+(\.[0-9]+)*-rc[0-9]+/
-          requires:
-            - binary_linux_manywheel_3_6m_cu113_devtoolset7_nightly_build
-          docker_image: "pytorch/manylinux-cuda113"
-          use_cuda_docker_runtime: "1"
-          resource_class: gpu.medium
-      - binary_linux_test:
-          name: binary_linux_manywheel_3_7m_cu113_devtoolset7_nightly_test
-          build_environment: "manywheel 3.7m cu113 devtoolset7"
-          filters:
-            branches:
-              only:
-                - /.*/
-            tags:
-              only:
-                - /v[0-9]+(\.[0-9]+)*-rc[0-9]+/
-          requires:
-            - binary_linux_manywheel_3_7m_cu113_devtoolset7_nightly_build
-          docker_image: "pytorch/manylinux-cuda113"
-          use_cuda_docker_runtime: "1"
-          resource_class: gpu.medium
-      - binary_linux_test:
-          name: binary_linux_manywheel_3_8m_cu113_devtoolset7_nightly_test
-          build_environment: "manywheel 3.8m cu113 devtoolset7"
-          filters:
-            branches:
-              only:
-                - /.*/
-            tags:
-              only:
-                - /v[0-9]+(\.[0-9]+)*-rc[0-9]+/
-          requires:
-            - binary_linux_manywheel_3_8m_cu113_devtoolset7_nightly_build
-          docker_image: "pytorch/manylinux-cuda113"
-          use_cuda_docker_runtime: "1"
-          resource_class: gpu.medium
-      - binary_linux_test:
-          name: binary_linux_manywheel_3_9m_cu113_devtoolset7_nightly_test
-          build_environment: "manywheel 3.9m cu113 devtoolset7"
-          filters:
-            branches:
-              only:
-                - /.*/
-            tags:
-              only:
-                - /v[0-9]+(\.[0-9]+)*-rc[0-9]+/
-          requires:
-            - binary_linux_manywheel_3_9m_cu113_devtoolset7_nightly_build
-          docker_image: "pytorch/manylinux-cuda113"
-          use_cuda_docker_runtime: "1"
-          resource_class: gpu.medium
-      - binary_linux_test:
-          name: binary_linux_manywheel_3_6m_rocm4_0_1_devtoolset7_nightly_test
-          build_environment: "manywheel 3.6m rocm4.0.1 devtoolset7"
-          filters:
-            branches:
-              only:
-                - /.*/
-            tags:
-              only:
-                - /v[0-9]+(\.[0-9]+)*-rc[0-9]+/
-          requires:
-            - binary_linux_manywheel_3_6m_rocm4_0_1_devtoolset7_nightly_build
-          docker_image: "pytorch/manylinux-rocm:4.0.1"
-          use_cuda_docker_runtime: "1"
-          resource_class: gpu.medium
-      - binary_linux_test:
-          name: binary_linux_manywheel_3_7m_rocm4_0_1_devtoolset7_nightly_test
-          build_environment: "manywheel 3.7m rocm4.0.1 devtoolset7"
-          filters:
-            branches:
-              only:
-                - /.*/
-            tags:
-              only:
-                - /v[0-9]+(\.[0-9]+)*-rc[0-9]+/
-          requires:
-            - binary_linux_manywheel_3_7m_rocm4_0_1_devtoolset7_nightly_build
-          docker_image: "pytorch/manylinux-rocm:4.0.1"
-          use_cuda_docker_runtime: "1"
-          resource_class: gpu.medium
-      - binary_linux_test:
-          name: binary_linux_manywheel_3_8m_rocm4_0_1_devtoolset7_nightly_test
-          build_environment: "manywheel 3.8m rocm4.0.1 devtoolset7"
-          filters:
-            branches:
-              only:
-                - /.*/
-            tags:
-              only:
-                - /v[0-9]+(\.[0-9]+)*-rc[0-9]+/
-          requires:
-            - binary_linux_manywheel_3_8m_rocm4_0_1_devtoolset7_nightly_build
-          docker_image: "pytorch/manylinux-rocm:4.0.1"
-          use_cuda_docker_runtime: "1"
-          resource_class: gpu.medium
-      - binary_linux_test:
-          name: binary_linux_manywheel_3_9m_rocm4_0_1_devtoolset7_nightly_test
-          build_environment: "manywheel 3.9m rocm4.0.1 devtoolset7"
-          filters:
-            branches:
-              only:
-                - /.*/
-            tags:
-              only:
-                - /v[0-9]+(\.[0-9]+)*-rc[0-9]+/
-          requires:
-            - binary_linux_manywheel_3_9m_rocm4_0_1_devtoolset7_nightly_build
-          docker_image: "pytorch/manylinux-rocm:4.0.1"
-          use_cuda_docker_runtime: "1"
-          resource_class: gpu.medium
-      - binary_linux_test:
-          name: binary_linux_manywheel_3_6m_rocm4_1_devtoolset7_nightly_test
-          build_environment: "manywheel 3.6m rocm4.1 devtoolset7"
-          filters:
-            branches:
-              only:
-                - /.*/
-            tags:
-              only:
-                - /v[0-9]+(\.[0-9]+)*-rc[0-9]+/
-          requires:
-            - binary_linux_manywheel_3_6m_rocm4_1_devtoolset7_nightly_build
-          docker_image: "pytorch/manylinux-rocm:4.1"
-          use_cuda_docker_runtime: "1"
-          resource_class: gpu.medium
-      - binary_linux_test:
-          name: binary_linux_manywheel_3_7m_rocm4_1_devtoolset7_nightly_test
-          build_environment: "manywheel 3.7m rocm4.1 devtoolset7"
-          filters:
-            branches:
-              only:
-                - /.*/
-            tags:
-              only:
-                - /v[0-9]+(\.[0-9]+)*-rc[0-9]+/
-          requires:
-            - binary_linux_manywheel_3_7m_rocm4_1_devtoolset7_nightly_build
-          docker_image: "pytorch/manylinux-rocm:4.1"
-          use_cuda_docker_runtime: "1"
-          resource_class: gpu.medium
-      - binary_linux_test:
-          name: binary_linux_manywheel_3_8m_rocm4_1_devtoolset7_nightly_test
-          build_environment: "manywheel 3.8m rocm4.1 devtoolset7"
-          filters:
-            branches:
-              only:
-                - /.*/
-            tags:
-              only:
-                - /v[0-9]+(\.[0-9]+)*-rc[0-9]+/
-          requires:
-            - binary_linux_manywheel_3_8m_rocm4_1_devtoolset7_nightly_build
-          docker_image: "pytorch/manylinux-rocm:4.1"
-          use_cuda_docker_runtime: "1"
-          resource_class: gpu.medium
-      - binary_linux_test:
-          name: binary_linux_manywheel_3_9m_rocm4_1_devtoolset7_nightly_test
-          build_environment: "manywheel 3.9m rocm4.1 devtoolset7"
-          filters:
-            branches:
-              only:
-                - /.*/
-            tags:
-              only:
-                - /v[0-9]+(\.[0-9]+)*-rc[0-9]+/
-          requires:
-            - binary_linux_manywheel_3_9m_rocm4_1_devtoolset7_nightly_build
-          docker_image: "pytorch/manylinux-rocm:4.1"
-          use_cuda_docker_runtime: "1"
-          resource_class: gpu.medium
-      - binary_linux_test:
-          name: binary_linux_manywheel_3_6m_rocm4_2_devtoolset7_nightly_test
-          build_environment: "manywheel 3.6m rocm4.2 devtoolset7"
-          filters:
-            branches:
-              only:
-                - /.*/
-            tags:
-              only:
-                - /v[0-9]+(\.[0-9]+)*-rc[0-9]+/
-          requires:
-            - binary_linux_manywheel_3_6m_rocm4_2_devtoolset7_nightly_build
-          docker_image: "pytorch/manylinux-rocm:4.2"
-          use_cuda_docker_runtime: "1"
-          resource_class: gpu.medium
-      - binary_linux_test:
-          name: binary_linux_manywheel_3_7m_rocm4_2_devtoolset7_nightly_test
-          build_environment: "manywheel 3.7m rocm4.2 devtoolset7"
-          filters:
-            branches:
-              only:
-                - /.*/
-            tags:
-              only:
-                - /v[0-9]+(\.[0-9]+)*-rc[0-9]+/
-          requires:
-            - binary_linux_manywheel_3_7m_rocm4_2_devtoolset7_nightly_build
-          docker_image: "pytorch/manylinux-rocm:4.2"
-          use_cuda_docker_runtime: "1"
-          resource_class: gpu.medium
-      - binary_linux_test:
-          name: binary_linux_manywheel_3_8m_rocm4_2_devtoolset7_nightly_test
-          build_environment: "manywheel 3.8m rocm4.2 devtoolset7"
-          filters:
-            branches:
-              only:
-                - /.*/
-            tags:
-              only:
-                - /v[0-9]+(\.[0-9]+)*-rc[0-9]+/
-          requires:
-            - binary_linux_manywheel_3_8m_rocm4_2_devtoolset7_nightly_build
-          docker_image: "pytorch/manylinux-rocm:4.2"
-          use_cuda_docker_runtime: "1"
-          resource_class: gpu.medium
-      - binary_linux_test:
-          name: binary_linux_manywheel_3_9m_rocm4_2_devtoolset7_nightly_test
-          build_environment: "manywheel 3.9m rocm4.2 devtoolset7"
-          filters:
-            branches:
-              only:
-                - /.*/
-            tags:
-              only:
-                - /v[0-9]+(\.[0-9]+)*-rc[0-9]+/
-          requires:
-            - binary_linux_manywheel_3_9m_rocm4_2_devtoolset7_nightly_build
-          docker_image: "pytorch/manylinux-rocm:4.2"
-          use_cuda_docker_runtime: "1"
-          resource_class: gpu.medium
-      - binary_linux_test:
-          name: binary_linux_conda_3_6_cpu_devtoolset7_nightly_test
-          build_environment: "conda 3.6 cpu devtoolset7"
-          filters:
-            branches:
-              only:
-                - /.*/
-            tags:
-              only:
-                - /v[0-9]+(\.[0-9]+)*-rc[0-9]+/
-          requires:
-            - binary_linux_conda_3_6_cpu_devtoolset7_nightly_build
-          docker_image: "pytorch/conda-builder:cpu"
-      - binary_linux_test:
-          name: binary_linux_conda_3_7_cpu_devtoolset7_nightly_test
-          build_environment: "conda 3.7 cpu devtoolset7"
-          filters:
-            branches:
-              only:
-                - /.*/
-            tags:
-              only:
-                - /v[0-9]+(\.[0-9]+)*-rc[0-9]+/
-          requires:
-            - binary_linux_conda_3_7_cpu_devtoolset7_nightly_build
-          docker_image: "pytorch/conda-builder:cpu"
-      - binary_linux_test:
-          name: binary_linux_conda_3_8_cpu_devtoolset7_nightly_test
-          build_environment: "conda 3.8 cpu devtoolset7"
-          filters:
-            branches:
-              only:
-                - /.*/
-            tags:
-              only:
-                - /v[0-9]+(\.[0-9]+)*-rc[0-9]+/
-          requires:
-            - binary_linux_conda_3_8_cpu_devtoolset7_nightly_build
-          docker_image: "pytorch/conda-builder:cpu"
-      - binary_linux_test:
-          name: binary_linux_conda_3_9_cpu_devtoolset7_nightly_test
-          build_environment: "conda 3.9 cpu devtoolset7"
-          filters:
-            branches:
-              only:
-                - /.*/
-            tags:
-              only:
-                - /v[0-9]+(\.[0-9]+)*-rc[0-9]+/
-          requires:
-            - binary_linux_conda_3_9_cpu_devtoolset7_nightly_build
-          docker_image: "pytorch/conda-builder:cpu"
-      - binary_linux_test:
-          name: binary_linux_conda_3_6_cu102_devtoolset7_nightly_test
-          build_environment: "conda 3.6 cu102 devtoolset7"
-          filters:
-            branches:
-              only:
-                - /.*/
-            tags:
-              only:
-                - /v[0-9]+(\.[0-9]+)*-rc[0-9]+/
-          requires:
-            - binary_linux_conda_3_6_cu102_devtoolset7_nightly_build
-          docker_image: "pytorch/conda-builder:cuda102"
-          use_cuda_docker_runtime: "1"
-          resource_class: gpu.medium
-      - binary_linux_test:
-          name: binary_linux_conda_3_7_cu102_devtoolset7_nightly_test
-          build_environment: "conda 3.7 cu102 devtoolset7"
-          filters:
-            branches:
-              only:
-                - /.*/
-            tags:
-              only:
-                - /v[0-9]+(\.[0-9]+)*-rc[0-9]+/
-          requires:
-            - binary_linux_conda_3_7_cu102_devtoolset7_nightly_build
-          docker_image: "pytorch/conda-builder:cuda102"
-          use_cuda_docker_runtime: "1"
-          resource_class: gpu.medium
-      - binary_linux_test:
-          name: binary_linux_conda_3_8_cu102_devtoolset7_nightly_test
-          build_environment: "conda 3.8 cu102 devtoolset7"
-          filters:
-            branches:
-              only:
-                - /.*/
-            tags:
-              only:
-                - /v[0-9]+(\.[0-9]+)*-rc[0-9]+/
-          requires:
-            - binary_linux_conda_3_8_cu102_devtoolset7_nightly_build
-          docker_image: "pytorch/conda-builder:cuda102"
-          use_cuda_docker_runtime: "1"
-          resource_class: gpu.medium
-      - binary_linux_test:
-          name: binary_linux_conda_3_9_cu102_devtoolset7_nightly_test
-          build_environment: "conda 3.9 cu102 devtoolset7"
-          filters:
-            branches:
-              only:
-                - /.*/
-            tags:
-              only:
-                - /v[0-9]+(\.[0-9]+)*-rc[0-9]+/
-          requires:
-            - binary_linux_conda_3_9_cu102_devtoolset7_nightly_build
-          docker_image: "pytorch/conda-builder:cuda102"
-          use_cuda_docker_runtime: "1"
-          resource_class: gpu.medium
-      - binary_linux_test:
-          name: binary_linux_conda_3_6_cu111_devtoolset7_nightly_test
-          build_environment: "conda 3.6 cu111 devtoolset7"
-          filters:
-            branches:
-              only:
-                - /.*/
-            tags:
-              only:
-                - /v[0-9]+(\.[0-9]+)*-rc[0-9]+/
-          requires:
-            - binary_linux_conda_3_6_cu111_devtoolset7_nightly_build
-          docker_image: "pytorch/conda-builder:cuda111"
-          use_cuda_docker_runtime: "1"
-          resource_class: gpu.medium
-      - binary_linux_test:
-          name: binary_linux_conda_3_7_cu111_devtoolset7_nightly_test
-          build_environment: "conda 3.7 cu111 devtoolset7"
-          filters:
-            branches:
-              only:
-                - /.*/
-            tags:
-              only:
-                - /v[0-9]+(\.[0-9]+)*-rc[0-9]+/
-          requires:
-            - binary_linux_conda_3_7_cu111_devtoolset7_nightly_build
-          docker_image: "pytorch/conda-builder:cuda111"
-          use_cuda_docker_runtime: "1"
-          resource_class: gpu.medium
-      - binary_linux_test:
-          name: binary_linux_conda_3_8_cu111_devtoolset7_nightly_test
-          build_environment: "conda 3.8 cu111 devtoolset7"
-          filters:
-            branches:
-              only:
-                - /.*/
-            tags:
-              only:
-                - /v[0-9]+(\.[0-9]+)*-rc[0-9]+/
-          requires:
-            - binary_linux_conda_3_8_cu111_devtoolset7_nightly_build
-          docker_image: "pytorch/conda-builder:cuda111"
-          use_cuda_docker_runtime: "1"
-          resource_class: gpu.medium
-      - binary_linux_test:
-          name: binary_linux_conda_3_9_cu111_devtoolset7_nightly_test
-          build_environment: "conda 3.9 cu111 devtoolset7"
-          filters:
-            branches:
-              only:
-                - /.*/
-            tags:
-              only:
-                - /v[0-9]+(\.[0-9]+)*-rc[0-9]+/
-          requires:
-            - binary_linux_conda_3_9_cu111_devtoolset7_nightly_build
-          docker_image: "pytorch/conda-builder:cuda111"
-          use_cuda_docker_runtime: "1"
-          resource_class: gpu.medium
-      - binary_linux_test:
-          name: binary_linux_conda_3_6_cu113_devtoolset7_nightly_test
-          build_environment: "conda 3.6 cu113 devtoolset7"
-          filters:
-            branches:
-              only:
-                - /.*/
-            tags:
-              only:
-                - /v[0-9]+(\.[0-9]+)*-rc[0-9]+/
-          requires:
-            - binary_linux_conda_3_6_cu113_devtoolset7_nightly_build
-          docker_image: "pytorch/conda-builder:cuda113"
-          use_cuda_docker_runtime: "1"
-          resource_class: gpu.medium
-      - binary_linux_test:
-          name: binary_linux_conda_3_7_cu113_devtoolset7_nightly_test
-          build_environment: "conda 3.7 cu113 devtoolset7"
-          filters:
-            branches:
-              only:
-                - /.*/
-            tags:
-              only:
-                - /v[0-9]+(\.[0-9]+)*-rc[0-9]+/
-          requires:
-            - binary_linux_conda_3_7_cu113_devtoolset7_nightly_build
-          docker_image: "pytorch/conda-builder:cuda113"
-          use_cuda_docker_runtime: "1"
-          resource_class: gpu.medium
-      - binary_linux_test:
-          name: binary_linux_conda_3_8_cu113_devtoolset7_nightly_test
-          build_environment: "conda 3.8 cu113 devtoolset7"
-          filters:
-            branches:
-              only:
-                - /.*/
-            tags:
-              only:
-                - /v[0-9]+(\.[0-9]+)*-rc[0-9]+/
-          requires:
-            - binary_linux_conda_3_8_cu113_devtoolset7_nightly_build
-          docker_image: "pytorch/conda-builder:cuda113"
-          use_cuda_docker_runtime: "1"
-          resource_class: gpu.medium
-      - binary_linux_test:
-          name: binary_linux_conda_3_9_cu113_devtoolset7_nightly_test
-          build_environment: "conda 3.9 cu113 devtoolset7"
-          filters:
-            branches:
-              only:
-                - /.*/
-            tags:
-              only:
-                - /v[0-9]+(\.[0-9]+)*-rc[0-9]+/
-          requires:
-            - binary_linux_conda_3_9_cu113_devtoolset7_nightly_build
-          docker_image: "pytorch/conda-builder:cuda113"
-          use_cuda_docker_runtime: "1"
-          resource_class: gpu.medium
-      - binary_linux_test:
-          name: binary_linux_libtorch_3_7m_cpu_devtoolset7_nightly_shared-with-deps_test
-          build_environment: "libtorch 3.7m cpu devtoolset7"
-          filters:
-            branches:
-              only:
-                - /.*/
-            tags:
-              only:
-                - /v[0-9]+(\.[0-9]+)*-rc[0-9]+/
-          libtorch_variant: "shared-with-deps"
-          requires:
-            - binary_linux_libtorch_3_7m_cpu_devtoolset7_nightly_shared-with-deps_build
-          docker_image: "pytorch/manylinux-cuda102"
-      - binary_linux_test:
-          name: binary_linux_libtorch_3_7m_cpu_devtoolset7_nightly_shared-without-deps_test
-          build_environment: "libtorch 3.7m cpu devtoolset7"
-          filters:
-            branches:
-              only:
-                - /.*/
-            tags:
-              only:
-                - /v[0-9]+(\.[0-9]+)*-rc[0-9]+/
-          libtorch_variant: "shared-without-deps"
-          requires:
-            - binary_linux_libtorch_3_7m_cpu_devtoolset7_nightly_shared-without-deps_build
-          docker_image: "pytorch/manylinux-cuda102"
-      - binary_linux_test:
-          name: binary_linux_libtorch_3_7m_cpu_devtoolset7_nightly_static-with-deps_test
-          build_environment: "libtorch 3.7m cpu devtoolset7"
-          filters:
-            branches:
-              only:
-                - /.*/
-            tags:
-              only:
-                - /v[0-9]+(\.[0-9]+)*-rc[0-9]+/
-          libtorch_variant: "static-with-deps"
-          requires:
-            - binary_linux_libtorch_3_7m_cpu_devtoolset7_nightly_static-with-deps_build
-          docker_image: "pytorch/manylinux-cuda102"
-      - binary_linux_test:
-          name: binary_linux_libtorch_3_7m_cpu_devtoolset7_nightly_static-without-deps_test
-          build_environment: "libtorch 3.7m cpu devtoolset7"
-          filters:
-            branches:
-              only:
-                - /.*/
-            tags:
-              only:
-                - /v[0-9]+(\.[0-9]+)*-rc[0-9]+/
-          libtorch_variant: "static-without-deps"
-          requires:
-            - binary_linux_libtorch_3_7m_cpu_devtoolset7_nightly_static-without-deps_build
-          docker_image: "pytorch/manylinux-cuda102"
-      - binary_linux_test:
-          name: binary_linux_libtorch_3_7m_cu102_devtoolset7_nightly_shared-with-deps_test
-          build_environment: "libtorch 3.7m cu102 devtoolset7"
-          filters:
-            branches:
-              only:
-                - /.*/
-            tags:
-              only:
-                - /v[0-9]+(\.[0-9]+)*-rc[0-9]+/
-          libtorch_variant: "shared-with-deps"
-          requires:
-            - binary_linux_libtorch_3_7m_cu102_devtoolset7_nightly_shared-with-deps_build
-          docker_image: "pytorch/manylinux-cuda102"
-          use_cuda_docker_runtime: "1"
-          resource_class: gpu.medium
-      - binary_linux_test:
-          name: binary_linux_libtorch_3_7m_cu102_devtoolset7_nightly_shared-without-deps_test
-          build_environment: "libtorch 3.7m cu102 devtoolset7"
-          filters:
-            branches:
-              only:
-                - /.*/
-            tags:
-              only:
-                - /v[0-9]+(\.[0-9]+)*-rc[0-9]+/
-          libtorch_variant: "shared-without-deps"
-          requires:
-            - binary_linux_libtorch_3_7m_cu102_devtoolset7_nightly_shared-without-deps_build
-          docker_image: "pytorch/manylinux-cuda102"
-          use_cuda_docker_runtime: "1"
-          resource_class: gpu.medium
-      - binary_linux_test:
-          name: binary_linux_libtorch_3_7m_cu102_devtoolset7_nightly_static-with-deps_test
-          build_environment: "libtorch 3.7m cu102 devtoolset7"
-          filters:
-            branches:
-              only:
-                - /.*/
-            tags:
-              only:
-                - /v[0-9]+(\.[0-9]+)*-rc[0-9]+/
-          libtorch_variant: "static-with-deps"
-          requires:
-            - binary_linux_libtorch_3_7m_cu102_devtoolset7_nightly_static-with-deps_build
-          docker_image: "pytorch/manylinux-cuda102"
-          use_cuda_docker_runtime: "1"
-          resource_class: gpu.medium
-      - binary_linux_test:
-          name: binary_linux_libtorch_3_7m_cu102_devtoolset7_nightly_static-without-deps_test
-          build_environment: "libtorch 3.7m cu102 devtoolset7"
-          filters:
-            branches:
-              only:
-                - /.*/
-            tags:
-              only:
-                - /v[0-9]+(\.[0-9]+)*-rc[0-9]+/
-          libtorch_variant: "static-without-deps"
-          requires:
-            - binary_linux_libtorch_3_7m_cu102_devtoolset7_nightly_static-without-deps_build
-          docker_image: "pytorch/manylinux-cuda102"
-          use_cuda_docker_runtime: "1"
-          resource_class: gpu.medium
-      - binary_linux_test:
-          name: binary_linux_libtorch_3_7m_cu111_devtoolset7_nightly_shared-with-deps_test
-          build_environment: "libtorch 3.7m cu111 devtoolset7"
-          filters:
-            branches:
-              only:
-                - /.*/
-            tags:
-              only:
-                - /v[0-9]+(\.[0-9]+)*-rc[0-9]+/
-          libtorch_variant: "shared-with-deps"
-          requires:
-            - binary_linux_libtorch_3_7m_cu111_devtoolset7_nightly_shared-with-deps_build
-          docker_image: "pytorch/manylinux-cuda111"
-          use_cuda_docker_runtime: "1"
-          resource_class: gpu.medium
-      - binary_linux_test:
-          name: binary_linux_libtorch_3_7m_cu111_devtoolset7_nightly_shared-without-deps_test
-          build_environment: "libtorch 3.7m cu111 devtoolset7"
-          filters:
-            branches:
-              only:
-                - /.*/
-            tags:
-              only:
-                - /v[0-9]+(\.[0-9]+)*-rc[0-9]+/
-          libtorch_variant: "shared-without-deps"
-          requires:
-            - binary_linux_libtorch_3_7m_cu111_devtoolset7_nightly_shared-without-deps_build
-          docker_image: "pytorch/manylinux-cuda111"
-          use_cuda_docker_runtime: "1"
-          resource_class: gpu.medium
-      - binary_linux_test:
-          name: binary_linux_libtorch_3_7m_cu111_devtoolset7_nightly_static-with-deps_test
-          build_environment: "libtorch 3.7m cu111 devtoolset7"
-          filters:
-            branches:
-              only:
-                - /.*/
-            tags:
-              only:
-                - /v[0-9]+(\.[0-9]+)*-rc[0-9]+/
-          libtorch_variant: "static-with-deps"
-          requires:
-            - binary_linux_libtorch_3_7m_cu111_devtoolset7_nightly_static-with-deps_build
-          docker_image: "pytorch/manylinux-cuda111"
-          use_cuda_docker_runtime: "1"
-          resource_class: gpu.medium
-      - binary_linux_test:
-          name: binary_linux_libtorch_3_7m_cu111_devtoolset7_nightly_static-without-deps_test
-          build_environment: "libtorch 3.7m cu111 devtoolset7"
-          filters:
-            branches:
-              only:
-                - /.*/
-            tags:
-              only:
-                - /v[0-9]+(\.[0-9]+)*-rc[0-9]+/
-          libtorch_variant: "static-without-deps"
-          requires:
-            - binary_linux_libtorch_3_7m_cu111_devtoolset7_nightly_static-without-deps_build
-          docker_image: "pytorch/manylinux-cuda111"
-          use_cuda_docker_runtime: "1"
-          resource_class: gpu.medium
-      - binary_linux_test:
-          name: binary_linux_libtorch_3_7m_cu113_devtoolset7_nightly_shared-with-deps_test
-          build_environment: "libtorch 3.7m cu113 devtoolset7"
-          filters:
-            branches:
-              only:
-                - /.*/
-            tags:
-              only:
-                - /v[0-9]+(\.[0-9]+)*-rc[0-9]+/
-          libtorch_variant: "shared-with-deps"
-          requires:
-            - binary_linux_libtorch_3_7m_cu113_devtoolset7_nightly_shared-with-deps_build
-          docker_image: "pytorch/manylinux-cuda113"
-          use_cuda_docker_runtime: "1"
-          resource_class: gpu.medium
-      - binary_linux_test:
-          name: binary_linux_libtorch_3_7m_cu113_devtoolset7_nightly_shared-without-deps_test
-          build_environment: "libtorch 3.7m cu113 devtoolset7"
-          filters:
-            branches:
-              only:
-                - /.*/
-            tags:
-              only:
-                - /v[0-9]+(\.[0-9]+)*-rc[0-9]+/
-          libtorch_variant: "shared-without-deps"
-          requires:
-            - binary_linux_libtorch_3_7m_cu113_devtoolset7_nightly_shared-without-deps_build
-          docker_image: "pytorch/manylinux-cuda113"
-          use_cuda_docker_runtime: "1"
-          resource_class: gpu.medium
-      - binary_linux_test:
-          name: binary_linux_libtorch_3_7m_cu113_devtoolset7_nightly_static-with-deps_test
-          build_environment: "libtorch 3.7m cu113 devtoolset7"
-          filters:
-            branches:
-              only:
-                - /.*/
-            tags:
-              only:
-                - /v[0-9]+(\.[0-9]+)*-rc[0-9]+/
-          libtorch_variant: "static-with-deps"
-          requires:
-            - binary_linux_libtorch_3_7m_cu113_devtoolset7_nightly_static-with-deps_build
-          docker_image: "pytorch/manylinux-cuda113"
-          use_cuda_docker_runtime: "1"
-          resource_class: gpu.medium
-      - binary_linux_test:
-          name: binary_linux_libtorch_3_7m_cu113_devtoolset7_nightly_static-without-deps_test
-          build_environment: "libtorch 3.7m cu113 devtoolset7"
-          filters:
-            branches:
-              only:
-                - /.*/
-            tags:
-              only:
-                - /v[0-9]+(\.[0-9]+)*-rc[0-9]+/
-          libtorch_variant: "static-without-deps"
-          requires:
-            - binary_linux_libtorch_3_7m_cu113_devtoolset7_nightly_static-without-deps_build
-          docker_image: "pytorch/manylinux-cuda113"
-          use_cuda_docker_runtime: "1"
-          resource_class: gpu.medium
-      - binary_linux_test:
-          name: binary_linux_libtorch_3_7m_cpu_gcc5_4_cxx11-abi_nightly_shared-with-deps_test
-          build_environment: "libtorch 3.7m cpu gcc5.4_cxx11-abi"
-          filters:
-            branches:
-              only:
-                - /.*/
-            tags:
-              only:
-                - /v[0-9]+(\.[0-9]+)*-rc[0-9]+/
-          libtorch_variant: "shared-with-deps"
-          requires:
-            - binary_linux_libtorch_3_7m_cpu_gcc5_4_cxx11-abi_nightly_shared-with-deps_build
-          docker_image: "pytorch/libtorch-cxx11-builder:cpu"
-      - binary_linux_test:
-          name: binary_linux_libtorch_3_7m_cpu_gcc5_4_cxx11-abi_nightly_shared-without-deps_test
-          build_environment: "libtorch 3.7m cpu gcc5.4_cxx11-abi"
-          filters:
-            branches:
-              only:
-                - /.*/
-            tags:
-              only:
-                - /v[0-9]+(\.[0-9]+)*-rc[0-9]+/
-          libtorch_variant: "shared-without-deps"
-          requires:
-            - binary_linux_libtorch_3_7m_cpu_gcc5_4_cxx11-abi_nightly_shared-without-deps_build
-          docker_image: "pytorch/libtorch-cxx11-builder:cpu"
-      - binary_linux_test:
-          name: binary_linux_libtorch_3_7m_cpu_gcc5_4_cxx11-abi_nightly_static-with-deps_test
-          build_environment: "libtorch 3.7m cpu gcc5.4_cxx11-abi"
-          filters:
-            branches:
-              only:
-                - /.*/
-            tags:
-              only:
-                - /v[0-9]+(\.[0-9]+)*-rc[0-9]+/
-          libtorch_variant: "static-with-deps"
-          requires:
-            - binary_linux_libtorch_3_7m_cpu_gcc5_4_cxx11-abi_nightly_static-with-deps_build
-          docker_image: "pytorch/libtorch-cxx11-builder:cpu"
-      - binary_linux_test:
-          name: binary_linux_libtorch_3_7m_cpu_gcc5_4_cxx11-abi_nightly_static-without-deps_test
-          build_environment: "libtorch 3.7m cpu gcc5.4_cxx11-abi"
-          filters:
-            branches:
-              only:
-                - /.*/
-            tags:
-              only:
-                - /v[0-9]+(\.[0-9]+)*-rc[0-9]+/
-          libtorch_variant: "static-without-deps"
-          requires:
-            - binary_linux_libtorch_3_7m_cpu_gcc5_4_cxx11-abi_nightly_static-without-deps_build
-          docker_image: "pytorch/libtorch-cxx11-builder:cpu"
-      - binary_linux_test:
-          name: binary_linux_libtorch_3_7m_cu102_gcc5_4_cxx11-abi_nightly_shared-with-deps_test
-          build_environment: "libtorch 3.7m cu102 gcc5.4_cxx11-abi"
-          filters:
-            branches:
-              only:
-                - /.*/
-            tags:
-              only:
-                - /v[0-9]+(\.[0-9]+)*-rc[0-9]+/
-          libtorch_variant: "shared-with-deps"
-          requires:
-            - binary_linux_libtorch_3_7m_cu102_gcc5_4_cxx11-abi_nightly_shared-with-deps_build
-          docker_image: "pytorch/libtorch-cxx11-builder:cuda102"
-          use_cuda_docker_runtime: "1"
-          resource_class: gpu.medium
-      - binary_linux_test:
-          name: binary_linux_libtorch_3_7m_cu102_gcc5_4_cxx11-abi_nightly_shared-without-deps_test
-          build_environment: "libtorch 3.7m cu102 gcc5.4_cxx11-abi"
-          filters:
-            branches:
-              only:
-                - /.*/
-            tags:
-              only:
-                - /v[0-9]+(\.[0-9]+)*-rc[0-9]+/
-          libtorch_variant: "shared-without-deps"
-          requires:
-            - binary_linux_libtorch_3_7m_cu102_gcc5_4_cxx11-abi_nightly_shared-without-deps_build
-          docker_image: "pytorch/libtorch-cxx11-builder:cuda102"
-          use_cuda_docker_runtime: "1"
-          resource_class: gpu.medium
-      - binary_linux_test:
-          name: binary_linux_libtorch_3_7m_cu102_gcc5_4_cxx11-abi_nightly_static-with-deps_test
-          build_environment: "libtorch 3.7m cu102 gcc5.4_cxx11-abi"
-          filters:
-            branches:
-              only:
-                - /.*/
-            tags:
-              only:
-                - /v[0-9]+(\.[0-9]+)*-rc[0-9]+/
-          libtorch_variant: "static-with-deps"
-          requires:
-            - binary_linux_libtorch_3_7m_cu102_gcc5_4_cxx11-abi_nightly_static-with-deps_build
-          docker_image: "pytorch/libtorch-cxx11-builder:cuda102"
-          use_cuda_docker_runtime: "1"
-          resource_class: gpu.medium
-      - binary_linux_test:
-          name: binary_linux_libtorch_3_7m_cu102_gcc5_4_cxx11-abi_nightly_static-without-deps_test
-          build_environment: "libtorch 3.7m cu102 gcc5.4_cxx11-abi"
-          filters:
-            branches:
-              only:
-                - /.*/
-            tags:
-              only:
-                - /v[0-9]+(\.[0-9]+)*-rc[0-9]+/
-          libtorch_variant: "static-without-deps"
-          requires:
-            - binary_linux_libtorch_3_7m_cu102_gcc5_4_cxx11-abi_nightly_static-without-deps_build
-          docker_image: "pytorch/libtorch-cxx11-builder:cuda102"
-          use_cuda_docker_runtime: "1"
-          resource_class: gpu.medium
-      - binary_linux_test:
-          name: binary_linux_libtorch_3_7m_cu111_gcc5_4_cxx11-abi_nightly_shared-with-deps_test
-          build_environment: "libtorch 3.7m cu111 gcc5.4_cxx11-abi"
-          filters:
-            branches:
-              only:
-                - /.*/
-            tags:
-              only:
-                - /v[0-9]+(\.[0-9]+)*-rc[0-9]+/
-          libtorch_variant: "shared-with-deps"
-          requires:
-            - binary_linux_libtorch_3_7m_cu111_gcc5_4_cxx11-abi_nightly_shared-with-deps_build
-          docker_image: "pytorch/libtorch-cxx11-builder:cuda111"
-          use_cuda_docker_runtime: "1"
-          resource_class: gpu.medium
-      - binary_linux_test:
-          name: binary_linux_libtorch_3_7m_cu111_gcc5_4_cxx11-abi_nightly_shared-without-deps_test
-          build_environment: "libtorch 3.7m cu111 gcc5.4_cxx11-abi"
-          filters:
-            branches:
-              only:
-                - /.*/
-            tags:
-              only:
-                - /v[0-9]+(\.[0-9]+)*-rc[0-9]+/
-          libtorch_variant: "shared-without-deps"
-          requires:
-            - binary_linux_libtorch_3_7m_cu111_gcc5_4_cxx11-abi_nightly_shared-without-deps_build
-          docker_image: "pytorch/libtorch-cxx11-builder:cuda111"
-          use_cuda_docker_runtime: "1"
-          resource_class: gpu.medium
-      - binary_linux_test:
-          name: binary_linux_libtorch_3_7m_cu111_gcc5_4_cxx11-abi_nightly_static-with-deps_test
-          build_environment: "libtorch 3.7m cu111 gcc5.4_cxx11-abi"
-          filters:
-            branches:
-              only:
-                - /.*/
-            tags:
-              only:
-                - /v[0-9]+(\.[0-9]+)*-rc[0-9]+/
-          libtorch_variant: "static-with-deps"
-          requires:
-            - binary_linux_libtorch_3_7m_cu111_gcc5_4_cxx11-abi_nightly_static-with-deps_build
-          docker_image: "pytorch/libtorch-cxx11-builder:cuda111"
-          use_cuda_docker_runtime: "1"
-          resource_class: gpu.medium
-      - binary_linux_test:
-          name: binary_linux_libtorch_3_7m_cu111_gcc5_4_cxx11-abi_nightly_static-without-deps_test
-          build_environment: "libtorch 3.7m cu111 gcc5.4_cxx11-abi"
-          filters:
-            branches:
-              only:
-                - /.*/
-            tags:
-              only:
-                - /v[0-9]+(\.[0-9]+)*-rc[0-9]+/
-          libtorch_variant: "static-without-deps"
-          requires:
-            - binary_linux_libtorch_3_7m_cu111_gcc5_4_cxx11-abi_nightly_static-without-deps_build
-          docker_image: "pytorch/libtorch-cxx11-builder:cuda111"
-          use_cuda_docker_runtime: "1"
-          resource_class: gpu.medium
-      - binary_linux_test:
-          name: binary_linux_libtorch_3_7m_cu113_gcc5_4_cxx11-abi_nightly_shared-with-deps_test
-          build_environment: "libtorch 3.7m cu113 gcc5.4_cxx11-abi"
-          filters:
-            branches:
-              only:
-                - /.*/
-            tags:
-              only:
-                - /v[0-9]+(\.[0-9]+)*-rc[0-9]+/
-          libtorch_variant: "shared-with-deps"
-          requires:
-            - binary_linux_libtorch_3_7m_cu113_gcc5_4_cxx11-abi_nightly_shared-with-deps_build
-          docker_image: "pytorch/libtorch-cxx11-builder:cuda113"
-          use_cuda_docker_runtime: "1"
-          resource_class: gpu.medium
-      - binary_linux_test:
-          name: binary_linux_libtorch_3_7m_cu113_gcc5_4_cxx11-abi_nightly_shared-without-deps_test
-          build_environment: "libtorch 3.7m cu113 gcc5.4_cxx11-abi"
-          filters:
-            branches:
-              only:
-                - /.*/
-            tags:
-              only:
-                - /v[0-9]+(\.[0-9]+)*-rc[0-9]+/
-          libtorch_variant: "shared-without-deps"
-          requires:
-            - binary_linux_libtorch_3_7m_cu113_gcc5_4_cxx11-abi_nightly_shared-without-deps_build
-          docker_image: "pytorch/libtorch-cxx11-builder:cuda113"
-          use_cuda_docker_runtime: "1"
-          resource_class: gpu.medium
-      - binary_linux_test:
-          name: binary_linux_libtorch_3_7m_cu113_gcc5_4_cxx11-abi_nightly_static-with-deps_test
-          build_environment: "libtorch 3.7m cu113 gcc5.4_cxx11-abi"
-          filters:
-            branches:
-              only:
-                - /.*/
-            tags:
-              only:
-                - /v[0-9]+(\.[0-9]+)*-rc[0-9]+/
-          libtorch_variant: "static-with-deps"
-          requires:
-            - binary_linux_libtorch_3_7m_cu113_gcc5_4_cxx11-abi_nightly_static-with-deps_build
-          docker_image: "pytorch/libtorch-cxx11-builder:cuda113"
-          use_cuda_docker_runtime: "1"
-          resource_class: gpu.medium
-      - binary_linux_test:
-          name: binary_linux_libtorch_3_7m_cu113_gcc5_4_cxx11-abi_nightly_static-without-deps_test
-          build_environment: "libtorch 3.7m cu113 gcc5.4_cxx11-abi"
-          filters:
-            branches:
-              only:
-                - /.*/
-            tags:
-              only:
-                - /v[0-9]+(\.[0-9]+)*-rc[0-9]+/
-          libtorch_variant: "static-without-deps"
-          requires:
-            - binary_linux_libtorch_3_7m_cu113_gcc5_4_cxx11-abi_nightly_static-without-deps_build
-          docker_image: "pytorch/libtorch-cxx11-builder:cuda113"
-          use_cuda_docker_runtime: "1"
-          resource_class: gpu.medium
-      - binary_windows_test:
-          name: binary_windows_wheel_3_6_cpu_nightly_test
-          build_environment: "wheel 3.6 cpu"
-          filters:
-            branches:
-              only:
-                - /.*/
-            tags:
-              only:
-                - /v[0-9]+(\.[0-9]+)*-rc[0-9]+/
-          requires:
-            - binary_windows_wheel_3_6_cpu_nightly_build
-      - binary_windows_test:
-          name: binary_windows_wheel_3_7_cpu_nightly_test
-          build_environment: "wheel 3.7 cpu"
-          filters:
-            branches:
-              only:
-                - /.*/
-            tags:
-              only:
-                - /v[0-9]+(\.[0-9]+)*-rc[0-9]+/
-          requires:
-            - binary_windows_wheel_3_7_cpu_nightly_build
-      - binary_windows_test:
-          name: binary_windows_wheel_3_8_cpu_nightly_test
-          build_environment: "wheel 3.8 cpu"
-          filters:
-            branches:
-              only:
-                - /.*/
-            tags:
-              only:
-                - /v[0-9]+(\.[0-9]+)*-rc[0-9]+/
-          requires:
-            - binary_windows_wheel_3_8_cpu_nightly_build
-      - binary_windows_test:
-          name: binary_windows_wheel_3_9_cpu_nightly_test
-          build_environment: "wheel 3.9 cpu"
-          filters:
-            branches:
-              only:
-                - /.*/
-            tags:
-              only:
-                - /v[0-9]+(\.[0-9]+)*-rc[0-9]+/
-          requires:
-            - binary_windows_wheel_3_9_cpu_nightly_build
-      - binary_windows_test:
-          name: binary_windows_wheel_3_6_cu102_nightly_test
-          build_environment: "wheel 3.6 cu102"
-          filters:
-            branches:
-              only:
-                - /.*/
-            tags:
-              only:
-                - /v[0-9]+(\.[0-9]+)*-rc[0-9]+/
-          requires:
-            - binary_windows_wheel_3_6_cu102_nightly_build
-          executor: windows-with-nvidia-gpu
-      - binary_windows_test:
-          name: binary_windows_wheel_3_7_cu102_nightly_test
-          build_environment: "wheel 3.7 cu102"
-          filters:
-            branches:
-              only:
-                - /.*/
-            tags:
-              only:
-                - /v[0-9]+(\.[0-9]+)*-rc[0-9]+/
-          requires:
-            - binary_windows_wheel_3_7_cu102_nightly_build
-          executor: windows-with-nvidia-gpu
-      - binary_windows_test:
-          name: binary_windows_wheel_3_8_cu102_nightly_test
-          build_environment: "wheel 3.8 cu102"
-          filters:
-            branches:
-              only:
-                - /.*/
-            tags:
-              only:
-                - /v[0-9]+(\.[0-9]+)*-rc[0-9]+/
-          requires:
-            - binary_windows_wheel_3_8_cu102_nightly_build
-          executor: windows-with-nvidia-gpu
-      - binary_windows_test:
-          name: binary_windows_wheel_3_9_cu102_nightly_test
-          build_environment: "wheel 3.9 cu102"
-          filters:
-            branches:
-              only:
-                - /.*/
-            tags:
-              only:
-                - /v[0-9]+(\.[0-9]+)*-rc[0-9]+/
-          requires:
-            - binary_windows_wheel_3_9_cu102_nightly_build
-          executor: windows-with-nvidia-gpu
-      - binary_windows_test:
-          name: binary_windows_wheel_3_6_cu111_nightly_test
-          build_environment: "wheel 3.6 cu111"
-          filters:
-            branches:
-              only:
-                - /.*/
-            tags:
-              only:
-                - /v[0-9]+(\.[0-9]+)*-rc[0-9]+/
-          requires:
-            - binary_windows_wheel_3_6_cu111_nightly_build
-          executor: windows-with-nvidia-gpu
-      - binary_windows_test:
-          name: binary_windows_wheel_3_7_cu111_nightly_test
-          build_environment: "wheel 3.7 cu111"
-          filters:
-            branches:
-              only:
-                - /.*/
-            tags:
-              only:
-                - /v[0-9]+(\.[0-9]+)*-rc[0-9]+/
-          requires:
-            - binary_windows_wheel_3_7_cu111_nightly_build
-          executor: windows-with-nvidia-gpu
-      - binary_windows_test:
-          name: binary_windows_wheel_3_8_cu111_nightly_test
-          build_environment: "wheel 3.8 cu111"
-          filters:
-            branches:
-              only:
-                - /.*/
-            tags:
-              only:
-                - /v[0-9]+(\.[0-9]+)*-rc[0-9]+/
-          requires:
-            - binary_windows_wheel_3_8_cu111_nightly_build
-          executor: windows-with-nvidia-gpu
-      - binary_windows_test:
-          name: binary_windows_wheel_3_9_cu111_nightly_test
-          build_environment: "wheel 3.9 cu111"
-          filters:
-            branches:
-              only:
-                - /.*/
-            tags:
-              only:
-                - /v[0-9]+(\.[0-9]+)*-rc[0-9]+/
-          requires:
-            - binary_windows_wheel_3_9_cu111_nightly_build
-          executor: windows-with-nvidia-gpu
-      - binary_windows_test:
-          name: binary_windows_wheel_3_6_cu113_nightly_test
-          build_environment: "wheel 3.6 cu113"
-          filters:
-            branches:
-              only:
-                - /.*/
-            tags:
-              only:
-                - /v[0-9]+(\.[0-9]+)*-rc[0-9]+/
-          requires:
-            - binary_windows_wheel_3_6_cu113_nightly_build
-          executor: windows-with-nvidia-gpu
-      - binary_windows_test:
-          name: binary_windows_wheel_3_7_cu113_nightly_test
-          build_environment: "wheel 3.7 cu113"
-          filters:
-            branches:
-              only:
-                - /.*/
-            tags:
-              only:
-                - /v[0-9]+(\.[0-9]+)*-rc[0-9]+/
-          requires:
-            - binary_windows_wheel_3_7_cu113_nightly_build
-          executor: windows-with-nvidia-gpu
-      - binary_windows_test:
-          name: binary_windows_wheel_3_8_cu113_nightly_test
-          build_environment: "wheel 3.8 cu113"
-          filters:
-            branches:
-              only:
-                - /.*/
-            tags:
-              only:
-                - /v[0-9]+(\.[0-9]+)*-rc[0-9]+/
-          requires:
-            - binary_windows_wheel_3_8_cu113_nightly_build
-          executor: windows-with-nvidia-gpu
-      - binary_windows_test:
-          name: binary_windows_wheel_3_9_cu113_nightly_test
-          build_environment: "wheel 3.9 cu113"
-          filters:
-            branches:
-              only:
-                - /.*/
-            tags:
-              only:
-                - /v[0-9]+(\.[0-9]+)*-rc[0-9]+/
-          requires:
-            - binary_windows_wheel_3_9_cu113_nightly_build
-          executor: windows-with-nvidia-gpu
-      - binary_windows_test:
-          name: binary_windows_conda_3_6_cpu_nightly_test
-          build_environment: "conda 3.6 cpu"
-          filters:
-            branches:
-              only:
-                - /.*/
-            tags:
-              only:
-                - /v[0-9]+(\.[0-9]+)*-rc[0-9]+/
-          requires:
-            - binary_windows_conda_3_6_cpu_nightly_build
-      - binary_windows_test:
-          name: binary_windows_conda_3_7_cpu_nightly_test
-          build_environment: "conda 3.7 cpu"
-          filters:
-            branches:
-              only:
-                - /.*/
-            tags:
-              only:
-                - /v[0-9]+(\.[0-9]+)*-rc[0-9]+/
-          requires:
-            - binary_windows_conda_3_7_cpu_nightly_build
-      - binary_windows_test:
-          name: binary_windows_conda_3_8_cpu_nightly_test
-          build_environment: "conda 3.8 cpu"
-          filters:
-            branches:
-              only:
-                - /.*/
-            tags:
-              only:
-                - /v[0-9]+(\.[0-9]+)*-rc[0-9]+/
-          requires:
-            - binary_windows_conda_3_8_cpu_nightly_build
-      - binary_windows_test:
-          name: binary_windows_conda_3_9_cpu_nightly_test
-          build_environment: "conda 3.9 cpu"
-          filters:
-            branches:
-              only:
-                - /.*/
-            tags:
-              only:
-                - /v[0-9]+(\.[0-9]+)*-rc[0-9]+/
-          requires:
-            - binary_windows_conda_3_9_cpu_nightly_build
-      - binary_windows_test:
-          name: binary_windows_conda_3_6_cu102_nightly_test
-          build_environment: "conda 3.6 cu102"
-          filters:
-            branches:
-              only:
-                - /.*/
-            tags:
-              only:
-                - /v[0-9]+(\.[0-9]+)*-rc[0-9]+/
-          requires:
-            - binary_windows_conda_3_6_cu102_nightly_build
-          executor: windows-with-nvidia-gpu
-      - binary_windows_test:
-          name: binary_windows_conda_3_7_cu102_nightly_test
-          build_environment: "conda 3.7 cu102"
-          filters:
-            branches:
-              only:
-                - /.*/
-            tags:
-              only:
-                - /v[0-9]+(\.[0-9]+)*-rc[0-9]+/
-          requires:
-            - binary_windows_conda_3_7_cu102_nightly_build
-          executor: windows-with-nvidia-gpu
-      - binary_windows_test:
-          name: binary_windows_conda_3_8_cu102_nightly_test
-          build_environment: "conda 3.8 cu102"
-          filters:
-            branches:
-              only:
-                - /.*/
-            tags:
-              only:
-                - /v[0-9]+(\.[0-9]+)*-rc[0-9]+/
-          requires:
-            - binary_windows_conda_3_8_cu102_nightly_build
-          executor: windows-with-nvidia-gpu
-      - binary_windows_test:
-          name: binary_windows_conda_3_9_cu102_nightly_test
-          build_environment: "conda 3.9 cu102"
-          filters:
-            branches:
-              only:
-                - /.*/
-            tags:
-              only:
-                - /v[0-9]+(\.[0-9]+)*-rc[0-9]+/
-          requires:
-            - binary_windows_conda_3_9_cu102_nightly_build
-          executor: windows-with-nvidia-gpu
-      - binary_windows_test:
-          name: binary_windows_conda_3_6_cu111_nightly_test
-          build_environment: "conda 3.6 cu111"
-          filters:
-            branches:
-              only:
-                - /.*/
-            tags:
-              only:
-                - /v[0-9]+(\.[0-9]+)*-rc[0-9]+/
-          requires:
-            - binary_windows_conda_3_6_cu111_nightly_build
-          executor: windows-with-nvidia-gpu
-      - binary_windows_test:
-          name: binary_windows_conda_3_7_cu111_nightly_test
-          build_environment: "conda 3.7 cu111"
-          filters:
-            branches:
-              only:
-                - /.*/
-            tags:
-              only:
-                - /v[0-9]+(\.[0-9]+)*-rc[0-9]+/
-          requires:
-            - binary_windows_conda_3_7_cu111_nightly_build
-          executor: windows-with-nvidia-gpu
-      - binary_windows_test:
-          name: binary_windows_conda_3_8_cu111_nightly_test
-          build_environment: "conda 3.8 cu111"
-          filters:
-            branches:
-              only:
-                - /.*/
-            tags:
-              only:
-                - /v[0-9]+(\.[0-9]+)*-rc[0-9]+/
-          requires:
-            - binary_windows_conda_3_8_cu111_nightly_build
-          executor: windows-with-nvidia-gpu
-      - binary_windows_test:
-          name: binary_windows_conda_3_9_cu111_nightly_test
-          build_environment: "conda 3.9 cu111"
-          filters:
-            branches:
-              only:
-                - /.*/
-            tags:
-              only:
-                - /v[0-9]+(\.[0-9]+)*-rc[0-9]+/
-          requires:
-            - binary_windows_conda_3_9_cu111_nightly_build
-          executor: windows-with-nvidia-gpu
-      - binary_windows_test:
-          name: binary_windows_conda_3_6_cu113_nightly_test
-          build_environment: "conda 3.6 cu113"
-          filters:
-            branches:
-              only:
-                - /.*/
-            tags:
-              only:
-                - /v[0-9]+(\.[0-9]+)*-rc[0-9]+/
-          requires:
-            - binary_windows_conda_3_6_cu113_nightly_build
-          executor: windows-with-nvidia-gpu
-      - binary_windows_test:
-          name: binary_windows_conda_3_7_cu113_nightly_test
-          build_environment: "conda 3.7 cu113"
-          filters:
-            branches:
-              only:
-                - /.*/
-            tags:
-              only:
-                - /v[0-9]+(\.[0-9]+)*-rc[0-9]+/
-          requires:
-            - binary_windows_conda_3_7_cu113_nightly_build
-          executor: windows-with-nvidia-gpu
-      - binary_windows_test:
-          name: binary_windows_conda_3_8_cu113_nightly_test
-          build_environment: "conda 3.8 cu113"
-          filters:
-            branches:
-              only:
-                - /.*/
-            tags:
-              only:
-                - /v[0-9]+(\.[0-9]+)*-rc[0-9]+/
-          requires:
-            - binary_windows_conda_3_8_cu113_nightly_build
-          executor: windows-with-nvidia-gpu
-      - binary_windows_test:
-          name: binary_windows_conda_3_9_cu113_nightly_test
-          build_environment: "conda 3.9 cu113"
-          filters:
-            branches:
-              only:
-                - /.*/
-            tags:
-              only:
-                - /v[0-9]+(\.[0-9]+)*-rc[0-9]+/
-          requires:
-            - binary_windows_conda_3_9_cu113_nightly_build
-          executor: windows-with-nvidia-gpu
-      - binary_windows_test:
-          name: binary_windows_libtorch_3_7_cpu_debug_nightly_test
-          build_environment: "libtorch 3.7 cpu debug"
-          filters:
-            branches:
-              only:
-                - /.*/
-            tags:
-              only:
-                - /v[0-9]+(\.[0-9]+)*-rc[0-9]+/
-          requires:
-            - binary_windows_libtorch_3_7_cpu_debug_nightly_build
-      - binary_windows_test:
-          name: binary_windows_libtorch_3_7_cu102_debug_nightly_test
-          build_environment: "libtorch 3.7 cu102 debug"
-          filters:
-            branches:
-              only:
-                - /.*/
-            tags:
-              only:
-                - /v[0-9]+(\.[0-9]+)*-rc[0-9]+/
-          requires:
-            - binary_windows_libtorch_3_7_cu102_debug_nightly_build
-          executor: windows-with-nvidia-gpu
-      - binary_windows_test:
-          name: binary_windows_libtorch_3_7_cu111_debug_nightly_test
-          build_environment: "libtorch 3.7 cu111 debug"
-          filters:
-            branches:
-              only:
-                - /.*/
-            tags:
-              only:
-                - /v[0-9]+(\.[0-9]+)*-rc[0-9]+/
-          requires:
-            - binary_windows_libtorch_3_7_cu111_debug_nightly_build
-          executor: windows-with-nvidia-gpu
-      - binary_windows_test:
-          name: binary_windows_libtorch_3_7_cu113_debug_nightly_test
-          build_environment: "libtorch 3.7 cu113 debug"
-          filters:
-            branches:
-              only:
-                - /.*/
-            tags:
-              only:
-                - /v[0-9]+(\.[0-9]+)*-rc[0-9]+/
-          requires:
-            - binary_windows_libtorch_3_7_cu113_debug_nightly_build
-          executor: windows-with-nvidia-gpu
-      - binary_windows_test:
-          name: binary_windows_libtorch_3_7_cpu_release_nightly_test
-          build_environment: "libtorch 3.7 cpu release"
-          filters:
-            branches:
-              only:
-                - /.*/
-            tags:
-              only:
-                - /v[0-9]+(\.[0-9]+)*-rc[0-9]+/
-          requires:
-            - binary_windows_libtorch_3_7_cpu_release_nightly_build
-      - binary_windows_test:
-          name: binary_windows_libtorch_3_7_cu102_release_nightly_test
-          build_environment: "libtorch 3.7 cu102 release"
-          filters:
-            branches:
-              only:
-                - /.*/
-            tags:
-              only:
-                - /v[0-9]+(\.[0-9]+)*-rc[0-9]+/
-          requires:
-            - binary_windows_libtorch_3_7_cu102_release_nightly_build
-          executor: windows-with-nvidia-gpu
-      - binary_windows_test:
-          name: binary_windows_libtorch_3_7_cu111_release_nightly_test
-          build_environment: "libtorch 3.7 cu111 release"
-          filters:
-            branches:
-              only:
-                - /.*/
-            tags:
-              only:
-                - /v[0-9]+(\.[0-9]+)*-rc[0-9]+/
-          requires:
-            - binary_windows_libtorch_3_7_cu111_release_nightly_build
-          executor: windows-with-nvidia-gpu
-      - binary_windows_test:
-          name: binary_windows_libtorch_3_7_cu113_release_nightly_test
-          build_environment: "libtorch 3.7 cu113 release"
-          filters:
-            branches:
-              only:
-                - /.*/
-            tags:
-              only:
-                - /v[0-9]+(\.[0-9]+)*-rc[0-9]+/
-          requires:
-            - binary_windows_libtorch_3_7_cu113_release_nightly_build
-          executor: windows-with-nvidia-gpu
-      - binary_upload:
-          name: binary_linux_manywheel_3_6m_cpu_devtoolset7_nightly_upload
-          context: org-member
-          requires:
-            - binary_linux_manywheel_3_6m_cpu_devtoolset7_nightly_test
-          filters:
-            branches:
-              only:
-                - nightly
-            tags:
-              only:
-                - /v[0-9]+(\.[0-9]+)*-rc[0-9]+/
-          package_type: manywheel
-          upload_subfolder: cpu
-      - binary_upload:
-          name: binary_linux_manywheel_3_7m_cpu_devtoolset7_nightly_upload
-          context: org-member
-          requires:
-            - binary_linux_manywheel_3_7m_cpu_devtoolset7_nightly_test
-          filters:
-            branches:
-              only:
-                - nightly
-            tags:
-              only:
-                - /v[0-9]+(\.[0-9]+)*-rc[0-9]+/
-          package_type: manywheel
-          upload_subfolder: cpu
-      - binary_upload:
-          name: binary_linux_manywheel_3_8m_cpu_devtoolset7_nightly_upload
-          context: org-member
-          requires:
-            - binary_linux_manywheel_3_8m_cpu_devtoolset7_nightly_test
-          filters:
-            branches:
-              only:
-                - nightly
-            tags:
-              only:
-                - /v[0-9]+(\.[0-9]+)*-rc[0-9]+/
-          package_type: manywheel
-          upload_subfolder: cpu
-      - binary_upload:
-          name: binary_linux_manywheel_3_9m_cpu_devtoolset7_nightly_upload
-          context: org-member
-          requires:
-            - binary_linux_manywheel_3_9m_cpu_devtoolset7_nightly_test
-          filters:
-            branches:
-              only:
-                - nightly
-            tags:
-              only:
-                - /v[0-9]+(\.[0-9]+)*-rc[0-9]+/
-          package_type: manywheel
-          upload_subfolder: cpu
-      - binary_upload:
-          name: binary_linux_manywheel_3_6m_cu102_devtoolset7_nightly_upload
-          context: org-member
-          requires:
-            - binary_linux_manywheel_3_6m_cu102_devtoolset7_nightly_test
-          filters:
-            branches:
-              only:
-                - nightly
-            tags:
-              only:
-                - /v[0-9]+(\.[0-9]+)*-rc[0-9]+/
-          package_type: manywheel
-          upload_subfolder: cu102
-      - binary_upload:
-          name: binary_linux_manywheel_3_7m_cu102_devtoolset7_nightly_upload
-          context: org-member
-          requires:
-            - binary_linux_manywheel_3_7m_cu102_devtoolset7_nightly_test
-          filters:
-            branches:
-              only:
-                - nightly
-            tags:
-              only:
-                - /v[0-9]+(\.[0-9]+)*-rc[0-9]+/
-          package_type: manywheel
-          upload_subfolder: cu102
-      - binary_upload:
-          name: binary_linux_manywheel_3_8m_cu102_devtoolset7_nightly_upload
-          context: org-member
-          requires:
-            - binary_linux_manywheel_3_8m_cu102_devtoolset7_nightly_test
-          filters:
-            branches:
-              only:
-                - nightly
-            tags:
-              only:
-                - /v[0-9]+(\.[0-9]+)*-rc[0-9]+/
-          package_type: manywheel
-          upload_subfolder: cu102
-      - binary_upload:
-          name: binary_linux_manywheel_3_9m_cu102_devtoolset7_nightly_upload
-          context: org-member
-          requires:
-            - binary_linux_manywheel_3_9m_cu102_devtoolset7_nightly_test
-          filters:
-            branches:
-              only:
-                - nightly
-            tags:
-              only:
-                - /v[0-9]+(\.[0-9]+)*-rc[0-9]+/
-          package_type: manywheel
-          upload_subfolder: cu102
-      - binary_upload:
-          name: binary_linux_manywheel_3_6m_cu111_devtoolset7_nightly_upload
-          context: org-member
-          requires:
-            - binary_linux_manywheel_3_6m_cu111_devtoolset7_nightly_test
-          filters:
-            branches:
-              only:
-                - nightly
-            tags:
-              only:
-                - /v[0-9]+(\.[0-9]+)*-rc[0-9]+/
-          package_type: manywheel
-          upload_subfolder: cu111
-      - binary_upload:
-          name: binary_linux_manywheel_3_7m_cu111_devtoolset7_nightly_upload
-          context: org-member
-          requires:
-            - binary_linux_manywheel_3_7m_cu111_devtoolset7_nightly_test
-          filters:
-            branches:
-              only:
-                - nightly
-            tags:
-              only:
-                - /v[0-9]+(\.[0-9]+)*-rc[0-9]+/
-          package_type: manywheel
-          upload_subfolder: cu111
-      - binary_upload:
-          name: binary_linux_manywheel_3_8m_cu111_devtoolset7_nightly_upload
-          context: org-member
-          requires:
-            - binary_linux_manywheel_3_8m_cu111_devtoolset7_nightly_test
-          filters:
-            branches:
-              only:
-                - nightly
-            tags:
-              only:
-                - /v[0-9]+(\.[0-9]+)*-rc[0-9]+/
-          package_type: manywheel
-          upload_subfolder: cu111
-      - binary_upload:
-          name: binary_linux_manywheel_3_9m_cu111_devtoolset7_nightly_upload
-          context: org-member
-          requires:
-            - binary_linux_manywheel_3_9m_cu111_devtoolset7_nightly_test
-          filters:
-            branches:
-              only:
-                - nightly
-            tags:
-              only:
-                - /v[0-9]+(\.[0-9]+)*-rc[0-9]+/
-          package_type: manywheel
-          upload_subfolder: cu111
-      - binary_upload:
-          name: binary_linux_manywheel_3_6m_cu113_devtoolset7_nightly_upload
-          context: org-member
-          requires:
-            - binary_linux_manywheel_3_6m_cu113_devtoolset7_nightly_test
-          filters:
-            branches:
-              only:
-                - nightly
-            tags:
-              only:
-                - /v[0-9]+(\.[0-9]+)*-rc[0-9]+/
-          package_type: manywheel
-          upload_subfolder: cu113
-      - binary_upload:
-          name: binary_linux_manywheel_3_7m_cu113_devtoolset7_nightly_upload
-          context: org-member
-          requires:
-            - binary_linux_manywheel_3_7m_cu113_devtoolset7_nightly_test
-          filters:
-            branches:
-              only:
-                - nightly
-            tags:
-              only:
-                - /v[0-9]+(\.[0-9]+)*-rc[0-9]+/
-          package_type: manywheel
-          upload_subfolder: cu113
-      - binary_upload:
-          name: binary_linux_manywheel_3_8m_cu113_devtoolset7_nightly_upload
-          context: org-member
-          requires:
-            - binary_linux_manywheel_3_8m_cu113_devtoolset7_nightly_test
-          filters:
-            branches:
-              only:
-                - nightly
-            tags:
-              only:
-                - /v[0-9]+(\.[0-9]+)*-rc[0-9]+/
-          package_type: manywheel
-          upload_subfolder: cu113
-      - binary_upload:
-          name: binary_linux_manywheel_3_9m_cu113_devtoolset7_nightly_upload
-          context: org-member
-          requires:
-            - binary_linux_manywheel_3_9m_cu113_devtoolset7_nightly_test
-          filters:
-            branches:
-              only:
-                - nightly
-            tags:
-              only:
-                - /v[0-9]+(\.[0-9]+)*-rc[0-9]+/
-          package_type: manywheel
-          upload_subfolder: cu113
-      - binary_upload:
-          name: binary_linux_manywheel_3_6m_rocm4_0_1_devtoolset7_nightly_upload
-          context: org-member
-          requires:
-            - binary_linux_manywheel_3_6m_rocm4_0_1_devtoolset7_nightly_test
-          filters:
-            branches:
-              only:
-                - nightly
-            tags:
-              only:
-                - /v[0-9]+(\.[0-9]+)*-rc[0-9]+/
-          package_type: manywheel
-          upload_subfolder: rocm4.0.1
-      - binary_upload:
-          name: binary_linux_manywheel_3_7m_rocm4_0_1_devtoolset7_nightly_upload
-          context: org-member
-          requires:
-            - binary_linux_manywheel_3_7m_rocm4_0_1_devtoolset7_nightly_test
-          filters:
-            branches:
-              only:
-                - nightly
-            tags:
-              only:
-                - /v[0-9]+(\.[0-9]+)*-rc[0-9]+/
-          package_type: manywheel
-          upload_subfolder: rocm4.0.1
-      - binary_upload:
-          name: binary_linux_manywheel_3_8m_rocm4_0_1_devtoolset7_nightly_upload
-          context: org-member
-          requires:
-            - binary_linux_manywheel_3_8m_rocm4_0_1_devtoolset7_nightly_test
-          filters:
-            branches:
-              only:
-                - nightly
-            tags:
-              only:
-                - /v[0-9]+(\.[0-9]+)*-rc[0-9]+/
-          package_type: manywheel
-          upload_subfolder: rocm4.0.1
-      - binary_upload:
-          name: binary_linux_manywheel_3_9m_rocm4_0_1_devtoolset7_nightly_upload
-          context: org-member
-          requires:
-            - binary_linux_manywheel_3_9m_rocm4_0_1_devtoolset7_nightly_test
-          filters:
-            branches:
-              only:
-                - nightly
-            tags:
-              only:
-                - /v[0-9]+(\.[0-9]+)*-rc[0-9]+/
-          package_type: manywheel
-          upload_subfolder: rocm4.0.1
-      - binary_upload:
-          name: binary_linux_manywheel_3_6m_rocm4_1_devtoolset7_nightly_upload
-          context: org-member
-          requires:
-            - binary_linux_manywheel_3_6m_rocm4_1_devtoolset7_nightly_test
-          filters:
-            branches:
-              only:
-                - nightly
-            tags:
-              only:
-                - /v[0-9]+(\.[0-9]+)*-rc[0-9]+/
-          package_type: manywheel
-          upload_subfolder: rocm4.1
-      - binary_upload:
-          name: binary_linux_manywheel_3_7m_rocm4_1_devtoolset7_nightly_upload
-          context: org-member
-          requires:
-            - binary_linux_manywheel_3_7m_rocm4_1_devtoolset7_nightly_test
-          filters:
-            branches:
-              only:
-                - nightly
-            tags:
-              only:
-                - /v[0-9]+(\.[0-9]+)*-rc[0-9]+/
-          package_type: manywheel
-          upload_subfolder: rocm4.1
-      - binary_upload:
-          name: binary_linux_manywheel_3_8m_rocm4_1_devtoolset7_nightly_upload
-          context: org-member
-          requires:
-            - binary_linux_manywheel_3_8m_rocm4_1_devtoolset7_nightly_test
-          filters:
-            branches:
-              only:
-                - nightly
-            tags:
-              only:
-                - /v[0-9]+(\.[0-9]+)*-rc[0-9]+/
-          package_type: manywheel
-          upload_subfolder: rocm4.1
-      - binary_upload:
-          name: binary_linux_manywheel_3_9m_rocm4_1_devtoolset7_nightly_upload
-          context: org-member
-          requires:
-            - binary_linux_manywheel_3_9m_rocm4_1_devtoolset7_nightly_test
-          filters:
-            branches:
-              only:
-                - nightly
-            tags:
-              only:
-                - /v[0-9]+(\.[0-9]+)*-rc[0-9]+/
-          package_type: manywheel
-          upload_subfolder: rocm4.1
-      - binary_upload:
-          name: binary_linux_manywheel_3_6m_rocm4_2_devtoolset7_nightly_upload
-          context: org-member
-          requires:
-            - binary_linux_manywheel_3_6m_rocm4_2_devtoolset7_nightly_test
-          filters:
-            branches:
-              only:
-                - nightly
-            tags:
-              only:
-                - /v[0-9]+(\.[0-9]+)*-rc[0-9]+/
-          package_type: manywheel
-          upload_subfolder: rocm4.2
-      - binary_upload:
-          name: binary_linux_manywheel_3_7m_rocm4_2_devtoolset7_nightly_upload
-          context: org-member
-          requires:
-            - binary_linux_manywheel_3_7m_rocm4_2_devtoolset7_nightly_test
-          filters:
-            branches:
-              only:
-                - nightly
-            tags:
-              only:
-                - /v[0-9]+(\.[0-9]+)*-rc[0-9]+/
-          package_type: manywheel
-          upload_subfolder: rocm4.2
-      - binary_upload:
-          name: binary_linux_manywheel_3_8m_rocm4_2_devtoolset7_nightly_upload
-          context: org-member
-          requires:
-            - binary_linux_manywheel_3_8m_rocm4_2_devtoolset7_nightly_test
-          filters:
-            branches:
-              only:
-                - nightly
-            tags:
-              only:
-                - /v[0-9]+(\.[0-9]+)*-rc[0-9]+/
-          package_type: manywheel
-          upload_subfolder: rocm4.2
-      - binary_upload:
-          name: binary_linux_manywheel_3_9m_rocm4_2_devtoolset7_nightly_upload
-          context: org-member
-          requires:
-            - binary_linux_manywheel_3_9m_rocm4_2_devtoolset7_nightly_test
-          filters:
-            branches:
-              only:
-                - nightly
-            tags:
-              only:
-                - /v[0-9]+(\.[0-9]+)*-rc[0-9]+/
-          package_type: manywheel
-          upload_subfolder: rocm4.2
-      - binary_upload:
-          name: binary_linux_conda_3_6_cpu_devtoolset7_nightly_upload
-          context: org-member
-          requires:
-            - binary_linux_conda_3_6_cpu_devtoolset7_nightly_test
-          filters:
-            branches:
-              only:
-                - nightly
-            tags:
-              only:
-                - /v[0-9]+(\.[0-9]+)*-rc[0-9]+/
-          package_type: conda
-          upload_subfolder: cpu
-      - binary_upload:
-          name: binary_linux_conda_3_7_cpu_devtoolset7_nightly_upload
-          context: org-member
-          requires:
-            - binary_linux_conda_3_7_cpu_devtoolset7_nightly_test
-          filters:
-            branches:
-              only:
-                - nightly
-            tags:
-              only:
-                - /v[0-9]+(\.[0-9]+)*-rc[0-9]+/
-          package_type: conda
-          upload_subfolder: cpu
-      - binary_upload:
-          name: binary_linux_conda_3_8_cpu_devtoolset7_nightly_upload
-          context: org-member
-          requires:
-            - binary_linux_conda_3_8_cpu_devtoolset7_nightly_test
-          filters:
-            branches:
-              only:
-                - nightly
-            tags:
-              only:
-                - /v[0-9]+(\.[0-9]+)*-rc[0-9]+/
-          package_type: conda
-          upload_subfolder: cpu
-      - binary_upload:
-          name: binary_linux_conda_3_9_cpu_devtoolset7_nightly_upload
-          context: org-member
-          requires:
-            - binary_linux_conda_3_9_cpu_devtoolset7_nightly_test
-          filters:
-            branches:
-              only:
-                - nightly
-            tags:
-              only:
-                - /v[0-9]+(\.[0-9]+)*-rc[0-9]+/
-          package_type: conda
-          upload_subfolder: cpu
-      - binary_upload:
-          name: binary_linux_conda_3_6_cu102_devtoolset7_nightly_upload
-          context: org-member
-          requires:
-            - binary_linux_conda_3_6_cu102_devtoolset7_nightly_test
-          filters:
-            branches:
-              only:
-                - nightly
-            tags:
-              only:
-                - /v[0-9]+(\.[0-9]+)*-rc[0-9]+/
-          package_type: conda
-          upload_subfolder: cu102
-      - binary_upload:
-          name: binary_linux_conda_3_7_cu102_devtoolset7_nightly_upload
-          context: org-member
-          requires:
-            - binary_linux_conda_3_7_cu102_devtoolset7_nightly_test
-          filters:
-            branches:
-              only:
-                - nightly
-            tags:
-              only:
-                - /v[0-9]+(\.[0-9]+)*-rc[0-9]+/
-          package_type: conda
-          upload_subfolder: cu102
-      - binary_upload:
-          name: binary_linux_conda_3_8_cu102_devtoolset7_nightly_upload
-          context: org-member
-          requires:
-            - binary_linux_conda_3_8_cu102_devtoolset7_nightly_test
-          filters:
-            branches:
-              only:
-                - nightly
-            tags:
-              only:
-                - /v[0-9]+(\.[0-9]+)*-rc[0-9]+/
-          package_type: conda
-          upload_subfolder: cu102
-      - binary_upload:
-          name: binary_linux_conda_3_9_cu102_devtoolset7_nightly_upload
-          context: org-member
-          requires:
-            - binary_linux_conda_3_9_cu102_devtoolset7_nightly_test
-          filters:
-            branches:
-              only:
-                - nightly
-            tags:
-              only:
-                - /v[0-9]+(\.[0-9]+)*-rc[0-9]+/
-          package_type: conda
-          upload_subfolder: cu102
-      - binary_upload:
-          name: binary_linux_conda_3_6_cu111_devtoolset7_nightly_upload
-          context: org-member
-          requires:
-            - binary_linux_conda_3_6_cu111_devtoolset7_nightly_test
-          filters:
-            branches:
-              only:
-                - nightly
-            tags:
-              only:
-                - /v[0-9]+(\.[0-9]+)*-rc[0-9]+/
-          package_type: conda
-          upload_subfolder: cu111
-      - binary_upload:
-          name: binary_linux_conda_3_7_cu111_devtoolset7_nightly_upload
-          context: org-member
-          requires:
-            - binary_linux_conda_3_7_cu111_devtoolset7_nightly_test
-          filters:
-            branches:
-              only:
-                - nightly
-            tags:
-              only:
-                - /v[0-9]+(\.[0-9]+)*-rc[0-9]+/
-          package_type: conda
-          upload_subfolder: cu111
-      - binary_upload:
-          name: binary_linux_conda_3_8_cu111_devtoolset7_nightly_upload
-          context: org-member
-          requires:
-            - binary_linux_conda_3_8_cu111_devtoolset7_nightly_test
-          filters:
-            branches:
-              only:
-                - nightly
-            tags:
-              only:
-                - /v[0-9]+(\.[0-9]+)*-rc[0-9]+/
-          package_type: conda
-          upload_subfolder: cu111
-      - binary_upload:
-          name: binary_linux_conda_3_9_cu111_devtoolset7_nightly_upload
-          context: org-member
-          requires:
-            - binary_linux_conda_3_9_cu111_devtoolset7_nightly_test
-          filters:
-            branches:
-              only:
-                - nightly
-            tags:
-              only:
-                - /v[0-9]+(\.[0-9]+)*-rc[0-9]+/
-          package_type: conda
-          upload_subfolder: cu111
-      - binary_upload:
-          name: binary_linux_conda_3_6_cu113_devtoolset7_nightly_upload
-          context: org-member
-          requires:
-            - binary_linux_conda_3_6_cu113_devtoolset7_nightly_test
-          filters:
-            branches:
-              only:
-                - nightly
-            tags:
-              only:
-                - /v[0-9]+(\.[0-9]+)*-rc[0-9]+/
-          package_type: conda
-          upload_subfolder: cu113
-      - binary_upload:
-          name: binary_linux_conda_3_7_cu113_devtoolset7_nightly_upload
-          context: org-member
-          requires:
-            - binary_linux_conda_3_7_cu113_devtoolset7_nightly_test
-          filters:
-            branches:
-              only:
-                - nightly
-            tags:
-              only:
-                - /v[0-9]+(\.[0-9]+)*-rc[0-9]+/
-          package_type: conda
-          upload_subfolder: cu113
-      - binary_upload:
-          name: binary_linux_conda_3_8_cu113_devtoolset7_nightly_upload
-          context: org-member
-          requires:
-            - binary_linux_conda_3_8_cu113_devtoolset7_nightly_test
-          filters:
-            branches:
-              only:
-                - nightly
-            tags:
-              only:
-                - /v[0-9]+(\.[0-9]+)*-rc[0-9]+/
-          package_type: conda
-          upload_subfolder: cu113
-      - binary_upload:
-          name: binary_linux_conda_3_9_cu113_devtoolset7_nightly_upload
-          context: org-member
-          requires:
-            - binary_linux_conda_3_9_cu113_devtoolset7_nightly_test
-          filters:
-            branches:
-              only:
-                - nightly
-            tags:
-              only:
-                - /v[0-9]+(\.[0-9]+)*-rc[0-9]+/
-          package_type: conda
-          upload_subfolder: cu113
-      - binary_upload:
-          name: binary_linux_libtorch_3_7m_cpu_devtoolset7_nightly_shared-with-deps_upload
-          context: org-member
-          requires:
-            - binary_linux_libtorch_3_7m_cpu_devtoolset7_nightly_shared-with-deps_test
-          filters:
-            branches:
-              only:
-                - nightly
-            tags:
-              only:
-                - /v[0-9]+(\.[0-9]+)*-rc[0-9]+/
-          package_type: libtorch
-          upload_subfolder: cpu
-      - binary_upload:
-          name: binary_linux_libtorch_3_7m_cpu_devtoolset7_nightly_shared-without-deps_upload
-          context: org-member
-          requires:
-            - binary_linux_libtorch_3_7m_cpu_devtoolset7_nightly_shared-without-deps_test
-          filters:
-            branches:
-              only:
-                - nightly
-            tags:
-              only:
-                - /v[0-9]+(\.[0-9]+)*-rc[0-9]+/
-          package_type: libtorch
-          upload_subfolder: cpu
-      - binary_upload:
-          name: binary_linux_libtorch_3_7m_cpu_devtoolset7_nightly_static-with-deps_upload
-          context: org-member
-          requires:
-            - binary_linux_libtorch_3_7m_cpu_devtoolset7_nightly_static-with-deps_test
-          filters:
-            branches:
-              only:
-                - nightly
-            tags:
-              only:
-                - /v[0-9]+(\.[0-9]+)*-rc[0-9]+/
-          package_type: libtorch
-          upload_subfolder: cpu
-      - binary_upload:
-          name: binary_linux_libtorch_3_7m_cpu_devtoolset7_nightly_static-without-deps_upload
-          context: org-member
-          requires:
-            - binary_linux_libtorch_3_7m_cpu_devtoolset7_nightly_static-without-deps_test
-          filters:
-            branches:
-              only:
-                - nightly
-            tags:
-              only:
-                - /v[0-9]+(\.[0-9]+)*-rc[0-9]+/
-          package_type: libtorch
-          upload_subfolder: cpu
-      - binary_upload:
-          name: binary_linux_libtorch_3_7m_cu102_devtoolset7_nightly_shared-with-deps_upload
-          context: org-member
-          requires:
-            - binary_linux_libtorch_3_7m_cu102_devtoolset7_nightly_shared-with-deps_test
-          filters:
-            branches:
-              only:
-                - nightly
-            tags:
-              only:
-                - /v[0-9]+(\.[0-9]+)*-rc[0-9]+/
-          package_type: libtorch
-          upload_subfolder: cu102
-      - binary_upload:
-          name: binary_linux_libtorch_3_7m_cu102_devtoolset7_nightly_shared-without-deps_upload
-          context: org-member
-          requires:
-            - binary_linux_libtorch_3_7m_cu102_devtoolset7_nightly_shared-without-deps_test
-          filters:
-            branches:
-              only:
-                - nightly
-            tags:
-              only:
-                - /v[0-9]+(\.[0-9]+)*-rc[0-9]+/
-          package_type: libtorch
-          upload_subfolder: cu102
-      - binary_upload:
-          name: binary_linux_libtorch_3_7m_cu102_devtoolset7_nightly_static-with-deps_upload
-          context: org-member
-          requires:
-            - binary_linux_libtorch_3_7m_cu102_devtoolset7_nightly_static-with-deps_test
-          filters:
-            branches:
-              only:
-                - nightly
-            tags:
-              only:
-                - /v[0-9]+(\.[0-9]+)*-rc[0-9]+/
-          package_type: libtorch
-          upload_subfolder: cu102
-      - binary_upload:
-          name: binary_linux_libtorch_3_7m_cu102_devtoolset7_nightly_static-without-deps_upload
-          context: org-member
-          requires:
-            - binary_linux_libtorch_3_7m_cu102_devtoolset7_nightly_static-without-deps_test
-          filters:
-            branches:
-              only:
-                - nightly
-            tags:
-              only:
-                - /v[0-9]+(\.[0-9]+)*-rc[0-9]+/
-          package_type: libtorch
-          upload_subfolder: cu102
-      - binary_upload:
-          name: binary_linux_libtorch_3_7m_cu111_devtoolset7_nightly_shared-with-deps_upload
-          context: org-member
-          requires:
-            - binary_linux_libtorch_3_7m_cu111_devtoolset7_nightly_shared-with-deps_test
-          filters:
-            branches:
-              only:
-                - nightly
-            tags:
-              only:
-                - /v[0-9]+(\.[0-9]+)*-rc[0-9]+/
-          package_type: libtorch
-          upload_subfolder: cu111
-      - binary_upload:
-          name: binary_linux_libtorch_3_7m_cu111_devtoolset7_nightly_shared-without-deps_upload
-          context: org-member
-          requires:
-            - binary_linux_libtorch_3_7m_cu111_devtoolset7_nightly_shared-without-deps_test
-          filters:
-            branches:
-              only:
-                - nightly
-            tags:
-              only:
-                - /v[0-9]+(\.[0-9]+)*-rc[0-9]+/
-          package_type: libtorch
-          upload_subfolder: cu111
-      - binary_upload:
-          name: binary_linux_libtorch_3_7m_cu111_devtoolset7_nightly_static-with-deps_upload
-          context: org-member
-          requires:
-            - binary_linux_libtorch_3_7m_cu111_devtoolset7_nightly_static-with-deps_test
-          filters:
-            branches:
-              only:
-                - nightly
-            tags:
-              only:
-                - /v[0-9]+(\.[0-9]+)*-rc[0-9]+/
-          package_type: libtorch
-          upload_subfolder: cu111
-      - binary_upload:
-          name: binary_linux_libtorch_3_7m_cu111_devtoolset7_nightly_static-without-deps_upload
-          context: org-member
-          requires:
-            - binary_linux_libtorch_3_7m_cu111_devtoolset7_nightly_static-without-deps_test
-          filters:
-            branches:
-              only:
-                - nightly
-            tags:
-              only:
-                - /v[0-9]+(\.[0-9]+)*-rc[0-9]+/
-          package_type: libtorch
-          upload_subfolder: cu111
-      - binary_upload:
-          name: binary_linux_libtorch_3_7m_cu113_devtoolset7_nightly_shared-with-deps_upload
-          context: org-member
-          requires:
-            - binary_linux_libtorch_3_7m_cu113_devtoolset7_nightly_shared-with-deps_test
-          filters:
-            branches:
-              only:
-                - nightly
-            tags:
-              only:
-                - /v[0-9]+(\.[0-9]+)*-rc[0-9]+/
-          package_type: libtorch
-          upload_subfolder: cu113
-      - binary_upload:
-          name: binary_linux_libtorch_3_7m_cu113_devtoolset7_nightly_shared-without-deps_upload
-          context: org-member
-          requires:
-            - binary_linux_libtorch_3_7m_cu113_devtoolset7_nightly_shared-without-deps_test
-          filters:
-            branches:
-              only:
-                - nightly
-            tags:
-              only:
-                - /v[0-9]+(\.[0-9]+)*-rc[0-9]+/
-          package_type: libtorch
-          upload_subfolder: cu113
-      - binary_upload:
-          name: binary_linux_libtorch_3_7m_cu113_devtoolset7_nightly_static-with-deps_upload
-          context: org-member
-          requires:
-            - binary_linux_libtorch_3_7m_cu113_devtoolset7_nightly_static-with-deps_test
-          filters:
-            branches:
-              only:
-                - nightly
-            tags:
-              only:
-                - /v[0-9]+(\.[0-9]+)*-rc[0-9]+/
-          package_type: libtorch
-          upload_subfolder: cu113
-      - binary_upload:
-          name: binary_linux_libtorch_3_7m_cu113_devtoolset7_nightly_static-without-deps_upload
-          context: org-member
-          requires:
-            - binary_linux_libtorch_3_7m_cu113_devtoolset7_nightly_static-without-deps_test
-          filters:
-            branches:
-              only:
-                - nightly
-            tags:
-              only:
-                - /v[0-9]+(\.[0-9]+)*-rc[0-9]+/
-          package_type: libtorch
-          upload_subfolder: cu113
-      - binary_upload:
-          name: binary_linux_libtorch_3_7m_cpu_gcc5_4_cxx11-abi_nightly_shared-with-deps_upload
-          context: org-member
-          requires:
-            - binary_linux_libtorch_3_7m_cpu_gcc5_4_cxx11-abi_nightly_shared-with-deps_test
-          filters:
-            branches:
-              only:
-                - nightly
-            tags:
-              only:
-                - /v[0-9]+(\.[0-9]+)*-rc[0-9]+/
-          package_type: libtorch
-          upload_subfolder: cpu
-      - binary_upload:
-          name: binary_linux_libtorch_3_7m_cpu_gcc5_4_cxx11-abi_nightly_shared-without-deps_upload
-          context: org-member
-          requires:
-            - binary_linux_libtorch_3_7m_cpu_gcc5_4_cxx11-abi_nightly_shared-without-deps_test
-          filters:
-            branches:
-              only:
-                - nightly
-            tags:
-              only:
-                - /v[0-9]+(\.[0-9]+)*-rc[0-9]+/
-          package_type: libtorch
-          upload_subfolder: cpu
-      - binary_upload:
-          name: binary_linux_libtorch_3_7m_cpu_gcc5_4_cxx11-abi_nightly_static-with-deps_upload
-          context: org-member
-          requires:
-            - binary_linux_libtorch_3_7m_cpu_gcc5_4_cxx11-abi_nightly_static-with-deps_test
-          filters:
-            branches:
-              only:
-                - nightly
-            tags:
-              only:
-                - /v[0-9]+(\.[0-9]+)*-rc[0-9]+/
-          package_type: libtorch
-          upload_subfolder: cpu
-      - binary_upload:
-          name: binary_linux_libtorch_3_7m_cpu_gcc5_4_cxx11-abi_nightly_static-without-deps_upload
-          context: org-member
-          requires:
-            - binary_linux_libtorch_3_7m_cpu_gcc5_4_cxx11-abi_nightly_static-without-deps_test
-          filters:
-            branches:
-              only:
-                - nightly
-            tags:
-              only:
-                - /v[0-9]+(\.[0-9]+)*-rc[0-9]+/
-          package_type: libtorch
-          upload_subfolder: cpu
-      - binary_upload:
-          name: binary_linux_libtorch_3_7m_cu102_gcc5_4_cxx11-abi_nightly_shared-with-deps_upload
-          context: org-member
-          requires:
-            - binary_linux_libtorch_3_7m_cu102_gcc5_4_cxx11-abi_nightly_shared-with-deps_test
-          filters:
-            branches:
-              only:
-                - nightly
-            tags:
-              only:
-                - /v[0-9]+(\.[0-9]+)*-rc[0-9]+/
-          package_type: libtorch
-          upload_subfolder: cu102
-      - binary_upload:
-          name: binary_linux_libtorch_3_7m_cu102_gcc5_4_cxx11-abi_nightly_shared-without-deps_upload
-          context: org-member
-          requires:
-            - binary_linux_libtorch_3_7m_cu102_gcc5_4_cxx11-abi_nightly_shared-without-deps_test
-          filters:
-            branches:
-              only:
-                - nightly
-            tags:
-              only:
-                - /v[0-9]+(\.[0-9]+)*-rc[0-9]+/
-          package_type: libtorch
-          upload_subfolder: cu102
-      - binary_upload:
-          name: binary_linux_libtorch_3_7m_cu102_gcc5_4_cxx11-abi_nightly_static-with-deps_upload
-          context: org-member
-          requires:
-            - binary_linux_libtorch_3_7m_cu102_gcc5_4_cxx11-abi_nightly_static-with-deps_test
-          filters:
-            branches:
-              only:
-                - nightly
-            tags:
-              only:
-                - /v[0-9]+(\.[0-9]+)*-rc[0-9]+/
-          package_type: libtorch
-          upload_subfolder: cu102
-      - binary_upload:
-          name: binary_linux_libtorch_3_7m_cu102_gcc5_4_cxx11-abi_nightly_static-without-deps_upload
-          context: org-member
-          requires:
-            - binary_linux_libtorch_3_7m_cu102_gcc5_4_cxx11-abi_nightly_static-without-deps_test
-          filters:
-            branches:
-              only:
-                - nightly
-            tags:
-              only:
-                - /v[0-9]+(\.[0-9]+)*-rc[0-9]+/
-          package_type: libtorch
-          upload_subfolder: cu102
-      - binary_upload:
-          name: binary_linux_libtorch_3_7m_cu111_gcc5_4_cxx11-abi_nightly_shared-with-deps_upload
-          context: org-member
-          requires:
-            - binary_linux_libtorch_3_7m_cu111_gcc5_4_cxx11-abi_nightly_shared-with-deps_test
-          filters:
-            branches:
-              only:
-                - nightly
-            tags:
-              only:
-                - /v[0-9]+(\.[0-9]+)*-rc[0-9]+/
-          package_type: libtorch
-          upload_subfolder: cu111
-      - binary_upload:
-          name: binary_linux_libtorch_3_7m_cu111_gcc5_4_cxx11-abi_nightly_shared-without-deps_upload
-          context: org-member
-          requires:
-            - binary_linux_libtorch_3_7m_cu111_gcc5_4_cxx11-abi_nightly_shared-without-deps_test
-          filters:
-            branches:
-              only:
-                - nightly
-            tags:
-              only:
-                - /v[0-9]+(\.[0-9]+)*-rc[0-9]+/
-          package_type: libtorch
-          upload_subfolder: cu111
-      - binary_upload:
-          name: binary_linux_libtorch_3_7m_cu111_gcc5_4_cxx11-abi_nightly_static-with-deps_upload
-          context: org-member
-          requires:
-            - binary_linux_libtorch_3_7m_cu111_gcc5_4_cxx11-abi_nightly_static-with-deps_test
-          filters:
-            branches:
-              only:
-                - nightly
-            tags:
-              only:
-                - /v[0-9]+(\.[0-9]+)*-rc[0-9]+/
-          package_type: libtorch
-          upload_subfolder: cu111
-      - binary_upload:
-          name: binary_linux_libtorch_3_7m_cu111_gcc5_4_cxx11-abi_nightly_static-without-deps_upload
-          context: org-member
-          requires:
-            - binary_linux_libtorch_3_7m_cu111_gcc5_4_cxx11-abi_nightly_static-without-deps_test
-          filters:
-            branches:
-              only:
-                - nightly
-            tags:
-              only:
-                - /v[0-9]+(\.[0-9]+)*-rc[0-9]+/
-          package_type: libtorch
-          upload_subfolder: cu111
-      - binary_upload:
-          name: binary_linux_libtorch_3_7m_cu113_gcc5_4_cxx11-abi_nightly_shared-with-deps_upload
-          context: org-member
-          requires:
-            - binary_linux_libtorch_3_7m_cu113_gcc5_4_cxx11-abi_nightly_shared-with-deps_test
-          filters:
-            branches:
-              only:
-                - nightly
-            tags:
-              only:
-                - /v[0-9]+(\.[0-9]+)*-rc[0-9]+/
-          package_type: libtorch
-          upload_subfolder: cu113
-      - binary_upload:
-          name: binary_linux_libtorch_3_7m_cu113_gcc5_4_cxx11-abi_nightly_shared-without-deps_upload
-          context: org-member
-          requires:
-            - binary_linux_libtorch_3_7m_cu113_gcc5_4_cxx11-abi_nightly_shared-without-deps_test
-          filters:
-            branches:
-              only:
-                - nightly
-            tags:
-              only:
-                - /v[0-9]+(\.[0-9]+)*-rc[0-9]+/
-          package_type: libtorch
-          upload_subfolder: cu113
-      - binary_upload:
-          name: binary_linux_libtorch_3_7m_cu113_gcc5_4_cxx11-abi_nightly_static-with-deps_upload
-          context: org-member
-          requires:
-            - binary_linux_libtorch_3_7m_cu113_gcc5_4_cxx11-abi_nightly_static-with-deps_test
-          filters:
-            branches:
-              only:
-                - nightly
-            tags:
-              only:
-                - /v[0-9]+(\.[0-9]+)*-rc[0-9]+/
-          package_type: libtorch
-          upload_subfolder: cu113
-      - binary_upload:
-          name: binary_linux_libtorch_3_7m_cu113_gcc5_4_cxx11-abi_nightly_static-without-deps_upload
-          context: org-member
-          requires:
-            - binary_linux_libtorch_3_7m_cu113_gcc5_4_cxx11-abi_nightly_static-without-deps_test
-          filters:
-            branches:
-              only:
-                - nightly
-            tags:
-              only:
-                - /v[0-9]+(\.[0-9]+)*-rc[0-9]+/
-          package_type: libtorch
-          upload_subfolder: cu113
-      - binary_upload:
-          name: binary_macos_wheel_3_6_cpu_nightly_upload
-          context: org-member
-          requires:
-            - binary_macos_wheel_3_6_cpu_nightly_build
-          filters:
-            branches:
-              only:
-                - nightly
-            tags:
-              only:
-                - /v[0-9]+(\.[0-9]+)*-rc[0-9]+/
-          package_type: wheel
-          upload_subfolder: cpu
-      - binary_upload:
-          name: binary_macos_wheel_3_7_cpu_nightly_upload
-          context: org-member
-          requires:
-            - binary_macos_wheel_3_7_cpu_nightly_build
-          filters:
-            branches:
-              only:
-                - nightly
-            tags:
-              only:
-                - /v[0-9]+(\.[0-9]+)*-rc[0-9]+/
-          package_type: wheel
-          upload_subfolder: cpu
-      - binary_upload:
-          name: binary_macos_wheel_3_8_cpu_nightly_upload
-          context: org-member
-          requires:
-            - binary_macos_wheel_3_8_cpu_nightly_build
-          filters:
-            branches:
-              only:
-                - nightly
-            tags:
-              only:
-                - /v[0-9]+(\.[0-9]+)*-rc[0-9]+/
-          package_type: wheel
-          upload_subfolder: cpu
-      - binary_upload:
-          name: binary_macos_wheel_3_9_cpu_nightly_upload
-          context: org-member
-          requires:
-            - binary_macos_wheel_3_9_cpu_nightly_build
-          filters:
-            branches:
-              only:
-                - nightly
-            tags:
-              only:
-                - /v[0-9]+(\.[0-9]+)*-rc[0-9]+/
-          package_type: wheel
-          upload_subfolder: cpu
-      - binary_upload:
-          name: binary_macos_conda_3_6_cpu_nightly_upload
-          context: org-member
-          requires:
-            - binary_macos_conda_3_6_cpu_nightly_build
-          filters:
-            branches:
-              only:
-                - nightly
-            tags:
-              only:
-                - /v[0-9]+(\.[0-9]+)*-rc[0-9]+/
-          package_type: conda
-          upload_subfolder: cpu
-      - binary_upload:
-          name: binary_macos_conda_3_7_cpu_nightly_upload
-          context: org-member
-          requires:
-            - binary_macos_conda_3_7_cpu_nightly_build
-          filters:
-            branches:
-              only:
-                - nightly
-            tags:
-              only:
-                - /v[0-9]+(\.[0-9]+)*-rc[0-9]+/
-          package_type: conda
-          upload_subfolder: cpu
-      - binary_upload:
-          name: binary_macos_conda_3_8_cpu_nightly_upload
-          context: org-member
-          requires:
-            - binary_macos_conda_3_8_cpu_nightly_build
-          filters:
-            branches:
-              only:
-                - nightly
-            tags:
-              only:
-                - /v[0-9]+(\.[0-9]+)*-rc[0-9]+/
-          package_type: conda
-          upload_subfolder: cpu
-      - binary_upload:
-          name: binary_macos_conda_3_9_cpu_nightly_upload
-          context: org-member
-          requires:
-            - binary_macos_conda_3_9_cpu_nightly_build
-          filters:
-            branches:
-              only:
-                - nightly
-            tags:
-              only:
-                - /v[0-9]+(\.[0-9]+)*-rc[0-9]+/
-          package_type: conda
-          upload_subfolder: cpu
-      - binary_upload:
-          name: binary_macos_libtorch_3_7_cpu_nightly_upload
-          context: org-member
-          requires:
-            - binary_macos_libtorch_3_7_cpu_nightly_build
-          filters:
-            branches:
-              only:
-                - nightly
-            tags:
-              only:
-                - /v[0-9]+(\.[0-9]+)*-rc[0-9]+/
-          package_type: libtorch
-          upload_subfolder: cpu
-      - binary_upload:
-          name: binary_macos_arm64_wheel_3_8_cpu_nightly_upload
-          context: org-member
-          requires:
-            - binary_macos_arm64_wheel_3_8_cpu_nightly_build
-          filters:
-            branches:
-              only:
-                - nightly
-            tags:
-              only:
-                - /v[0-9]+(\.[0-9]+)*-rc[0-9]+/
-          package_type: wheel
-          upload_subfolder: cpu
-      - binary_upload:
-          name: binary_macos_arm64_wheel_3_9_cpu_nightly_upload
-          context: org-member
-          requires:
-            - binary_macos_arm64_wheel_3_9_cpu_nightly_build
-          filters:
-            branches:
-              only:
-                - nightly
-            tags:
-              only:
-                - /v[0-9]+(\.[0-9]+)*-rc[0-9]+/
-          package_type: wheel
-          upload_subfolder: cpu
-      - binary_upload:
-          name: binary_macos_arm64_conda_3_8_cpu_nightly_upload
-          context: org-member
-          requires:
-            - binary_macos_arm64_conda_3_8_cpu_nightly_build
-          filters:
-            branches:
-              only:
-                - nightly
-            tags:
-              only:
-                - /v[0-9]+(\.[0-9]+)*-rc[0-9]+/
-          package_type: conda
-          upload_subfolder: cpu
-      - binary_upload:
-          name: binary_macos_arm64_conda_3_9_cpu_nightly_upload
-          context: org-member
-          requires:
-            - binary_macos_arm64_conda_3_9_cpu_nightly_build
-          filters:
-            branches:
-              only:
-                - nightly
-            tags:
-              only:
-                - /v[0-9]+(\.[0-9]+)*-rc[0-9]+/
-          package_type: conda
-          upload_subfolder: cpu
-      - binary_upload:
-          name: binary_windows_wheel_3_6_cpu_nightly_upload
-          context: org-member
-          requires:
-            - binary_windows_wheel_3_6_cpu_nightly_test
-          filters:
-            branches:
-              only:
-                - nightly
-            tags:
-              only:
-                - /v[0-9]+(\.[0-9]+)*-rc[0-9]+/
-          package_type: wheel
-          upload_subfolder: cpu
-      - binary_upload:
-          name: binary_windows_wheel_3_7_cpu_nightly_upload
-          context: org-member
-          requires:
-            - binary_windows_wheel_3_7_cpu_nightly_test
-          filters:
-            branches:
-              only:
-                - nightly
-            tags:
-              only:
-                - /v[0-9]+(\.[0-9]+)*-rc[0-9]+/
-          package_type: wheel
-          upload_subfolder: cpu
-      - binary_upload:
-          name: binary_windows_wheel_3_8_cpu_nightly_upload
-          context: org-member
-          requires:
-            - binary_windows_wheel_3_8_cpu_nightly_test
-          filters:
-            branches:
-              only:
-                - nightly
-            tags:
-              only:
-                - /v[0-9]+(\.[0-9]+)*-rc[0-9]+/
-          package_type: wheel
-          upload_subfolder: cpu
-      - binary_upload:
-          name: binary_windows_wheel_3_9_cpu_nightly_upload
-          context: org-member
-          requires:
-            - binary_windows_wheel_3_9_cpu_nightly_test
-          filters:
-            branches:
-              only:
-                - nightly
-            tags:
-              only:
-                - /v[0-9]+(\.[0-9]+)*-rc[0-9]+/
-          package_type: wheel
-          upload_subfolder: cpu
-      - binary_upload:
-          name: binary_windows_wheel_3_6_cu102_nightly_upload
-          context: org-member
-          requires:
-            - binary_windows_wheel_3_6_cu102_nightly_test
-          filters:
-            branches:
-              only:
-                - nightly
-            tags:
-              only:
-                - /v[0-9]+(\.[0-9]+)*-rc[0-9]+/
-          package_type: wheel
-          upload_subfolder: cu102
-      - binary_upload:
-          name: binary_windows_wheel_3_7_cu102_nightly_upload
-          context: org-member
-          requires:
-            - binary_windows_wheel_3_7_cu102_nightly_test
-          filters:
-            branches:
-              only:
-                - nightly
-            tags:
-              only:
-                - /v[0-9]+(\.[0-9]+)*-rc[0-9]+/
-          package_type: wheel
-          upload_subfolder: cu102
-      - binary_upload:
-          name: binary_windows_wheel_3_8_cu102_nightly_upload
-          context: org-member
-          requires:
-            - binary_windows_wheel_3_8_cu102_nightly_test
-          filters:
-            branches:
-              only:
-                - nightly
-            tags:
-              only:
-                - /v[0-9]+(\.[0-9]+)*-rc[0-9]+/
-          package_type: wheel
-          upload_subfolder: cu102
-      - binary_upload:
-          name: binary_windows_wheel_3_9_cu102_nightly_upload
-          context: org-member
-          requires:
-            - binary_windows_wheel_3_9_cu102_nightly_test
-          filters:
-            branches:
-              only:
-                - nightly
-            tags:
-              only:
-                - /v[0-9]+(\.[0-9]+)*-rc[0-9]+/
-          package_type: wheel
-          upload_subfolder: cu102
-      - binary_upload:
-          name: binary_windows_wheel_3_6_cu111_nightly_upload
-          context: org-member
-          requires:
-            - binary_windows_wheel_3_6_cu111_nightly_test
-          filters:
-            branches:
-              only:
-                - nightly
-            tags:
-              only:
-                - /v[0-9]+(\.[0-9]+)*-rc[0-9]+/
-          package_type: wheel
-          upload_subfolder: cu111
-      - binary_upload:
-          name: binary_windows_wheel_3_7_cu111_nightly_upload
-          context: org-member
-          requires:
-            - binary_windows_wheel_3_7_cu111_nightly_test
-          filters:
-            branches:
-              only:
-                - nightly
-            tags:
-              only:
-                - /v[0-9]+(\.[0-9]+)*-rc[0-9]+/
-          package_type: wheel
-          upload_subfolder: cu111
-      - binary_upload:
-          name: binary_windows_wheel_3_8_cu111_nightly_upload
-          context: org-member
-          requires:
-            - binary_windows_wheel_3_8_cu111_nightly_test
-          filters:
-            branches:
-              only:
-                - nightly
-            tags:
-              only:
-                - /v[0-9]+(\.[0-9]+)*-rc[0-9]+/
-          package_type: wheel
-          upload_subfolder: cu111
-      - binary_upload:
-          name: binary_windows_wheel_3_9_cu111_nightly_upload
-          context: org-member
-          requires:
-            - binary_windows_wheel_3_9_cu111_nightly_test
-          filters:
-            branches:
-              only:
-                - nightly
-            tags:
-              only:
-                - /v[0-9]+(\.[0-9]+)*-rc[0-9]+/
-          package_type: wheel
-          upload_subfolder: cu111
-      - binary_upload:
-          name: binary_windows_wheel_3_6_cu113_nightly_upload
-          context: org-member
-          requires:
-            - binary_windows_wheel_3_6_cu113_nightly_test
-          filters:
-            branches:
-              only:
-                - nightly
-            tags:
-              only:
-                - /v[0-9]+(\.[0-9]+)*-rc[0-9]+/
-          package_type: wheel
-          upload_subfolder: cu113
-      - binary_upload:
-          name: binary_windows_wheel_3_7_cu113_nightly_upload
-          context: org-member
-          requires:
-            - binary_windows_wheel_3_7_cu113_nightly_test
-          filters:
-            branches:
-              only:
-                - nightly
-            tags:
-              only:
-                - /v[0-9]+(\.[0-9]+)*-rc[0-9]+/
-          package_type: wheel
-          upload_subfolder: cu113
-      - binary_upload:
-          name: binary_windows_wheel_3_8_cu113_nightly_upload
-          context: org-member
-          requires:
-            - binary_windows_wheel_3_8_cu113_nightly_test
-          filters:
-            branches:
-              only:
-                - nightly
-            tags:
-              only:
-                - /v[0-9]+(\.[0-9]+)*-rc[0-9]+/
-          package_type: wheel
-          upload_subfolder: cu113
-      - binary_upload:
-          name: binary_windows_wheel_3_9_cu113_nightly_upload
-          context: org-member
-          requires:
-            - binary_windows_wheel_3_9_cu113_nightly_test
-          filters:
-            branches:
-              only:
-                - nightly
-            tags:
-              only:
-                - /v[0-9]+(\.[0-9]+)*-rc[0-9]+/
-          package_type: wheel
-          upload_subfolder: cu113
-      - binary_upload:
-          name: binary_windows_conda_3_6_cpu_nightly_upload
-          context: org-member
-          requires:
-            - binary_windows_conda_3_6_cpu_nightly_test
-          filters:
-            branches:
-              only:
-                - nightly
-            tags:
-              only:
-                - /v[0-9]+(\.[0-9]+)*-rc[0-9]+/
-          package_type: conda
-          upload_subfolder: cpu
-      - binary_upload:
-          name: binary_windows_conda_3_7_cpu_nightly_upload
-          context: org-member
-          requires:
-            - binary_windows_conda_3_7_cpu_nightly_test
-          filters:
-            branches:
-              only:
-                - nightly
-            tags:
-              only:
-                - /v[0-9]+(\.[0-9]+)*-rc[0-9]+/
-          package_type: conda
-          upload_subfolder: cpu
-      - binary_upload:
-          name: binary_windows_conda_3_8_cpu_nightly_upload
-          context: org-member
-          requires:
-            - binary_windows_conda_3_8_cpu_nightly_test
-          filters:
-            branches:
-              only:
-                - nightly
-            tags:
-              only:
-                - /v[0-9]+(\.[0-9]+)*-rc[0-9]+/
-          package_type: conda
-          upload_subfolder: cpu
-      - binary_upload:
-          name: binary_windows_conda_3_9_cpu_nightly_upload
-          context: org-member
-          requires:
-            - binary_windows_conda_3_9_cpu_nightly_test
-          filters:
-            branches:
-              only:
-                - nightly
-            tags:
-              only:
-                - /v[0-9]+(\.[0-9]+)*-rc[0-9]+/
-          package_type: conda
-          upload_subfolder: cpu
-      - binary_upload:
-          name: binary_windows_conda_3_6_cu102_nightly_upload
-          context: org-member
-          requires:
-            - binary_windows_conda_3_6_cu102_nightly_test
-          filters:
-            branches:
-              only:
-                - nightly
-            tags:
-              only:
-                - /v[0-9]+(\.[0-9]+)*-rc[0-9]+/
-          package_type: conda
-          upload_subfolder: cu102
-      - binary_upload:
-          name: binary_windows_conda_3_7_cu102_nightly_upload
-          context: org-member
-          requires:
-            - binary_windows_conda_3_7_cu102_nightly_test
-          filters:
-            branches:
-              only:
-                - nightly
-            tags:
-              only:
-                - /v[0-9]+(\.[0-9]+)*-rc[0-9]+/
-          package_type: conda
-          upload_subfolder: cu102
-      - binary_upload:
-          name: binary_windows_conda_3_8_cu102_nightly_upload
-          context: org-member
-          requires:
-            - binary_windows_conda_3_8_cu102_nightly_test
-          filters:
-            branches:
-              only:
-                - nightly
-            tags:
-              only:
-                - /v[0-9]+(\.[0-9]+)*-rc[0-9]+/
-          package_type: conda
-          upload_subfolder: cu102
-      - binary_upload:
-          name: binary_windows_conda_3_9_cu102_nightly_upload
-          context: org-member
-          requires:
-            - binary_windows_conda_3_9_cu102_nightly_test
-          filters:
-            branches:
-              only:
-                - nightly
-            tags:
-              only:
-                - /v[0-9]+(\.[0-9]+)*-rc[0-9]+/
-          package_type: conda
-          upload_subfolder: cu102
-      - binary_upload:
-          name: binary_windows_conda_3_6_cu111_nightly_upload
-          context: org-member
-          requires:
-            - binary_windows_conda_3_6_cu111_nightly_test
-          filters:
-            branches:
-              only:
-                - nightly
-            tags:
-              only:
-                - /v[0-9]+(\.[0-9]+)*-rc[0-9]+/
-          package_type: conda
-          upload_subfolder: cu111
-      - binary_upload:
-          name: binary_windows_conda_3_7_cu111_nightly_upload
-          context: org-member
-          requires:
-            - binary_windows_conda_3_7_cu111_nightly_test
-          filters:
-            branches:
-              only:
-                - nightly
-            tags:
-              only:
-                - /v[0-9]+(\.[0-9]+)*-rc[0-9]+/
-          package_type: conda
-          upload_subfolder: cu111
-      - binary_upload:
-          name: binary_windows_conda_3_8_cu111_nightly_upload
-          context: org-member
-          requires:
-            - binary_windows_conda_3_8_cu111_nightly_test
-          filters:
-            branches:
-              only:
-                - nightly
-            tags:
-              only:
-                - /v[0-9]+(\.[0-9]+)*-rc[0-9]+/
-          package_type: conda
-          upload_subfolder: cu111
-      - binary_upload:
-          name: binary_windows_conda_3_9_cu111_nightly_upload
-          context: org-member
-          requires:
-            - binary_windows_conda_3_9_cu111_nightly_test
-          filters:
-            branches:
-              only:
-                - nightly
-            tags:
-              only:
-                - /v[0-9]+(\.[0-9]+)*-rc[0-9]+/
-          package_type: conda
-          upload_subfolder: cu111
-      - binary_upload:
-          name: binary_windows_conda_3_6_cu113_nightly_upload
-          context: org-member
-          requires:
-            - binary_windows_conda_3_6_cu113_nightly_test
-          filters:
-            branches:
-              only:
-                - nightly
-            tags:
-              only:
-                - /v[0-9]+(\.[0-9]+)*-rc[0-9]+/
-          package_type: conda
-          upload_subfolder: cu113
-      - binary_upload:
-          name: binary_windows_conda_3_7_cu113_nightly_upload
-          context: org-member
-          requires:
-            - binary_windows_conda_3_7_cu113_nightly_test
-          filters:
-            branches:
-              only:
-                - nightly
-            tags:
-              only:
-                - /v[0-9]+(\.[0-9]+)*-rc[0-9]+/
-          package_type: conda
-          upload_subfolder: cu113
-      - binary_upload:
-          name: binary_windows_conda_3_8_cu113_nightly_upload
-          context: org-member
-          requires:
-            - binary_windows_conda_3_8_cu113_nightly_test
-          filters:
-            branches:
-              only:
-                - nightly
-            tags:
-              only:
-                - /v[0-9]+(\.[0-9]+)*-rc[0-9]+/
-          package_type: conda
-          upload_subfolder: cu113
-      - binary_upload:
-          name: binary_windows_conda_3_9_cu113_nightly_upload
-          context: org-member
-          requires:
-            - binary_windows_conda_3_9_cu113_nightly_test
-          filters:
-            branches:
-              only:
-                - nightly
-            tags:
-              only:
-                - /v[0-9]+(\.[0-9]+)*-rc[0-9]+/
-          package_type: conda
-          upload_subfolder: cu113
-      - binary_upload:
-          name: binary_windows_libtorch_3_7_cpu_debug_nightly_upload
-          context: org-member
-          requires:
-            - binary_windows_libtorch_3_7_cpu_debug_nightly_test
-          filters:
-            branches:
-              only:
-                - nightly
-            tags:
-              only:
-                - /v[0-9]+(\.[0-9]+)*-rc[0-9]+/
-          package_type: libtorch
-          upload_subfolder: cpu
-      - binary_upload:
-          name: binary_windows_libtorch_3_7_cu102_debug_nightly_upload
-          context: org-member
-          requires:
-            - binary_windows_libtorch_3_7_cu102_debug_nightly_test
-          filters:
-            branches:
-              only:
-                - nightly
-            tags:
-              only:
-                - /v[0-9]+(\.[0-9]+)*-rc[0-9]+/
-          package_type: libtorch
-          upload_subfolder: cu102
-      - binary_upload:
-          name: binary_windows_libtorch_3_7_cu111_debug_nightly_upload
-          context: org-member
-          requires:
-            - binary_windows_libtorch_3_7_cu111_debug_nightly_test
-          filters:
-            branches:
-              only:
-                - nightly
-            tags:
-              only:
-                - /v[0-9]+(\.[0-9]+)*-rc[0-9]+/
-          package_type: libtorch
-          upload_subfolder: cu111
-      - binary_upload:
-          name: binary_windows_libtorch_3_7_cu113_debug_nightly_upload
-          context: org-member
-          requires:
-            - binary_windows_libtorch_3_7_cu113_debug_nightly_test
-          filters:
-            branches:
-              only:
-                - nightly
-            tags:
-              only:
-                - /v[0-9]+(\.[0-9]+)*-rc[0-9]+/
-          package_type: libtorch
-          upload_subfolder: cu113
-      - binary_upload:
-          name: binary_windows_libtorch_3_7_cpu_release_nightly_upload
-          context: org-member
-          requires:
-            - binary_windows_libtorch_3_7_cpu_release_nightly_test
-          filters:
-            branches:
-              only:
-                - nightly
-            tags:
-              only:
-                - /v[0-9]+(\.[0-9]+)*-rc[0-9]+/
-          package_type: libtorch
-          upload_subfolder: cpu
-      - binary_upload:
-          name: binary_windows_libtorch_3_7_cu102_release_nightly_upload
-          context: org-member
-          requires:
-            - binary_windows_libtorch_3_7_cu102_release_nightly_test
-          filters:
-            branches:
-              only:
-                - nightly
-            tags:
-              only:
-                - /v[0-9]+(\.[0-9]+)*-rc[0-9]+/
-          package_type: libtorch
-          upload_subfolder: cu102
-      - binary_upload:
-          name: binary_windows_libtorch_3_7_cu111_release_nightly_upload
-          context: org-member
-          requires:
-            - binary_windows_libtorch_3_7_cu111_release_nightly_test
-          filters:
-            branches:
-              only:
-                - nightly
-            tags:
-              only:
-                - /v[0-9]+(\.[0-9]+)*-rc[0-9]+/
-          package_type: libtorch
-          upload_subfolder: cu111
-      - binary_upload:
-          name: binary_windows_libtorch_3_7_cu113_release_nightly_upload
-          context: org-member
-          requires:
-            - binary_windows_libtorch_3_7_cu113_release_nightly_test
-          filters:
-            branches:
-              only:
-                - nightly
-            tags:
-              only:
-                - /v[0-9]+(\.[0-9]+)*-rc[0-9]+/
-          package_type: libtorch
-          upload_subfolder: cu113
-    when: << pipeline.parameters.run_binary_tests >>
-  build:
-    jobs:
-      - docker_build_job:
-          name: "docker-pytorch-linux-bionic-cuda10.2-cudnn7-py3.9-gcc7"
-          image_name: "pytorch-linux-bionic-cuda10.2-cudnn7-py3.9-gcc7"
-      - docker_build_job:
-          name: "docker-pytorch-linux-bionic-py3.6-clang9"
-          image_name: "pytorch-linux-bionic-py3.6-clang9"
-      - docker_build_job:
-          name: "docker-pytorch-linux-bionic-cuda10.2-cudnn7-py3.6-clang9"
-          image_name: "pytorch-linux-bionic-cuda10.2-cudnn7-py3.6-clang9"
-      - docker_build_job:
-          name: "docker-pytorch-linux-bionic-py3.8-gcc9"
-          image_name: "pytorch-linux-bionic-py3.8-gcc9"
-      - docker_build_job:
-          name: "docker-pytorch-linux-xenial-cuda10.2-cudnn7-py3-gcc7"
-          image_name: "pytorch-linux-xenial-cuda10.2-cudnn7-py3-gcc7"
-      - docker_build_job:
-          name: "docker-pytorch-linux-xenial-cuda11.1-cudnn8-py3-gcc7"
-          image_name: "pytorch-linux-xenial-cuda11.1-cudnn8-py3-gcc7"
-      - docker_build_job:
-          name: "docker-pytorch-linux-xenial-cuda11.3-cudnn8-py3-gcc7"
-          image_name: "pytorch-linux-xenial-cuda11.3-cudnn8-py3-gcc7"
-      - docker_build_job:
-          name: "docker-pytorch-linux-xenial-py3-clang5-android-ndk-r19c"
-          image_name: "pytorch-linux-xenial-py3-clang5-android-ndk-r19c"
-      - docker_build_job:
-          name: "docker-pytorch-linux-xenial-py3-clang5-asan"
-          image_name: "pytorch-linux-xenial-py3-clang5-asan"
-      - docker_build_job:
-          name: "docker-pytorch-linux-xenial-py3-clang7-onnx"
-          image_name: "pytorch-linux-xenial-py3-clang7-onnx"
-      - docker_build_job:
-          name: "docker-pytorch-linux-xenial-py3.8"
-          image_name: "pytorch-linux-xenial-py3.8"
-      - docker_build_job:
-          name: "docker-pytorch-linux-xenial-py3.6-clang7"
-          image_name: "pytorch-linux-xenial-py3.6-clang7"
-      - docker_build_job:
-          name: "docker-pytorch-linux-xenial-py3.6-gcc5.4"
-          image_name: "pytorch-linux-xenial-py3.6-gcc5.4"
-          filters:
-            branches:
-              only: /.*/
-            tags:
-              only: /v[0-9]+(\.[0-9]+)*-rc[0-9]+/
-      - docker_build_job:
-          name: "docker-pytorch-linux-xenial-py3.6-gcc7.2"
-          image_name: "pytorch-linux-xenial-py3.6-gcc7.2"
-      - docker_build_job:
-          name: "docker-pytorch-linux-xenial-py3.6-gcc7"
-          image_name: "pytorch-linux-xenial-py3.6-gcc7"
-      - docker_build_job:
-          name: "docker-pytorch-linux-bionic-rocm3.9-py3.6"
-          image_name: "pytorch-linux-bionic-rocm3.9-py3.6"
-      - docker_build_job:
-          name: "docker-pytorch-linux-bionic-rocm4.0.1-py3.6"
-          image_name: "pytorch-linux-bionic-rocm4.0.1-py3.6"
-      - docker_build_job:
-          name: "docker-pytorch-linux-bionic-rocm4.1-py3.6"
-          image_name: "pytorch-linux-bionic-rocm4.1-py3.6"
-      - docker_build_job:
-          name: "docker-pytorch-linux-bionic-rocm4.2-py3.6"
-          image_name: "pytorch-linux-bionic-rocm4.2-py3.6"
-      - pytorch_linux_build:
-          name: pytorch_linux_xenial_py3_6_gcc5_4_build
-          requires:
-            - "docker-pytorch-linux-xenial-py3.6-gcc5.4"
-          build_environment: "pytorch-linux-xenial-py3.6-gcc5.4-build"
-          docker_image: "308535385114.dkr.ecr.us-east-1.amazonaws.com/pytorch/pytorch-linux-xenial-py3.6-gcc5.4"
-          filters:
-            branches:
-              only: /.*/
-            tags:
-              only: /v[0-9]+(\.[0-9]+)*-rc[0-9]+/
-      - pytorch_linux_test:
-          name: pytorch_linux_xenial_py3_6_gcc5_4_test
-          requires:
-            - pytorch_linux_xenial_py3_6_gcc5_4_build
-          build_environment: "pytorch-linux-xenial-py3.6-gcc5.4-test"
-          docker_image: "308535385114.dkr.ecr.us-east-1.amazonaws.com/pytorch/pytorch-linux-xenial-py3.6-gcc5.4"
-          resource_class: large
-          filters:
-            branches:
-              only: /.*/
-            tags:
-              only: /v[0-9]+(\.[0-9]+)*-rc[0-9]+/
-      - pytorch_python_doc_build:
-          filters:
-            branches:
-              only: /.*/
-            tags:
-              only: /v[0-9]+(\.[0-9]+)*-rc[0-9]+/
-          requires:
-            - pytorch_linux_xenial_py3_6_gcc5_4_build
-      - pytorch_doc_push:
-          branch: site
-          context: org-member
-          filters:
-            branches:
-              only:
-                - nightly
-            tags:
-              only: /v[0-9]+(\.[0-9]+)*-rc[0-9]+/
-          name: pytorch_python_doc_push
-          requires:
-            - pytorch_python_doc_build
-      - pytorch_cpp_doc_build:
-          filters:
-            branches:
-              only: /.*/
-            tags:
-              only: /v[0-9]+(\.[0-9]+)*-rc[0-9]+/
-          requires:
-            - pytorch_linux_xenial_py3_6_gcc5_4_build
-      - pytorch_doc_push:
-          branch: master
-          context: org-member
-          filters:
-            branches:
-              only:
-                - nightly
-            tags:
-              only: /v[0-9]+(\.[0-9]+)*-rc[0-9]+/
-          name: pytorch_cpp_doc_push
-          requires:
-            - pytorch_cpp_doc_build
-      - pytorch_doc_test:
-          requires:
-            - pytorch_linux_xenial_py3_6_gcc5_4_build
-      - pytorch_linux_test:
-          name: pytorch_linux_backward_compatibility_check_test
-          requires:
-            - pytorch_linux_xenial_py3_6_gcc5_4_build
-          build_environment: "pytorch-linux-backward-compatibility-check-test"
-          docker_image: "308535385114.dkr.ecr.us-east-1.amazonaws.com/pytorch/pytorch-linux-xenial-py3.6-gcc5.4"
-          resource_class: large
-      - pytorch_linux_build:
-          name: pytorch_paralleltbb_linux_xenial_py3_6_gcc5_4_build
-          requires:
-            - "docker-pytorch-linux-xenial-py3.6-gcc5.4"
-          filters:
-            branches:
-              only:
-                - master
-                - /ci-all\/.*/
-                - /release\/.*/
-          build_environment: "pytorch-paralleltbb-linux-xenial-py3.6-gcc5.4-build"
-          docker_image: "308535385114.dkr.ecr.us-east-1.amazonaws.com/pytorch/pytorch-linux-xenial-py3.6-gcc5.4"
-      - pytorch_linux_test:
-          name: pytorch_paralleltbb_linux_xenial_py3_6_gcc5_4_test
-          requires:
-            - pytorch_paralleltbb_linux_xenial_py3_6_gcc5_4_build
-          filters:
-            branches:
-              only:
-                - master
-                - /ci-all\/.*/
-                - /release\/.*/
-          build_environment: "pytorch-paralleltbb-linux-xenial-py3.6-gcc5.4-test"
-          docker_image: "308535385114.dkr.ecr.us-east-1.amazonaws.com/pytorch/pytorch-linux-xenial-py3.6-gcc5.4"
-          resource_class: large
-      - pytorch_linux_build:
-          name: pytorch_parallelnative_linux_xenial_py3_6_gcc5_4_build
-          requires:
-            - "docker-pytorch-linux-xenial-py3.6-gcc5.4"
-          filters:
-            branches:
-              only:
-                - master
-                - /ci-all\/.*/
-                - /release\/.*/
-          build_environment: "pytorch-parallelnative-linux-xenial-py3.6-gcc5.4-build"
-          docker_image: "308535385114.dkr.ecr.us-east-1.amazonaws.com/pytorch/pytorch-linux-xenial-py3.6-gcc5.4"
-      - pytorch_linux_test:
-          name: pytorch_parallelnative_linux_xenial_py3_6_gcc5_4_test
-          requires:
-            - pytorch_parallelnative_linux_xenial_py3_6_gcc5_4_build
-          filters:
-            branches:
-              only:
-                - master
-                - /ci-all\/.*/
-                - /release\/.*/
-          build_environment: "pytorch-parallelnative-linux-xenial-py3.6-gcc5.4-test"
-          docker_image: "308535385114.dkr.ecr.us-east-1.amazonaws.com/pytorch/pytorch-linux-xenial-py3.6-gcc5.4"
-          resource_class: large
-      - pytorch_linux_build:
-          name: pytorch_pure_torch_linux_xenial_py3_6_gcc5_4_build
-          requires:
-            - "docker-pytorch-linux-xenial-py3.6-gcc5.4"
-          filters:
-            branches:
-              only:
-                - master
-                - /ci-all\/.*/
-                - /release\/.*/
-          build_environment: "pytorch-pure_torch-linux-xenial-py3.6-gcc5.4-build"
-          docker_image: "308535385114.dkr.ecr.us-east-1.amazonaws.com/pytorch/pytorch-linux-xenial-py3.6-gcc5.4"
-      - pytorch_linux_build:
-          name: pytorch_linux_xenial_py3_6_gcc7_build
-          requires:
-            - "docker-pytorch-linux-xenial-py3.6-gcc7"
-          filters:
-            branches:
-              only:
-                - master
-                - /ci-all\/.*/
-                - /release\/.*/
-          build_environment: "pytorch-linux-xenial-py3.6-gcc7-build"
-          docker_image: "308535385114.dkr.ecr.us-east-1.amazonaws.com/pytorch/pytorch-linux-xenial-py3.6-gcc7"
-      - pytorch_linux_test:
-          name: pytorch_linux_xenial_py3_6_gcc7_test
-          requires:
-            - pytorch_linux_xenial_py3_6_gcc7_build
-          filters:
-            branches:
-              only:
-                - master
-                - /ci-all\/.*/
-                - /release\/.*/
-          build_environment: "pytorch-linux-xenial-py3.6-gcc7-test"
-          docker_image: "308535385114.dkr.ecr.us-east-1.amazonaws.com/pytorch/pytorch-linux-xenial-py3.6-gcc7"
-          resource_class: large
-      - pytorch_linux_build:
-          name: pytorch_linux_xenial_py3_clang5_asan_build
-          requires:
-            - "docker-pytorch-linux-xenial-py3-clang5-asan"
-          build_environment: "pytorch-linux-xenial-py3-clang5-asan-build"
-          docker_image: "308535385114.dkr.ecr.us-east-1.amazonaws.com/pytorch/pytorch-linux-xenial-py3-clang5-asan"
-      - pytorch_linux_test:
-          name: pytorch_linux_xenial_py3_clang5_asan_test1
-          requires:
-            - pytorch_linux_xenial_py3_clang5_asan_build
-          build_environment: "pytorch-linux-xenial-py3-clang5-asan-test1"
-          docker_image: "308535385114.dkr.ecr.us-east-1.amazonaws.com/pytorch/pytorch-linux-xenial-py3-clang5-asan"
-          resource_class: large
-      - pytorch_linux_test:
-          name: pytorch_linux_xenial_py3_clang5_asan_test2
-          requires:
-            - pytorch_linux_xenial_py3_clang5_asan_build
-          build_environment: "pytorch-linux-xenial-py3-clang5-asan-test2"
-          docker_image: "308535385114.dkr.ecr.us-east-1.amazonaws.com/pytorch/pytorch-linux-xenial-py3-clang5-asan"
-          resource_class: large
-      - pytorch_linux_build:
-          name: pytorch_linux_xenial_py3_clang7_onnx_build
-          requires:
-            - "docker-pytorch-linux-xenial-py3-clang7-onnx"
-          build_environment: "pytorch-linux-xenial-py3-clang7-onnx-build"
-          docker_image: "308535385114.dkr.ecr.us-east-1.amazonaws.com/pytorch/pytorch-linux-xenial-py3-clang7-onnx"
-      - pytorch_linux_test:
-          name: pytorch_linux_xenial_py3_clang7_onnx_ort_test1
-          requires:
-            - pytorch_linux_xenial_py3_clang7_onnx_build
-          build_environment: "pytorch-linux-xenial-py3-clang7-onnx-ort_test1"
-          docker_image: "308535385114.dkr.ecr.us-east-1.amazonaws.com/pytorch/pytorch-linux-xenial-py3-clang7-onnx"
-          resource_class: large
-      - pytorch_linux_test:
-          name: pytorch_linux_xenial_py3_clang7_onnx_ort_test2
-          requires:
-            - pytorch_linux_xenial_py3_clang7_onnx_build
-          build_environment: "pytorch-linux-xenial-py3-clang7-onnx-ort_test2"
-          docker_image: "308535385114.dkr.ecr.us-east-1.amazonaws.com/pytorch/pytorch-linux-xenial-py3-clang7-onnx"
-          resource_class: large
-      - pytorch_linux_build:
-          name: pytorch_linux_xenial_cuda10_2_cudnn7_py3_gcc7_build
-          requires:
-            - "docker-pytorch-linux-xenial-cuda10.2-cudnn7-py3-gcc7"
-          filters:
-            branches:
-              only:
-                - master
-                - /ci-all\/.*/
-                - /release\/.*/
-          build_environment: "pytorch-linux-xenial-cuda10.2-cudnn7-py3-gcc7-build"
-          docker_image: "308535385114.dkr.ecr.us-east-1.amazonaws.com/pytorch/pytorch-linux-xenial-cuda10.2-cudnn7-py3-gcc7"
-      - pytorch_linux_test:
-          name: pytorch_linux_xenial_cuda10_2_cudnn7_py3_gcc7_test1
-          requires:
-            - pytorch_linux_xenial_cuda10_2_cudnn7_py3_gcc7_build
-          filters:
-            branches:
-              only:
-                - master
-                - /ci-all\/.*/
-                - /release\/.*/
-          build_environment: "pytorch-linux-xenial-cuda10.2-cudnn7-py3-gcc7-test1"
-          docker_image: "308535385114.dkr.ecr.us-east-1.amazonaws.com/pytorch/pytorch-linux-xenial-cuda10.2-cudnn7-py3-gcc7"
-          use_cuda_docker_runtime: "1"
-          resource_class: gpu.medium
-      - pytorch_linux_test:
-          name: pytorch_linux_xenial_cuda10_2_cudnn7_py3_gcc7_test2
-          requires:
-            - pytorch_linux_xenial_cuda10_2_cudnn7_py3_gcc7_build
-          filters:
-            branches:
-              only:
-                - master
-                - /ci-all\/.*/
-                - /release\/.*/
-          build_environment: "pytorch-linux-xenial-cuda10.2-cudnn7-py3-gcc7-test2"
-          docker_image: "308535385114.dkr.ecr.us-east-1.amazonaws.com/pytorch/pytorch-linux-xenial-cuda10.2-cudnn7-py3-gcc7"
-          use_cuda_docker_runtime: "1"
-          resource_class: gpu.medium
-      - pytorch_linux_test:
-          name: pytorch_linux_xenial_cuda10_2_cudnn7_py3_multigpu_test
-          requires:
-            - pytorch_linux_xenial_cuda10_2_cudnn7_py3_gcc7_build
-          filters:
-            branches:
-              only:
-                - master
-                - /ci-all\/.*/
-                - /release\/.*/
-          build_environment: "pytorch-linux-xenial-cuda10.2-cudnn7-py3-multigpu-test"
-          docker_image: "308535385114.dkr.ecr.us-east-1.amazonaws.com/pytorch/pytorch-linux-xenial-cuda10.2-cudnn7-py3-gcc7"
-          use_cuda_docker_runtime: "1"
-          resource_class: gpu.large
-      - pytorch_linux_test:
-          name: pytorch_linux_xenial_cuda10_2_cudnn7_py3_nogpu_NO_AVX2_test
-          requires:
-            - pytorch_linux_xenial_cuda10_2_cudnn7_py3_gcc7_build
-          filters:
-            branches:
-              only:
-                - master
-                - /ci-all\/.*/
-                - /release\/.*/
-          build_environment: "pytorch-linux-xenial-cuda10.2-cudnn7-py3-nogpu-NO_AVX2-test"
-          docker_image: "308535385114.dkr.ecr.us-east-1.amazonaws.com/pytorch/pytorch-linux-xenial-cuda10.2-cudnn7-py3-gcc7"
-          resource_class: large
-      - pytorch_linux_test:
-          name: pytorch_linux_xenial_cuda10_2_cudnn7_py3_nogpu_NO_AVX_test
-          requires:
-            - pytorch_linux_xenial_cuda10_2_cudnn7_py3_gcc7_build
-          filters:
-            branches:
-              only:
-                - master
-                - /ci-all\/.*/
-                - /release\/.*/
-          build_environment: "pytorch-linux-xenial-cuda10.2-cudnn7-py3-nogpu-NO_AVX-test"
-          docker_image: "308535385114.dkr.ecr.us-east-1.amazonaws.com/pytorch/pytorch-linux-xenial-cuda10.2-cudnn7-py3-gcc7"
-          resource_class: large
-      - pytorch_linux_test:
-          name: pytorch_linux_xenial_cuda10_2_cudnn7_py3_slow_test
-          requires:
-            - pytorch_linux_xenial_cuda10_2_cudnn7_py3_gcc7_build
-          filters:
-            branches:
-              only:
-                - master
-                - /ci-all\/.*/
-                - /release\/.*/
-          build_environment: "pytorch-linux-xenial-cuda10.2-cudnn7-py3-slow-test"
-          docker_image: "308535385114.dkr.ecr.us-east-1.amazonaws.com/pytorch/pytorch-linux-xenial-cuda10.2-cudnn7-py3-gcc7"
-          use_cuda_docker_runtime: "1"
-          resource_class: gpu.medium
-      - pytorch_linux_build:
-          name: pytorch_linux_xenial_cuda11_1_cudnn8_py3_gcc7_build
-          requires:
-            - "docker-pytorch-linux-xenial-cuda11.1-cudnn8-py3-gcc7"
-          build_environment: "pytorch-linux-xenial-cuda11.1-cudnn8-py3-gcc7-build"
-          docker_image: "308535385114.dkr.ecr.us-east-1.amazonaws.com/pytorch/pytorch-linux-xenial-cuda11.1-cudnn8-py3-gcc7"
-      - pytorch_linux_test:
-          name: pytorch_linux_xenial_cuda11_1_cudnn8_py3_gcc7_test1
-          requires:
-            - pytorch_linux_xenial_cuda11_1_cudnn8_py3_gcc7_build
-          build_environment: "pytorch-linux-xenial-cuda11.1-cudnn8-py3-gcc7-test1"
-          docker_image: "308535385114.dkr.ecr.us-east-1.amazonaws.com/pytorch/pytorch-linux-xenial-cuda11.1-cudnn8-py3-gcc7"
-          use_cuda_docker_runtime: "1"
-          resource_class: gpu.medium
-      - pytorch_linux_test:
-          name: pytorch_linux_xenial_cuda11_1_cudnn8_py3_gcc7_test2
-          requires:
-            - pytorch_linux_xenial_cuda11_1_cudnn8_py3_gcc7_build
-          build_environment: "pytorch-linux-xenial-cuda11.1-cudnn8-py3-gcc7-test2"
-          docker_image: "308535385114.dkr.ecr.us-east-1.amazonaws.com/pytorch/pytorch-linux-xenial-cuda11.1-cudnn8-py3-gcc7"
-          use_cuda_docker_runtime: "1"
-          resource_class: gpu.medium
-      - pytorch_linux_build:
-          name: pytorch_linux_bionic_py3_6_clang9_noarch_build
-          requires:
-            - "docker-pytorch-linux-bionic-py3.6-clang9"
-          build_environment: "pytorch-linux-bionic-py3.6-clang9-noarch-build"
-          docker_image: "308535385114.dkr.ecr.us-east-1.amazonaws.com/pytorch/pytorch-linux-bionic-py3.6-clang9"
-      - pytorch_linux_test:
-          name: pytorch_linux_bionic_py3_6_clang9_noarch_test
-          requires:
-            - pytorch_linux_bionic_py3_6_clang9_noarch_build
-          build_environment: "pytorch-linux-bionic-py3.6-clang9-noarch-test"
-          docker_image: "308535385114.dkr.ecr.us-east-1.amazonaws.com/pytorch/pytorch-linux-bionic-py3.6-clang9"
-          resource_class: large
-      - pytorch_linux_build:
-          name: pytorch_xla_linux_bionic_py3_6_clang9_build
-          requires:
-            - "docker-pytorch-linux-bionic-py3.6-clang9"
-          build_environment: "pytorch-xla-linux-bionic-py3.6-clang9-build"
-          docker_image: "308535385114.dkr.ecr.us-east-1.amazonaws.com/pytorch/pytorch-linux-bionic-py3.6-clang9"
-      - pytorch_linux_test:
-          name: pytorch_xla_linux_bionic_py3_6_clang9_test
-          requires:
-            - pytorch_xla_linux_bionic_py3_6_clang9_build
-          build_environment: "pytorch-xla-linux-bionic-py3.6-clang9-test"
-          docker_image: "308535385114.dkr.ecr.us-east-1.amazonaws.com/pytorch/pytorch-linux-bionic-py3.6-clang9"
-          resource_class: large
-      - pytorch_linux_build:
-          name: pytorch_vulkan_linux_bionic_py3_6_clang9_build
-          requires:
-            - "docker-pytorch-linux-bionic-py3.6-clang9"
-          build_environment: "pytorch-vulkan-linux-bionic-py3.6-clang9-build"
-          docker_image: "308535385114.dkr.ecr.us-east-1.amazonaws.com/pytorch/pytorch-linux-bionic-py3.6-clang9"
-      - pytorch_linux_test:
-          name: pytorch_vulkan_linux_bionic_py3_6_clang9_test
-          requires:
-            - pytorch_vulkan_linux_bionic_py3_6_clang9_build
-          build_environment: "pytorch-vulkan-linux-bionic-py3.6-clang9-test"
-          docker_image: "308535385114.dkr.ecr.us-east-1.amazonaws.com/pytorch/pytorch-linux-bionic-py3.6-clang9"
-          resource_class: large
-      - pytorch_linux_build:
-          name: pytorch_linux_bionic_cuda10_2_cudnn7_py3_9_gcc7_build
-          requires:
-            - "docker-pytorch-linux-bionic-cuda10.2-cudnn7-py3.9-gcc7"
-          build_environment: "pytorch-linux-bionic-cuda10.2-cudnn7-py3.9-gcc7-build"
-          docker_image: "308535385114.dkr.ecr.us-east-1.amazonaws.com/pytorch/pytorch-linux-bionic-cuda10.2-cudnn7-py3.9-gcc7"
-      - pytorch_linux_test:
-          name: pytorch_linux_bionic_cuda10_2_cudnn7_py3_9_gcc7_test1
-          requires:
-            - pytorch_linux_bionic_cuda10_2_cudnn7_py3_9_gcc7_build
-          build_environment: "pytorch-linux-bionic-cuda10.2-cudnn7-py3.9-gcc7-test1"
-          docker_image: "308535385114.dkr.ecr.us-east-1.amazonaws.com/pytorch/pytorch-linux-bionic-cuda10.2-cudnn7-py3.9-gcc7"
-          use_cuda_docker_runtime: "1"
-          resource_class: gpu.medium
-      - pytorch_linux_test:
-          name: pytorch_linux_bionic_cuda10_2_cudnn7_py3_9_gcc7_test2
-          requires:
-            - pytorch_linux_bionic_cuda10_2_cudnn7_py3_9_gcc7_build
-          build_environment: "pytorch-linux-bionic-cuda10.2-cudnn7-py3.9-gcc7-test2"
-          docker_image: "308535385114.dkr.ecr.us-east-1.amazonaws.com/pytorch/pytorch-linux-bionic-cuda10.2-cudnn7-py3.9-gcc7"
-          use_cuda_docker_runtime: "1"
-          resource_class: gpu.medium
-      - pytorch_linux_build:
-          name: pytorch_linux_bionic_rocm3_9_py3_6_build
-          requires:
-            - "docker-pytorch-linux-bionic-rocm3.9-py3.6"
-          build_environment: "pytorch-linux-bionic-rocm3.9-py3.6-build"
-          docker_image: "308535385114.dkr.ecr.us-east-1.amazonaws.com/pytorch/pytorch-linux-bionic-rocm3.9-py3.6"
-          resource_class: xlarge
-          build_only: "1"
-      - pytorch_macos_10_15_py3_build:
-          name: pytorch_macos_10_15_py3_build
-      - pytorch_macos_10_13_py3_build:
-          name: pytorch_macos_10_13_py3_build
-      - pytorch_macos_10_13_py3_test:
-          name: pytorch_macos_10_13_py3_test
-          requires:
-            - pytorch_macos_10_13_py3_build
-      - pytorch_macos_10_13_py3_lite_interpreter_build_test:
-          name: pytorch_macos_10_13_py3_lite_interpreter_build_test
-          requires:
-            - pytorch_macos_10_13_py3_build
-      - pytorch_linux_build:
-          build_environment: "pytorch-linux-xenial-py3-clang5-android-ndk-r19c-x86_32-build"
-          docker_image: "308535385114.dkr.ecr.us-east-1.amazonaws.com/pytorch/pytorch-linux-xenial-py3-clang5-android-ndk-r19c"
-          name: pytorch_linux_xenial_py3_clang5_android_ndk_r19c_x86_32_build
-          requires:
-            - docker-pytorch-linux-xenial-py3-clang5-android-ndk-r19c
-      - pytorch_linux_build:
-          build_environment: "pytorch-linux-xenial-py3-clang5-android-ndk-r19c-x86_64-build"
-          docker_image: "308535385114.dkr.ecr.us-east-1.amazonaws.com/pytorch/pytorch-linux-xenial-py3-clang5-android-ndk-r19c"
-          filters:
-            branches:
-              only:
-                - master
-                - /ci-all\/.*/
-                - /release\/.*/
-          name: pytorch_linux_xenial_py3_clang5_android_ndk_r19c_x86_64_build
-          requires:
-            - docker-pytorch-linux-xenial-py3-clang5-android-ndk-r19c
-      - pytorch_linux_build:
-          build_environment: "pytorch-linux-xenial-py3-clang5-android-ndk-r19c-arm-v7a-build"
-          docker_image: "308535385114.dkr.ecr.us-east-1.amazonaws.com/pytorch/pytorch-linux-xenial-py3-clang5-android-ndk-r19c"
-          filters:
-            branches:
-              only:
-                - master
-                - /ci-all\/.*/
-                - /release\/.*/
-          name: pytorch_linux_xenial_py3_clang5_android_ndk_r19c_arm_v7a_build
-          requires:
-            - docker-pytorch-linux-xenial-py3-clang5-android-ndk-r19c
-      - pytorch_linux_build:
-          build_environment: "pytorch-linux-xenial-py3-clang5-android-ndk-r19c-arm-v8a-build"
-          docker_image: "308535385114.dkr.ecr.us-east-1.amazonaws.com/pytorch/pytorch-linux-xenial-py3-clang5-android-ndk-r19c"
-          filters:
-            branches:
-              only:
-                - master
-                - /ci-all\/.*/
-                - /release\/.*/
-          name: pytorch_linux_xenial_py3_clang5_android_ndk_r19c_arm_v8a_build
-          requires:
-            - docker-pytorch-linux-xenial-py3-clang5-android-ndk-r19c
-      - pytorch_android_gradle_build-x86_32:
-          filters:
-            branches:
-              only:
-                - /gh\/.*\/head/
-                - /pull\/.*/
-          name: pytorch-linux-xenial-py3-clang5-android-ndk-r19c-gradle-build-x86_32
-          requires:
-            - pytorch_linux_xenial_py3_clang5_android_ndk_r19c_x86_32_build
-      - pytorch_android_gradle_custom_build_single:
-          filters:
-            branches:
-              only:
-                - /gh\/.*\/head/
-                - /pull\/.*/
-          name: pytorch-linux-xenial-py3-clang5-android-ndk-r19c-gradle-custom-build-single
-          requires:
-            - docker-pytorch-linux-xenial-py3-clang5-android-ndk-r19c
-      - pytorch_android_gradle_custom_build_single:
-          filters:
-            branches:
-              only:
-                - /gh\/.*\/head/
-                - /pull\/.*/
-          lite_interpreter: "0"
-          name: pytorch-linux-xenial-py3-clang5-android-ndk-r19c-gradle-custom-build-single-full-jit
-          requires:
-            - docker-pytorch-linux-xenial-py3-clang5-android-ndk-r19c
-      - pytorch_android_gradle_build:
-          filters:
-            branches:
-              only:
-                - master
-                - /ci-all\/.*/
-                - /release\/.*/
-          name: pytorch-linux-xenial-py3-clang5-android-ndk-r19c-gradle-build
-          requires:
-            - pytorch_linux_xenial_py3_clang5_android_ndk_r19c_x86_32_build
-            - pytorch_linux_xenial_py3_clang5_android_ndk_r19c_x86_64_build
-            - pytorch_linux_xenial_py3_clang5_android_ndk_r19c_arm_v7a_build
-            - pytorch_linux_xenial_py3_clang5_android_ndk_r19c_arm_v8a_build
-      - pytorch_ios_build:
-          build_environment: pytorch-ios-12.0.0-x86_64_build
-          ios_arch: x86_64
-          ios_platform: SIMULATOR
-          lite_interpreter: "1"
-          name: pytorch_ios_12_0_0_x86_64_build
-      - pytorch_ios_build:
-          build_environment: pytorch-ios-12.0.0-x86_64_full_jit_build
-          ios_arch: x86_64
-          ios_platform: SIMULATOR
-          lite_interpreter: "0"
-          name: pytorch_ios_12_0_0_x86_64_full_jit_build
-      - pytorch_ios_build:
-          build_environment: pytorch-ios-12.0.0-arm64_build
-          context: org-member
-          ios_arch: arm64
-          ios_platform: OS
-          lite_interpreter: "1"
-          name: pytorch_ios_12_0_0_arm64_build
-      - pytorch_ios_build:
-          build_environment: pytorch-ios-12.0.0-arm64_metal_build
-          context: org-member
-          ios_arch: arm64
-          ios_platform: OS
-          lite_interpreter: "1"
-          name: pytorch_ios_12_0_0_arm64_metal_build
-          use_metal: "1"
-      - pytorch_ios_build:
-          build_environment: pytorch-ios-12.0.0-arm64_full_jit_build
-          context: org-member
-          ios_arch: arm64
-          ios_platform: OS
-          lite_interpreter: "0"
-          name: pytorch_ios_12_0_0_arm64_full_jit_build
-      - pytorch_ios_build:
-          build_environment: pytorch-ios-12.0.0-arm64_custom_build
-          context: org-member
-          ios_arch: arm64
-          ios_platform: OS
-          lite_interpreter: "1"
-          name: pytorch_ios_12_0_0_arm64_custom_build
-          op_list: mobilenetv2.yaml
-      - pytorch_linux_build:
-          build_environment: pytorch-linux-xenial-py3-clang5-mobile-build
-          build_only: "1"
-          docker_image: 308535385114.dkr.ecr.us-east-1.amazonaws.com/pytorch/pytorch-linux-xenial-py3-clang5-asan
-          name: pytorch_linux_xenial_py3_clang5_mobile_build
-          requires:
-            - docker-pytorch-linux-xenial-py3-clang5-asan
-      - pytorch_linux_build:
-          build_environment: pytorch-linux-xenial-py3-clang5-mobile-custom-build-dynamic
-          build_only: "1"
-          docker_image: 308535385114.dkr.ecr.us-east-1.amazonaws.com/pytorch/pytorch-linux-xenial-py3-clang5-android-ndk-r19c
-          name: pytorch_linux_xenial_py3_clang5_mobile_custom_build_dynamic
-          requires:
-            - docker-pytorch-linux-xenial-py3-clang5-android-ndk-r19c
-      - pytorch_linux_build:
-          build_environment: pytorch-linux-xenial-py3-clang5-mobile-custom-build-static
-          build_only: "1"
-          docker_image: 308535385114.dkr.ecr.us-east-1.amazonaws.com/pytorch/pytorch-linux-xenial-py3-clang5-android-ndk-r19c
-          name: pytorch_linux_xenial_py3_clang5_mobile_custom_build_static
-          requires:
-            - docker-pytorch-linux-xenial-py3-clang5-android-ndk-r19c
-      - pytorch_linux_build:
-          build_environment: pytorch-linux-xenial-py3-clang5-mobile-code-analysis
-          build_only: "1"
-          docker_image: 308535385114.dkr.ecr.us-east-1.amazonaws.com/pytorch/pytorch-linux-xenial-py3-clang5-android-ndk-r19c
-          filters:
-            branches:
-              only:
-                - master
-                - /ci-all\/.*/
-                - /release\/.*/
-          name: pytorch_linux_xenial_py3_clang5_mobile_code_analysis
-          requires:
-            - docker-pytorch-linux-xenial-py3-clang5-android-ndk-r19c
-      - pytorch_linux_test:
-          build_environment: pytorch-linux-xenial-py3.6-gcc5.4-jit_legacy-test
-          docker_image: 308535385114.dkr.ecr.us-east-1.amazonaws.com/pytorch/pytorch-linux-xenial-py3.6-gcc5.4
-          name: pytorch_linux_xenial_py3_6_gcc5_4_jit_legacy_test
-          requires:
-            - pytorch_linux_xenial_py3_6_gcc5_4_build
-          resource_class: large
-      - pytorch_linux_test:
-          build_environment: pytorch-linux-xenial-cuda10.2-cudnn7-py3-jit_legacy-test
-          docker_image: 308535385114.dkr.ecr.us-east-1.amazonaws.com/pytorch/pytorch-linux-xenial-cuda10.2-cudnn7-py3-gcc7
-          name: pytorch_linux_xenial_cuda10_2_cudnn7_py3_jit_legacy_test
-          requires:
-            - pytorch_linux_xenial_cuda10_2_cudnn7_py3_gcc7_build
-          resource_class: gpu.medium
-          use_cuda_docker_runtime: "1"
-      - binary_linux_build:
-          build_environment: manywheel 3.7m cu102 devtoolset7
-          docker_image: pytorch/manylinux-cuda102
-          filters:
-            branches:
-              only:
-                - master
-                - /ci-all\/.*/
-                - /release\/.*/
-          name: binary_linux_manywheel_3_7m_cu102_devtoolset7_build
-      - binary_linux_build:
-          build_environment: libtorch 3.7m cpu devtoolset7
-          docker_image: pytorch/manylinux-cuda102
-          filters:
-            branches:
-              only:
-                - master
-                - /ci-all\/.*/
-                - /release\/.*/
-          libtorch_variant: shared-with-deps
-          name: binary_linux_libtorch_3_7m_cpu_devtoolset7_shared-with-deps_build
-      - binary_linux_build:
-          build_environment: libtorch 3.7m cpu gcc5.4_cxx11-abi
-          docker_image: pytorch/pytorch-binary-docker-image-ubuntu16.04:latest
-          libtorch_variant: shared-with-deps
-          name: binary_linux_libtorch_3_7m_cpu_gcc5_4_cxx11-abi_shared-with-deps_build
-      - binary_mac_build:
-          build_environment: wheel 3.7 cpu
-          filters:
-            branches:
-              only:
-                - master
-                - /ci-all\/.*/
-                - /release\/.*/
-          name: binary_macos_wheel_3_7_cpu_build
-      - binary_mac_build:
-          build_environment: libtorch 3.7 cpu
-          filters:
-            branches:
-              only:
-                - master
-                - /ci-all\/.*/
-                - /release\/.*/
-          name: binary_macos_libtorch_3_7_cpu_build
-      - binary_windows_build:
-          build_environment: libtorch 3.7 cpu debug
-          filters:
-            branches:
-              only:
-                - master
-                - /ci-all\/.*/
-                - /release\/.*/
-          name: binary_windows_libtorch_3_7_cpu_debug_build
-      - binary_windows_build:
-          build_environment: libtorch 3.7 cpu release
-          filters:
-            branches:
-              only:
-                - master
-                - /ci-all\/.*/
-                - /release\/.*/
-          name: binary_windows_libtorch_3_7_cpu_release_build
-      - binary_windows_build:
-          build_environment: wheel 3.7 cu102
-          filters:
-            branches:
-              only:
-                - master
-                - /ci-all\/.*/
-                - /release\/.*/
-          name: binary_windows_wheel_3_7_cu102_build
-      - binary_windows_test:
-          build_environment: libtorch 3.7 cpu debug
-          filters:
-            branches:
-              only:
-                - master
-                - /ci-all\/.*/
-                - /release\/.*/
-          name: binary_windows_libtorch_3_7_cpu_debug_test
-          requires:
-            - binary_windows_libtorch_3_7_cpu_debug_build
-      - binary_windows_test:
-          build_environment: libtorch 3.7 cpu release
-          name: binary_windows_libtorch_3_7_cpu_release_test
-          requires:
-            - binary_windows_libtorch_3_7_cpu_release_build
-      - binary_windows_test:
-          build_environment: wheel 3.7 cu102
-          executor: windows-with-nvidia-gpu
-          filters:
-            branches:
-              only:
-                - master
-                - /ci-all\/.*/
-                - /release\/.*/
-          name: binary_windows_wheel_3_7_cu102_test
-          requires:
-            - binary_windows_wheel_3_7_cu102_build
-      - binary_linux_test:
-          build_environment: manywheel 3.7m cu102 devtoolset7
-          docker_image: pytorch/manylinux-cuda102
-          filters:
-            branches:
-              only:
-                - master
-                - /ci-all\/.*/
-                - /release\/.*/
-          name: binary_linux_manywheel_3_7m_cu102_devtoolset7_test
-          requires:
-            - binary_linux_manywheel_3_7m_cu102_devtoolset7_build
-          resource_class: gpu.medium
-          use_cuda_docker_runtime: "1"
-      - binary_linux_test:
-          build_environment: libtorch 3.7m cpu devtoolset7
-          docker_image: pytorch/manylinux-cuda102
-          filters:
-            branches:
-              only:
-                - master
-                - /ci-all\/.*/
-                - /release\/.*/
-          libtorch_variant: shared-with-deps
-          name: binary_linux_libtorch_3_7m_cpu_devtoolset7_shared-with-deps_test
-          requires:
-            - binary_linux_libtorch_3_7m_cpu_devtoolset7_shared-with-deps_build
-      - binary_linux_test:
-          build_environment: libtorch 3.7m cpu gcc5.4_cxx11-abi
-          docker_image: pytorch/pytorch-binary-docker-image-ubuntu16.04:latest
-          filters:
-            branches:
-              only:
-                - master
-                - /ci-all\/.*/
-                - /release\/.*/
-          libtorch_variant: shared-with-deps
-          name: binary_linux_libtorch_3_7m_cpu_gcc5_4_cxx11-abi_shared-with-deps_test
-          requires:
-            - binary_linux_libtorch_3_7m_cpu_gcc5_4_cxx11-abi_shared-with-deps_build
-      - binary_ios_build:
-          build_environment: libtorch-ios-12.0.0-nightly-x86_64-build
-          context: org-member
-          filters:
-            branches:
-              only: nightly
-          ios_arch: x86_64
-          ios_platform: SIMULATOR
-          name: pytorch_ios_12_0_0_nightly_x86_64_build
-      - binary_ios_build:
-          build_environment: libtorch-ios-12.0.0-nightly-arm64-build
-          context: org-member
-          filters:
-            branches:
-              only: nightly
-          ios_arch: arm64
-          ios_platform: OS
-          name: pytorch_ios_12_0_0_nightly_arm64_build
-      - binary_ios_upload:
-          build_environment: libtorch-ios-12.0.0-nightly-binary-build-upload
-          context: org-member
-          filters:
-            branches:
-              only: nightly
-          requires:
-            - pytorch_ios_12_0_0_nightly_x86_64_build
-            - pytorch_ios_12_0_0_nightly_arm64_build
-      - pytorch_linux_build:
-          build_environment: pytorch-linux-xenial-py3-clang5-android-ndk-r19c-x86_32
-          docker_image: 308535385114.dkr.ecr.us-east-1.amazonaws.com/pytorch/pytorch-linux-xenial-py3-clang5-android-ndk-r19c
-          filters:
-            branches:
-              only: nightly
-          name: nightly_pytorch_linux_xenial_py3_clang5_android_ndk_r19c_x86_32_build
-          requires:
-            - docker-pytorch-linux-xenial-py3-clang5-android-ndk-r19c
-      - pytorch_linux_build:
-          build_environment: pytorch-linux-xenial-py3-clang5-android-ndk-r19c-x86_64
-          docker_image: 308535385114.dkr.ecr.us-east-1.amazonaws.com/pytorch/pytorch-linux-xenial-py3-clang5-android-ndk-r19c
-          filters:
-            branches:
-              only: nightly
-          name: nightly_pytorch_linux_xenial_py3_clang5_android_ndk_r19c_x86_64_build
-          requires:
-            - docker-pytorch-linux-xenial-py3-clang5-android-ndk-r19c
-      - pytorch_linux_build:
-          build_environment: pytorch-linux-xenial-py3-clang5-android-ndk-r19c-arm-v7a
-          docker_image: 308535385114.dkr.ecr.us-east-1.amazonaws.com/pytorch/pytorch-linux-xenial-py3-clang5-android-ndk-r19c
-          filters:
-            branches:
-              only: nightly
-          name: nightly_pytorch_linux_xenial_py3_clang5_android_ndk_r19c_arm_v7a_build
-          requires:
-            - docker-pytorch-linux-xenial-py3-clang5-android-ndk-r19c
-      - pytorch_linux_build:
-          build_environment: pytorch-linux-xenial-py3-clang5-android-ndk-r19c-arm-v8a
-          docker_image: 308535385114.dkr.ecr.us-east-1.amazonaws.com/pytorch/pytorch-linux-xenial-py3-clang5-android-ndk-r19c
-          filters:
-            branches:
-              only: nightly
-          name: nightly_pytorch_linux_xenial_py3_clang5_android_ndk_r19c_arm_v8a_build
-          requires:
-            - docker-pytorch-linux-xenial-py3-clang5-android-ndk-r19c
-      - pytorch_android_gradle_build:
-          filters:
-            branches:
-              only: nightly
-          name: nightly_pytorch_linux_xenial_py3_clang5_android_ndk_r19c_android_gradle_build
-          requires:
-            - nightly_pytorch_linux_xenial_py3_clang5_android_ndk_r19c_x86_32_build
-            - nightly_pytorch_linux_xenial_py3_clang5_android_ndk_r19c_x86_64_build
-            - nightly_pytorch_linux_xenial_py3_clang5_android_ndk_r19c_arm_v7a_build
-            - nightly_pytorch_linux_xenial_py3_clang5_android_ndk_r19c_arm_v8a_build
-      - pytorch_android_publish_snapshot:
-          context: org-member
-          filters:
-            branches:
-              only: nightly
-          name: nightly_pytorch_linux_xenial_py3_clang5_android_ndk_r19c_x86_32_android_publish_snapshot
-          requires:
-            - nightly_pytorch_linux_xenial_py3_clang5_android_ndk_r19c_android_gradle_build
-      - anaconda_prune:
-          name: anaconda-prune-pytorch-nightly
-          context: "org-member"
-          packages: "pytorch torchvision torchaudio torchtext ignite torchcsprng"
-          channel: pytorch-nightly
-          filters:
-            branches:
-              only:
-                - postnightly
-      - anaconda_prune:
-          name: anaconda-prune-pytorch-test
-          context: "org-member"
-          packages: "pytorch torchvision torchaudio torchtext ignite torchcsprng"
-          channel: pytorch-test
-          filters:
-            branches:
-              only:
-                - postnightly
-      - pytorch_windows_build:
-          build_environment: pytorch-win-vs2019-cuda10-cudnn7-py3
-          cuda_version: "10.1"
-          filters:
-            branches:
-              only:
-                - master
-                - /ci-all\/.*/
-                - /release\/.*/
-          name: pytorch_windows_vs2019_py38_cuda10.1_build
-          python_version: "3.8"
-          use_cuda: "1"
-          vc_product: BuildTools
-          vc_version: ""
-          vc_year: "2019"
-          vs_version: "16.8.6"
-      - pytorch_windows_test:
-          build_environment: pytorch-win-vs2019-cuda10-cudnn7-py3
-          cuda_version: "10.1"
-          filters:
-            branches:
-              only:
-                - master
-                - /ci-all\/.*/
-                - /release\/.*/
-          name: pytorch_windows_vs2019_py38_cuda10.1_on_cpu_test1
-          python_version: "3.8"
-          requires:
-            - pytorch_windows_vs2019_py38_cuda10.1_build
-          test_name: pytorch-windows-test1
-          use_cuda: "0"
-          vc_product: BuildTools
-          vc_version: ""
-          vc_year: "2019"
-          vs_version: "16.8.6"
-      - update_s3_htmls:
-          context: org-member
-          filters:
-            branches:
-              only:
-                - postnightly
-          name: update_s3_htmls
-      - smoke_linux_test:
-          name: smoke_linux_manywheel_3_6m_cpu_devtoolset7_nightly
-          build_environment: "manywheel 3.6m cpu devtoolset7"
-          requires:
-            - update_s3_htmls
-          filters:
-            branches:
-              only:
-                - postnightly
-          docker_image: "pytorch/manylinux-cuda102"
-      - smoke_linux_test:
-          name: smoke_linux_manywheel_3_7m_cpu_devtoolset7_nightly
-          build_environment: "manywheel 3.7m cpu devtoolset7"
-          requires:
-            - update_s3_htmls
-          filters:
-            branches:
-              only:
-                - postnightly
-          docker_image: "pytorch/manylinux-cuda102"
-      - smoke_linux_test:
-          name: smoke_linux_manywheel_3_8m_cpu_devtoolset7_nightly
-          build_environment: "manywheel 3.8m cpu devtoolset7"
-          requires:
-            - update_s3_htmls
-          filters:
-            branches:
-              only:
-                - postnightly
-          docker_image: "pytorch/manylinux-cuda102"
-      - smoke_linux_test:
-          name: smoke_linux_manywheel_3_9m_cpu_devtoolset7_nightly
-          build_environment: "manywheel 3.9m cpu devtoolset7"
-          requires:
-            - update_s3_htmls
-          filters:
-            branches:
-              only:
-                - postnightly
-          docker_image: "pytorch/manylinux-cuda102"
-      - smoke_linux_test:
-          name: smoke_linux_manywheel_3_6m_cu102_devtoolset7_nightly
-          build_environment: "manywheel 3.6m cu102 devtoolset7"
-          requires:
-            - update_s3_htmls
-          filters:
-            branches:
-              only:
-                - postnightly
-          docker_image: "pytorch/manylinux-cuda102"
-          use_cuda_docker_runtime: "1"
-          resource_class: gpu.medium
-      - smoke_linux_test:
-          name: smoke_linux_manywheel_3_7m_cu102_devtoolset7_nightly
-          build_environment: "manywheel 3.7m cu102 devtoolset7"
-          requires:
-            - update_s3_htmls
-          filters:
-            branches:
-              only:
-                - postnightly
-          docker_image: "pytorch/manylinux-cuda102"
-          use_cuda_docker_runtime: "1"
-          resource_class: gpu.medium
-      - smoke_linux_test:
-          name: smoke_linux_manywheel_3_8m_cu102_devtoolset7_nightly
-          build_environment: "manywheel 3.8m cu102 devtoolset7"
-          requires:
-            - update_s3_htmls
-          filters:
-            branches:
-              only:
-                - postnightly
-          docker_image: "pytorch/manylinux-cuda102"
-          use_cuda_docker_runtime: "1"
-          resource_class: gpu.medium
-      - smoke_linux_test:
-          name: smoke_linux_manywheel_3_9m_cu102_devtoolset7_nightly
-          build_environment: "manywheel 3.9m cu102 devtoolset7"
-          requires:
-            - update_s3_htmls
-          filters:
-            branches:
-              only:
-                - postnightly
-          docker_image: "pytorch/manylinux-cuda102"
-          use_cuda_docker_runtime: "1"
-          resource_class: gpu.medium
-      - smoke_linux_test:
-          name: smoke_linux_manywheel_3_6m_cu111_devtoolset7_nightly
-          build_environment: "manywheel 3.6m cu111 devtoolset7"
-          requires:
-            - update_s3_htmls
-          filters:
-            branches:
-              only:
-                - postnightly
-          docker_image: "pytorch/manylinux-cuda111"
-          use_cuda_docker_runtime: "1"
-          resource_class: gpu.medium
-      - smoke_linux_test:
-          name: smoke_linux_manywheel_3_7m_cu111_devtoolset7_nightly
-          build_environment: "manywheel 3.7m cu111 devtoolset7"
-          requires:
-            - update_s3_htmls
-          filters:
-            branches:
-              only:
-                - postnightly
-          docker_image: "pytorch/manylinux-cuda111"
-          use_cuda_docker_runtime: "1"
-          resource_class: gpu.medium
-      - smoke_linux_test:
-          name: smoke_linux_manywheel_3_8m_cu111_devtoolset7_nightly
-          build_environment: "manywheel 3.8m cu111 devtoolset7"
-          requires:
-            - update_s3_htmls
-          filters:
-            branches:
-              only:
-                - postnightly
-          docker_image: "pytorch/manylinux-cuda111"
-          use_cuda_docker_runtime: "1"
-          resource_class: gpu.medium
-      - smoke_linux_test:
-          name: smoke_linux_manywheel_3_9m_cu111_devtoolset7_nightly
-          build_environment: "manywheel 3.9m cu111 devtoolset7"
-          requires:
-            - update_s3_htmls
-          filters:
-            branches:
-              only:
-                - postnightly
-          docker_image: "pytorch/manylinux-cuda111"
-          use_cuda_docker_runtime: "1"
-          resource_class: gpu.medium
-      - smoke_linux_test:
-          name: smoke_linux_manywheel_3_6m_cu113_devtoolset7_nightly
-          build_environment: "manywheel 3.6m cu113 devtoolset7"
-          requires:
-            - update_s3_htmls
-          filters:
-            branches:
-              only:
-                - postnightly
-          docker_image: "pytorch/manylinux-cuda113"
-          use_cuda_docker_runtime: "1"
-          resource_class: gpu.medium
-      - smoke_linux_test:
-          name: smoke_linux_manywheel_3_7m_cu113_devtoolset7_nightly
-          build_environment: "manywheel 3.7m cu113 devtoolset7"
-          requires:
-            - update_s3_htmls
-          filters:
-            branches:
-              only:
-                - postnightly
-          docker_image: "pytorch/manylinux-cuda113"
-          use_cuda_docker_runtime: "1"
-          resource_class: gpu.medium
-      - smoke_linux_test:
-          name: smoke_linux_manywheel_3_8m_cu113_devtoolset7_nightly
-          build_environment: "manywheel 3.8m cu113 devtoolset7"
-          requires:
-            - update_s3_htmls
-          filters:
-            branches:
-              only:
-                - postnightly
-          docker_image: "pytorch/manylinux-cuda113"
-          use_cuda_docker_runtime: "1"
-          resource_class: gpu.medium
-      - smoke_linux_test:
-          name: smoke_linux_manywheel_3_9m_cu113_devtoolset7_nightly
-          build_environment: "manywheel 3.9m cu113 devtoolset7"
-          requires:
-            - update_s3_htmls
-          filters:
-            branches:
-              only:
-                - postnightly
-          docker_image: "pytorch/manylinux-cuda113"
-          use_cuda_docker_runtime: "1"
-          resource_class: gpu.medium
-      - smoke_linux_test:
-          name: smoke_linux_manywheel_3_6m_rocm4_0_1_devtoolset7_nightly
-          build_environment: "manywheel 3.6m rocm4.0.1 devtoolset7"
-          requires:
-            - update_s3_htmls
-          filters:
-            branches:
-              only:
-                - postnightly
-          docker_image: "pytorch/manylinux-rocm:4.0.1"
-          use_cuda_docker_runtime: "1"
-          resource_class: gpu.medium
-      - smoke_linux_test:
-          name: smoke_linux_manywheel_3_7m_rocm4_0_1_devtoolset7_nightly
-          build_environment: "manywheel 3.7m rocm4.0.1 devtoolset7"
-          requires:
-            - update_s3_htmls
-          filters:
-            branches:
-              only:
-                - postnightly
-          docker_image: "pytorch/manylinux-rocm:4.0.1"
-          use_cuda_docker_runtime: "1"
-          resource_class: gpu.medium
-      - smoke_linux_test:
-          name: smoke_linux_manywheel_3_8m_rocm4_0_1_devtoolset7_nightly
-          build_environment: "manywheel 3.8m rocm4.0.1 devtoolset7"
-          requires:
-            - update_s3_htmls
-          filters:
-            branches:
-              only:
-                - postnightly
-          docker_image: "pytorch/manylinux-rocm:4.0.1"
-          use_cuda_docker_runtime: "1"
-          resource_class: gpu.medium
-      - smoke_linux_test:
-          name: smoke_linux_manywheel_3_9m_rocm4_0_1_devtoolset7_nightly
-          build_environment: "manywheel 3.9m rocm4.0.1 devtoolset7"
-          requires:
-            - update_s3_htmls
-          filters:
-            branches:
-              only:
-                - postnightly
-          docker_image: "pytorch/manylinux-rocm:4.0.1"
-          use_cuda_docker_runtime: "1"
-          resource_class: gpu.medium
-      - smoke_linux_test:
-          name: smoke_linux_manywheel_3_6m_rocm4_1_devtoolset7_nightly
-          build_environment: "manywheel 3.6m rocm4.1 devtoolset7"
-          requires:
-            - update_s3_htmls
-          filters:
-            branches:
-              only:
-                - postnightly
-          docker_image: "pytorch/manylinux-rocm:4.1"
-          use_cuda_docker_runtime: "1"
-          resource_class: gpu.medium
-      - smoke_linux_test:
-          name: smoke_linux_manywheel_3_7m_rocm4_1_devtoolset7_nightly
-          build_environment: "manywheel 3.7m rocm4.1 devtoolset7"
-          requires:
-            - update_s3_htmls
-          filters:
-            branches:
-              only:
-                - postnightly
-          docker_image: "pytorch/manylinux-rocm:4.1"
-          use_cuda_docker_runtime: "1"
-          resource_class: gpu.medium
-      - smoke_linux_test:
-          name: smoke_linux_manywheel_3_8m_rocm4_1_devtoolset7_nightly
-          build_environment: "manywheel 3.8m rocm4.1 devtoolset7"
-          requires:
-            - update_s3_htmls
-          filters:
-            branches:
-              only:
-                - postnightly
-          docker_image: "pytorch/manylinux-rocm:4.1"
-          use_cuda_docker_runtime: "1"
-          resource_class: gpu.medium
-      - smoke_linux_test:
-          name: smoke_linux_manywheel_3_9m_rocm4_1_devtoolset7_nightly
-          build_environment: "manywheel 3.9m rocm4.1 devtoolset7"
-          requires:
-            - update_s3_htmls
-          filters:
-            branches:
-              only:
-                - postnightly
-          docker_image: "pytorch/manylinux-rocm:4.1"
-          use_cuda_docker_runtime: "1"
-          resource_class: gpu.medium
-      - smoke_linux_test:
-          name: smoke_linux_manywheel_3_6m_rocm4_2_devtoolset7_nightly
-          build_environment: "manywheel 3.6m rocm4.2 devtoolset7"
-          requires:
-            - update_s3_htmls
-          filters:
-            branches:
-              only:
-                - postnightly
-          docker_image: "pytorch/manylinux-rocm:4.2"
-          use_cuda_docker_runtime: "1"
-          resource_class: gpu.medium
-      - smoke_linux_test:
-          name: smoke_linux_manywheel_3_7m_rocm4_2_devtoolset7_nightly
-          build_environment: "manywheel 3.7m rocm4.2 devtoolset7"
-          requires:
-            - update_s3_htmls
-          filters:
-            branches:
-              only:
-                - postnightly
-          docker_image: "pytorch/manylinux-rocm:4.2"
-          use_cuda_docker_runtime: "1"
-          resource_class: gpu.medium
-      - smoke_linux_test:
-          name: smoke_linux_manywheel_3_8m_rocm4_2_devtoolset7_nightly
-          build_environment: "manywheel 3.8m rocm4.2 devtoolset7"
-          requires:
-            - update_s3_htmls
-          filters:
-            branches:
-              only:
-                - postnightly
-          docker_image: "pytorch/manylinux-rocm:4.2"
-          use_cuda_docker_runtime: "1"
-          resource_class: gpu.medium
-      - smoke_linux_test:
-          name: smoke_linux_manywheel_3_9m_rocm4_2_devtoolset7_nightly
-          build_environment: "manywheel 3.9m rocm4.2 devtoolset7"
-          requires:
-            - update_s3_htmls
-          filters:
-            branches:
-              only:
-                - postnightly
-          docker_image: "pytorch/manylinux-rocm:4.2"
-          use_cuda_docker_runtime: "1"
-          resource_class: gpu.medium
-      - smoke_linux_test:
-          name: smoke_linux_conda_3_6_cpu_devtoolset7_nightly
-          build_environment: "conda 3.6 cpu devtoolset7"
-          requires:
-            - update_s3_htmls
-          filters:
-            branches:
-              only:
-                - postnightly
-          docker_image: "pytorch/conda-builder:cpu"
-      - smoke_linux_test:
-          name: smoke_linux_conda_3_7_cpu_devtoolset7_nightly
-          build_environment: "conda 3.7 cpu devtoolset7"
-          requires:
-            - update_s3_htmls
-          filters:
-            branches:
-              only:
-                - postnightly
-          docker_image: "pytorch/conda-builder:cpu"
-      - smoke_linux_test:
-          name: smoke_linux_conda_3_8_cpu_devtoolset7_nightly
-          build_environment: "conda 3.8 cpu devtoolset7"
-          requires:
-            - update_s3_htmls
-          filters:
-            branches:
-              only:
-                - postnightly
-          docker_image: "pytorch/conda-builder:cpu"
-      - smoke_linux_test:
-          name: smoke_linux_conda_3_9_cpu_devtoolset7_nightly
-          build_environment: "conda 3.9 cpu devtoolset7"
-          requires:
-            - update_s3_htmls
-          filters:
-            branches:
-              only:
-                - postnightly
-          docker_image: "pytorch/conda-builder:cpu"
-      - smoke_linux_test:
-          name: smoke_linux_conda_3_6_cu102_devtoolset7_nightly
-          build_environment: "conda 3.6 cu102 devtoolset7"
-          requires:
-            - update_s3_htmls
-          filters:
-            branches:
-              only:
-                - postnightly
-          docker_image: "pytorch/conda-builder:cuda102"
-          use_cuda_docker_runtime: "1"
-          resource_class: gpu.medium
-      - smoke_linux_test:
-          name: smoke_linux_conda_3_7_cu102_devtoolset7_nightly
-          build_environment: "conda 3.7 cu102 devtoolset7"
-          requires:
-            - update_s3_htmls
-          filters:
-            branches:
-              only:
-                - postnightly
-          docker_image: "pytorch/conda-builder:cuda102"
-          use_cuda_docker_runtime: "1"
-          resource_class: gpu.medium
-      - smoke_linux_test:
-          name: smoke_linux_conda_3_8_cu102_devtoolset7_nightly
-          build_environment: "conda 3.8 cu102 devtoolset7"
-          requires:
-            - update_s3_htmls
-          filters:
-            branches:
-              only:
-                - postnightly
-          docker_image: "pytorch/conda-builder:cuda102"
-          use_cuda_docker_runtime: "1"
-          resource_class: gpu.medium
-      - smoke_linux_test:
-          name: smoke_linux_conda_3_9_cu102_devtoolset7_nightly
-          build_environment: "conda 3.9 cu102 devtoolset7"
-          requires:
-            - update_s3_htmls
-          filters:
-            branches:
-              only:
-                - postnightly
-          docker_image: "pytorch/conda-builder:cuda102"
-          use_cuda_docker_runtime: "1"
-          resource_class: gpu.medium
-      - smoke_linux_test:
-          name: smoke_linux_conda_3_6_cu111_devtoolset7_nightly
-          build_environment: "conda 3.6 cu111 devtoolset7"
-          requires:
-            - update_s3_htmls
-          filters:
-            branches:
-              only:
-                - postnightly
-          docker_image: "pytorch/conda-builder:cuda111"
-          use_cuda_docker_runtime: "1"
-          resource_class: gpu.medium
-      - smoke_linux_test:
-          name: smoke_linux_conda_3_7_cu111_devtoolset7_nightly
-          build_environment: "conda 3.7 cu111 devtoolset7"
-          requires:
-            - update_s3_htmls
-          filters:
-            branches:
-              only:
-                - postnightly
-          docker_image: "pytorch/conda-builder:cuda111"
-          use_cuda_docker_runtime: "1"
-          resource_class: gpu.medium
-      - smoke_linux_test:
-          name: smoke_linux_conda_3_8_cu111_devtoolset7_nightly
-          build_environment: "conda 3.8 cu111 devtoolset7"
-          requires:
-            - update_s3_htmls
-          filters:
-            branches:
-              only:
-                - postnightly
-          docker_image: "pytorch/conda-builder:cuda111"
-          use_cuda_docker_runtime: "1"
-          resource_class: gpu.medium
-      - smoke_linux_test:
-          name: smoke_linux_conda_3_9_cu111_devtoolset7_nightly
-          build_environment: "conda 3.9 cu111 devtoolset7"
-          requires:
-            - update_s3_htmls
-          filters:
-            branches:
-              only:
-                - postnightly
-          docker_image: "pytorch/conda-builder:cuda111"
-          use_cuda_docker_runtime: "1"
-          resource_class: gpu.medium
-      - smoke_linux_test:
-          name: smoke_linux_conda_3_6_cu113_devtoolset7_nightly
-          build_environment: "conda 3.6 cu113 devtoolset7"
-          requires:
-            - update_s3_htmls
-          filters:
-            branches:
-              only:
-                - postnightly
-          docker_image: "pytorch/conda-builder:cuda113"
-          use_cuda_docker_runtime: "1"
-          resource_class: gpu.medium
-      - smoke_linux_test:
-          name: smoke_linux_conda_3_7_cu113_devtoolset7_nightly
-          build_environment: "conda 3.7 cu113 devtoolset7"
-          requires:
-            - update_s3_htmls
-          filters:
-            branches:
-              only:
-                - postnightly
-          docker_image: "pytorch/conda-builder:cuda113"
-          use_cuda_docker_runtime: "1"
-          resource_class: gpu.medium
-      - smoke_linux_test:
-          name: smoke_linux_conda_3_8_cu113_devtoolset7_nightly
-          build_environment: "conda 3.8 cu113 devtoolset7"
-          requires:
-            - update_s3_htmls
-          filters:
-            branches:
-              only:
-                - postnightly
-          docker_image: "pytorch/conda-builder:cuda113"
-          use_cuda_docker_runtime: "1"
-          resource_class: gpu.medium
-      - smoke_linux_test:
-          name: smoke_linux_conda_3_9_cu113_devtoolset7_nightly
-          build_environment: "conda 3.9 cu113 devtoolset7"
-          requires:
-            - update_s3_htmls
-          filters:
-            branches:
-              only:
-                - postnightly
-          docker_image: "pytorch/conda-builder:cuda113"
-          use_cuda_docker_runtime: "1"
-          resource_class: gpu.medium
-      - smoke_linux_test:
-          name: smoke_linux_libtorch_3_7m_cpu_devtoolset7_nightly_shared-with-deps
-          build_environment: "libtorch 3.7m cpu devtoolset7"
-          requires:
-            - update_s3_htmls
-          filters:
-            branches:
-              only:
-                - postnightly
-          libtorch_variant: "shared-with-deps"
-          docker_image: "pytorch/manylinux-cuda102"
-      - smoke_linux_test:
-          name: smoke_linux_libtorch_3_7m_cpu_devtoolset7_nightly_shared-without-deps
-          build_environment: "libtorch 3.7m cpu devtoolset7"
-          requires:
-            - update_s3_htmls
-          filters:
-            branches:
-              only:
-                - postnightly
-          libtorch_variant: "shared-without-deps"
-          docker_image: "pytorch/manylinux-cuda102"
-      - smoke_linux_test:
-          name: smoke_linux_libtorch_3_7m_cpu_devtoolset7_nightly_static-with-deps
-          build_environment: "libtorch 3.7m cpu devtoolset7"
-          requires:
-            - update_s3_htmls
-          filters:
-            branches:
-              only:
-                - postnightly
-          libtorch_variant: "static-with-deps"
-          docker_image: "pytorch/manylinux-cuda102"
-      - smoke_linux_test:
-          name: smoke_linux_libtorch_3_7m_cpu_devtoolset7_nightly_static-without-deps
-          build_environment: "libtorch 3.7m cpu devtoolset7"
-          requires:
-            - update_s3_htmls
-          filters:
-            branches:
-              only:
-                - postnightly
-          libtorch_variant: "static-without-deps"
-          docker_image: "pytorch/manylinux-cuda102"
-      - smoke_linux_test:
-          name: smoke_linux_libtorch_3_7m_cu102_devtoolset7_nightly_shared-with-deps
-          build_environment: "libtorch 3.7m cu102 devtoolset7"
-          requires:
-            - update_s3_htmls
-          filters:
-            branches:
-              only:
-                - postnightly
-          libtorch_variant: "shared-with-deps"
-          docker_image: "pytorch/manylinux-cuda102"
-          use_cuda_docker_runtime: "1"
-          resource_class: gpu.medium
-      - smoke_linux_test:
-          name: smoke_linux_libtorch_3_7m_cu102_devtoolset7_nightly_shared-without-deps
-          build_environment: "libtorch 3.7m cu102 devtoolset7"
-          requires:
-            - update_s3_htmls
-          filters:
-            branches:
-              only:
-                - postnightly
-          libtorch_variant: "shared-without-deps"
-          docker_image: "pytorch/manylinux-cuda102"
-          use_cuda_docker_runtime: "1"
-          resource_class: gpu.medium
-      - smoke_linux_test:
-          name: smoke_linux_libtorch_3_7m_cu102_devtoolset7_nightly_static-with-deps
-          build_environment: "libtorch 3.7m cu102 devtoolset7"
-          requires:
-            - update_s3_htmls
-          filters:
-            branches:
-              only:
-                - postnightly
-          libtorch_variant: "static-with-deps"
-          docker_image: "pytorch/manylinux-cuda102"
-          use_cuda_docker_runtime: "1"
-          resource_class: gpu.medium
-      - smoke_linux_test:
-          name: smoke_linux_libtorch_3_7m_cu102_devtoolset7_nightly_static-without-deps
-          build_environment: "libtorch 3.7m cu102 devtoolset7"
-          requires:
-            - update_s3_htmls
-          filters:
-            branches:
-              only:
-                - postnightly
-          libtorch_variant: "static-without-deps"
-          docker_image: "pytorch/manylinux-cuda102"
-          use_cuda_docker_runtime: "1"
-          resource_class: gpu.medium
-      - smoke_linux_test:
-          name: smoke_linux_libtorch_3_7m_cu111_devtoolset7_nightly_shared-with-deps
-          build_environment: "libtorch 3.7m cu111 devtoolset7"
-          requires:
-            - update_s3_htmls
-          filters:
-            branches:
-              only:
-                - postnightly
-          libtorch_variant: "shared-with-deps"
-          docker_image: "pytorch/manylinux-cuda111"
-          use_cuda_docker_runtime: "1"
-          resource_class: gpu.medium
-      - smoke_linux_test:
-          name: smoke_linux_libtorch_3_7m_cu111_devtoolset7_nightly_shared-without-deps
-          build_environment: "libtorch 3.7m cu111 devtoolset7"
-          requires:
-            - update_s3_htmls
-          filters:
-            branches:
-              only:
-                - postnightly
-          libtorch_variant: "shared-without-deps"
-          docker_image: "pytorch/manylinux-cuda111"
-          use_cuda_docker_runtime: "1"
-          resource_class: gpu.medium
-      - smoke_linux_test:
-          name: smoke_linux_libtorch_3_7m_cu111_devtoolset7_nightly_static-with-deps
-          build_environment: "libtorch 3.7m cu111 devtoolset7"
-          requires:
-            - update_s3_htmls
-          filters:
-            branches:
-              only:
-                - postnightly
-          libtorch_variant: "static-with-deps"
-          docker_image: "pytorch/manylinux-cuda111"
-          use_cuda_docker_runtime: "1"
-          resource_class: gpu.medium
-      - smoke_linux_test:
-          name: smoke_linux_libtorch_3_7m_cu111_devtoolset7_nightly_static-without-deps
-          build_environment: "libtorch 3.7m cu111 devtoolset7"
-          requires:
-            - update_s3_htmls
-          filters:
-            branches:
-              only:
-                - postnightly
-          libtorch_variant: "static-without-deps"
-          docker_image: "pytorch/manylinux-cuda111"
-          use_cuda_docker_runtime: "1"
-          resource_class: gpu.medium
-      - smoke_linux_test:
-          name: smoke_linux_libtorch_3_7m_cu113_devtoolset7_nightly_shared-with-deps
-          build_environment: "libtorch 3.7m cu113 devtoolset7"
-          requires:
-            - update_s3_htmls
-          filters:
-            branches:
-              only:
-                - postnightly
-          libtorch_variant: "shared-with-deps"
-          docker_image: "pytorch/manylinux-cuda113"
-          use_cuda_docker_runtime: "1"
-          resource_class: gpu.medium
-      - smoke_linux_test:
-          name: smoke_linux_libtorch_3_7m_cu113_devtoolset7_nightly_shared-without-deps
-          build_environment: "libtorch 3.7m cu113 devtoolset7"
-          requires:
-            - update_s3_htmls
-          filters:
-            branches:
-              only:
-                - postnightly
-          libtorch_variant: "shared-without-deps"
-          docker_image: "pytorch/manylinux-cuda113"
-          use_cuda_docker_runtime: "1"
-          resource_class: gpu.medium
-      - smoke_linux_test:
-          name: smoke_linux_libtorch_3_7m_cu113_devtoolset7_nightly_static-with-deps
-          build_environment: "libtorch 3.7m cu113 devtoolset7"
-          requires:
-            - update_s3_htmls
-          filters:
-            branches:
-              only:
-                - postnightly
-          libtorch_variant: "static-with-deps"
-          docker_image: "pytorch/manylinux-cuda113"
-          use_cuda_docker_runtime: "1"
-          resource_class: gpu.medium
-      - smoke_linux_test:
-          name: smoke_linux_libtorch_3_7m_cu113_devtoolset7_nightly_static-without-deps
-          build_environment: "libtorch 3.7m cu113 devtoolset7"
-          requires:
-            - update_s3_htmls
-          filters:
-            branches:
-              only:
-                - postnightly
-          libtorch_variant: "static-without-deps"
-          docker_image: "pytorch/manylinux-cuda113"
-          use_cuda_docker_runtime: "1"
-          resource_class: gpu.medium
-      - smoke_linux_test:
-          name: smoke_linux_libtorch_3_7m_cpu_gcc5_4_cxx11-abi_nightly_shared-with-deps
-          build_environment: "libtorch 3.7m cpu gcc5.4_cxx11-abi"
-          requires:
-            - update_s3_htmls
-          filters:
-            branches:
-              only:
-                - postnightly
-          libtorch_variant: "shared-with-deps"
-          docker_image: "pytorch/libtorch-cxx11-builder:cpu"
-      - smoke_linux_test:
-          name: smoke_linux_libtorch_3_7m_cpu_gcc5_4_cxx11-abi_nightly_shared-without-deps
-          build_environment: "libtorch 3.7m cpu gcc5.4_cxx11-abi"
-          requires:
-            - update_s3_htmls
-          filters:
-            branches:
-              only:
-                - postnightly
-          libtorch_variant: "shared-without-deps"
-          docker_image: "pytorch/libtorch-cxx11-builder:cpu"
-      - smoke_linux_test:
-          name: smoke_linux_libtorch_3_7m_cpu_gcc5_4_cxx11-abi_nightly_static-with-deps
-          build_environment: "libtorch 3.7m cpu gcc5.4_cxx11-abi"
-          requires:
-            - update_s3_htmls
-          filters:
-            branches:
-              only:
-                - postnightly
-          libtorch_variant: "static-with-deps"
-          docker_image: "pytorch/libtorch-cxx11-builder:cpu"
-      - smoke_linux_test:
-          name: smoke_linux_libtorch_3_7m_cpu_gcc5_4_cxx11-abi_nightly_static-without-deps
-          build_environment: "libtorch 3.7m cpu gcc5.4_cxx11-abi"
-          requires:
-            - update_s3_htmls
-          filters:
-            branches:
-              only:
-                - postnightly
-          libtorch_variant: "static-without-deps"
-          docker_image: "pytorch/libtorch-cxx11-builder:cpu"
-      - smoke_linux_test:
-          name: smoke_linux_libtorch_3_7m_cu102_gcc5_4_cxx11-abi_nightly_shared-with-deps
-          build_environment: "libtorch 3.7m cu102 gcc5.4_cxx11-abi"
-          requires:
-            - update_s3_htmls
-          filters:
-            branches:
-              only:
-                - postnightly
-          libtorch_variant: "shared-with-deps"
-          docker_image: "pytorch/libtorch-cxx11-builder:cuda102"
-          use_cuda_docker_runtime: "1"
-          resource_class: gpu.medium
-      - smoke_linux_test:
-          name: smoke_linux_libtorch_3_7m_cu102_gcc5_4_cxx11-abi_nightly_shared-without-deps
-          build_environment: "libtorch 3.7m cu102 gcc5.4_cxx11-abi"
-          requires:
-            - update_s3_htmls
-          filters:
-            branches:
-              only:
-                - postnightly
-          libtorch_variant: "shared-without-deps"
-          docker_image: "pytorch/libtorch-cxx11-builder:cuda102"
-          use_cuda_docker_runtime: "1"
-          resource_class: gpu.medium
-      - smoke_linux_test:
-          name: smoke_linux_libtorch_3_7m_cu102_gcc5_4_cxx11-abi_nightly_static-with-deps
-          build_environment: "libtorch 3.7m cu102 gcc5.4_cxx11-abi"
-          requires:
-            - update_s3_htmls
-          filters:
-            branches:
-              only:
-                - postnightly
-          libtorch_variant: "static-with-deps"
-          docker_image: "pytorch/libtorch-cxx11-builder:cuda102"
-          use_cuda_docker_runtime: "1"
-          resource_class: gpu.medium
-      - smoke_linux_test:
-          name: smoke_linux_libtorch_3_7m_cu102_gcc5_4_cxx11-abi_nightly_static-without-deps
-          build_environment: "libtorch 3.7m cu102 gcc5.4_cxx11-abi"
-          requires:
-            - update_s3_htmls
-          filters:
-            branches:
-              only:
-                - postnightly
-          libtorch_variant: "static-without-deps"
-          docker_image: "pytorch/libtorch-cxx11-builder:cuda102"
-          use_cuda_docker_runtime: "1"
-          resource_class: gpu.medium
-      - smoke_linux_test:
-          name: smoke_linux_libtorch_3_7m_cu111_gcc5_4_cxx11-abi_nightly_shared-with-deps
-          build_environment: "libtorch 3.7m cu111 gcc5.4_cxx11-abi"
-          requires:
-            - update_s3_htmls
-          filters:
-            branches:
-              only:
-                - postnightly
-          libtorch_variant: "shared-with-deps"
-          docker_image: "pytorch/libtorch-cxx11-builder:cuda111"
-          use_cuda_docker_runtime: "1"
-          resource_class: gpu.medium
-      - smoke_linux_test:
-          name: smoke_linux_libtorch_3_7m_cu111_gcc5_4_cxx11-abi_nightly_shared-without-deps
-          build_environment: "libtorch 3.7m cu111 gcc5.4_cxx11-abi"
-          requires:
-            - update_s3_htmls
-          filters:
-            branches:
-              only:
-                - postnightly
-          libtorch_variant: "shared-without-deps"
-          docker_image: "pytorch/libtorch-cxx11-builder:cuda111"
-          use_cuda_docker_runtime: "1"
-          resource_class: gpu.medium
-      - smoke_linux_test:
-          name: smoke_linux_libtorch_3_7m_cu111_gcc5_4_cxx11-abi_nightly_static-with-deps
-          build_environment: "libtorch 3.7m cu111 gcc5.4_cxx11-abi"
-          requires:
-            - update_s3_htmls
-          filters:
-            branches:
-              only:
-                - postnightly
-          libtorch_variant: "static-with-deps"
-          docker_image: "pytorch/libtorch-cxx11-builder:cuda111"
-          use_cuda_docker_runtime: "1"
-          resource_class: gpu.medium
-      - smoke_linux_test:
-          name: smoke_linux_libtorch_3_7m_cu111_gcc5_4_cxx11-abi_nightly_static-without-deps
-          build_environment: "libtorch 3.7m cu111 gcc5.4_cxx11-abi"
-          requires:
-            - update_s3_htmls
-          filters:
-            branches:
-              only:
-                - postnightly
-          libtorch_variant: "static-without-deps"
-          docker_image: "pytorch/libtorch-cxx11-builder:cuda111"
-          use_cuda_docker_runtime: "1"
-          resource_class: gpu.medium
-      - smoke_linux_test:
-          name: smoke_linux_libtorch_3_7m_cu113_gcc5_4_cxx11-abi_nightly_shared-with-deps
-          build_environment: "libtorch 3.7m cu113 gcc5.4_cxx11-abi"
-          requires:
-            - update_s3_htmls
-          filters:
-            branches:
-              only:
-                - postnightly
-          libtorch_variant: "shared-with-deps"
-          docker_image: "pytorch/libtorch-cxx11-builder:cuda113"
-          use_cuda_docker_runtime: "1"
-          resource_class: gpu.medium
-      - smoke_linux_test:
-          name: smoke_linux_libtorch_3_7m_cu113_gcc5_4_cxx11-abi_nightly_shared-without-deps
-          build_environment: "libtorch 3.7m cu113 gcc5.4_cxx11-abi"
-          requires:
-            - update_s3_htmls
-          filters:
-            branches:
-              only:
-                - postnightly
-          libtorch_variant: "shared-without-deps"
-          docker_image: "pytorch/libtorch-cxx11-builder:cuda113"
-          use_cuda_docker_runtime: "1"
-          resource_class: gpu.medium
-      - smoke_linux_test:
-          name: smoke_linux_libtorch_3_7m_cu113_gcc5_4_cxx11-abi_nightly_static-with-deps
-          build_environment: "libtorch 3.7m cu113 gcc5.4_cxx11-abi"
-          requires:
-            - update_s3_htmls
-          filters:
-            branches:
-              only:
-                - postnightly
-          libtorch_variant: "static-with-deps"
-          docker_image: "pytorch/libtorch-cxx11-builder:cuda113"
-          use_cuda_docker_runtime: "1"
-          resource_class: gpu.medium
-      - smoke_linux_test:
-          name: smoke_linux_libtorch_3_7m_cu113_gcc5_4_cxx11-abi_nightly_static-without-deps
-          build_environment: "libtorch 3.7m cu113 gcc5.4_cxx11-abi"
-          requires:
-            - update_s3_htmls
-          filters:
-            branches:
-              only:
-                - postnightly
-          libtorch_variant: "static-without-deps"
-          docker_image: "pytorch/libtorch-cxx11-builder:cuda113"
-          use_cuda_docker_runtime: "1"
-          resource_class: gpu.medium
-      - smoke_mac_test:
-          name: smoke_macos_wheel_3_6_cpu_nightly
-          build_environment: "wheel 3.6 cpu"
-          requires:
-            - update_s3_htmls
-          filters:
-            branches:
-              only:
-                - postnightly
-      - smoke_mac_test:
-          name: smoke_macos_wheel_3_7_cpu_nightly
-          build_environment: "wheel 3.7 cpu"
-          requires:
-            - update_s3_htmls
-          filters:
-            branches:
-              only:
-                - postnightly
-      - smoke_mac_test:
-          name: smoke_macos_wheel_3_8_cpu_nightly
-          build_environment: "wheel 3.8 cpu"
-          requires:
-            - update_s3_htmls
-          filters:
-            branches:
-              only:
-                - postnightly
-      - smoke_mac_test:
-          name: smoke_macos_wheel_3_9_cpu_nightly
-          build_environment: "wheel 3.9 cpu"
-          requires:
-            - update_s3_htmls
-          filters:
-            branches:
-              only:
-                - postnightly
-      - smoke_mac_test:
-          name: smoke_macos_conda_3_6_cpu_nightly
-          build_environment: "conda 3.6 cpu"
-          requires:
-            - update_s3_htmls
-          filters:
-            branches:
-              only:
-                - postnightly
-      - smoke_mac_test:
-          name: smoke_macos_conda_3_7_cpu_nightly
-          build_environment: "conda 3.7 cpu"
-          requires:
-            - update_s3_htmls
-          filters:
-            branches:
-              only:
-                - postnightly
-      - smoke_mac_test:
-          name: smoke_macos_conda_3_8_cpu_nightly
-          build_environment: "conda 3.8 cpu"
-          requires:
-            - update_s3_htmls
-          filters:
-            branches:
-              only:
-                - postnightly
-      - smoke_mac_test:
-          name: smoke_macos_conda_3_9_cpu_nightly
-          build_environment: "conda 3.9 cpu"
-          requires:
-            - update_s3_htmls
-          filters:
-            branches:
-              only:
-                - postnightly
-      - smoke_mac_test:
-          name: smoke_macos_libtorch_3_7_cpu_nightly
-          build_environment: "libtorch 3.7 cpu"
-          requires:
-            - update_s3_htmls
-          filters:
-            branches:
-              only:
-                - postnightly
-      - smoke_windows_test:
-          name: smoke_windows_wheel_3_6_cpu_nightly
-          build_environment: "wheel 3.6 cpu"
-          requires:
-            - update_s3_htmls
-          filters:
-            branches:
-              only:
-                - postnightly
-      - smoke_windows_test:
-          name: smoke_windows_wheel_3_7_cpu_nightly
-          build_environment: "wheel 3.7 cpu"
-          requires:
-            - update_s3_htmls
-          filters:
-            branches:
-              only:
-                - postnightly
-      - smoke_windows_test:
-          name: smoke_windows_wheel_3_8_cpu_nightly
-          build_environment: "wheel 3.8 cpu"
-          requires:
-            - update_s3_htmls
-          filters:
-            branches:
-              only:
-                - postnightly
-      - smoke_windows_test:
-          name: smoke_windows_wheel_3_9_cpu_nightly
-          build_environment: "wheel 3.9 cpu"
-          requires:
-            - update_s3_htmls
-          filters:
-            branches:
-              only:
-                - postnightly
-      - smoke_windows_test:
-          name: smoke_windows_wheel_3_6_cu102_nightly
-          build_environment: "wheel 3.6 cu102"
-          requires:
-            - update_s3_htmls
-          filters:
-            branches:
-              only:
-                - postnightly
-          executor: windows-with-nvidia-gpu
-      - smoke_windows_test:
-          name: smoke_windows_wheel_3_7_cu102_nightly
-          build_environment: "wheel 3.7 cu102"
-          requires:
-            - update_s3_htmls
-          filters:
-            branches:
-              only:
-                - postnightly
-          executor: windows-with-nvidia-gpu
-      - smoke_windows_test:
-          name: smoke_windows_wheel_3_8_cu102_nightly
-          build_environment: "wheel 3.8 cu102"
-          requires:
-            - update_s3_htmls
-          filters:
-            branches:
-              only:
-                - postnightly
-          executor: windows-with-nvidia-gpu
-      - smoke_windows_test:
-          name: smoke_windows_wheel_3_9_cu102_nightly
-          build_environment: "wheel 3.9 cu102"
-          requires:
-            - update_s3_htmls
-          filters:
-            branches:
-              only:
-                - postnightly
-          executor: windows-with-nvidia-gpu
-      - smoke_windows_test:
-          name: smoke_windows_wheel_3_6_cu111_nightly
-          build_environment: "wheel 3.6 cu111"
-          requires:
-            - update_s3_htmls
-          filters:
-            branches:
-              only:
-                - postnightly
-          executor: windows-with-nvidia-gpu
-      - smoke_windows_test:
-          name: smoke_windows_wheel_3_7_cu111_nightly
-          build_environment: "wheel 3.7 cu111"
-          requires:
-            - update_s3_htmls
-          filters:
-            branches:
-              only:
-                - postnightly
-          executor: windows-with-nvidia-gpu
-      - smoke_windows_test:
-          name: smoke_windows_wheel_3_8_cu111_nightly
-          build_environment: "wheel 3.8 cu111"
-          requires:
-            - update_s3_htmls
-          filters:
-            branches:
-              only:
-                - postnightly
-          executor: windows-with-nvidia-gpu
-      - smoke_windows_test:
-          name: smoke_windows_wheel_3_9_cu111_nightly
-          build_environment: "wheel 3.9 cu111"
-          requires:
-            - update_s3_htmls
-          filters:
-            branches:
-              only:
-                - postnightly
-          executor: windows-with-nvidia-gpu
-      - smoke_windows_test:
-          name: smoke_windows_wheel_3_6_cu113_nightly
-          build_environment: "wheel 3.6 cu113"
-          requires:
-            - update_s3_htmls
-          filters:
-            branches:
-              only:
-                - postnightly
-          executor: windows-with-nvidia-gpu
-      - smoke_windows_test:
-          name: smoke_windows_wheel_3_7_cu113_nightly
-          build_environment: "wheel 3.7 cu113"
-          requires:
-            - update_s3_htmls
-          filters:
-            branches:
-              only:
-                - postnightly
-          executor: windows-with-nvidia-gpu
-      - smoke_windows_test:
-          name: smoke_windows_wheel_3_8_cu113_nightly
-          build_environment: "wheel 3.8 cu113"
-          requires:
-            - update_s3_htmls
-          filters:
-            branches:
-              only:
-                - postnightly
-          executor: windows-with-nvidia-gpu
-      - smoke_windows_test:
-          name: smoke_windows_wheel_3_9_cu113_nightly
-          build_environment: "wheel 3.9 cu113"
-          requires:
-            - update_s3_htmls
-          filters:
-            branches:
-              only:
-                - postnightly
-          executor: windows-with-nvidia-gpu
-      - smoke_windows_test:
-          name: smoke_windows_conda_3_6_cpu_nightly
-          build_environment: "conda 3.6 cpu"
-          requires:
-            - update_s3_htmls
-          filters:
-            branches:
-              only:
-                - postnightly
-      - smoke_windows_test:
-          name: smoke_windows_conda_3_7_cpu_nightly
-          build_environment: "conda 3.7 cpu"
-          requires:
-            - update_s3_htmls
-          filters:
-            branches:
-              only:
-                - postnightly
-      - smoke_windows_test:
-          name: smoke_windows_conda_3_8_cpu_nightly
-          build_environment: "conda 3.8 cpu"
-          requires:
-            - update_s3_htmls
-          filters:
-            branches:
-              only:
-                - postnightly
-      - smoke_windows_test:
-          name: smoke_windows_conda_3_9_cpu_nightly
-          build_environment: "conda 3.9 cpu"
-          requires:
-            - update_s3_htmls
-          filters:
-            branches:
-              only:
-                - postnightly
-      - smoke_windows_test:
-          name: smoke_windows_conda_3_6_cu102_nightly
-          build_environment: "conda 3.6 cu102"
-          requires:
-            - update_s3_htmls
-          filters:
-            branches:
-              only:
-                - postnightly
-          executor: windows-with-nvidia-gpu
-      - smoke_windows_test:
-          name: smoke_windows_conda_3_7_cu102_nightly
-          build_environment: "conda 3.7 cu102"
-          requires:
-            - update_s3_htmls
-          filters:
-            branches:
-              only:
-                - postnightly
-          executor: windows-with-nvidia-gpu
-      - smoke_windows_test:
-          name: smoke_windows_conda_3_8_cu102_nightly
-          build_environment: "conda 3.8 cu102"
-          requires:
-            - update_s3_htmls
-          filters:
-            branches:
-              only:
-                - postnightly
-          executor: windows-with-nvidia-gpu
-      - smoke_windows_test:
-          name: smoke_windows_conda_3_9_cu102_nightly
-          build_environment: "conda 3.9 cu102"
-          requires:
-            - update_s3_htmls
-          filters:
-            branches:
-              only:
-                - postnightly
-          executor: windows-with-nvidia-gpu
-      - smoke_windows_test:
-          name: smoke_windows_conda_3_6_cu111_nightly
-          build_environment: "conda 3.6 cu111"
-          requires:
-            - update_s3_htmls
-          filters:
-            branches:
-              only:
-                - postnightly
-          executor: windows-with-nvidia-gpu
-      - smoke_windows_test:
-          name: smoke_windows_conda_3_7_cu111_nightly
-          build_environment: "conda 3.7 cu111"
-          requires:
-            - update_s3_htmls
-          filters:
-            branches:
-              only:
-                - postnightly
-          executor: windows-with-nvidia-gpu
-      - smoke_windows_test:
-          name: smoke_windows_conda_3_8_cu111_nightly
-          build_environment: "conda 3.8 cu111"
-          requires:
-            - update_s3_htmls
-          filters:
-            branches:
-              only:
-                - postnightly
-          executor: windows-with-nvidia-gpu
-      - smoke_windows_test:
-          name: smoke_windows_conda_3_9_cu111_nightly
-          build_environment: "conda 3.9 cu111"
-          requires:
-            - update_s3_htmls
-          filters:
-            branches:
-              only:
-                - postnightly
-          executor: windows-with-nvidia-gpu
-      - smoke_windows_test:
-          name: smoke_windows_conda_3_6_cu113_nightly
-          build_environment: "conda 3.6 cu113"
-          requires:
-            - update_s3_htmls
-          filters:
-            branches:
-              only:
-                - postnightly
-          executor: windows-with-nvidia-gpu
-      - smoke_windows_test:
-          name: smoke_windows_conda_3_7_cu113_nightly
-          build_environment: "conda 3.7 cu113"
-          requires:
-            - update_s3_htmls
-          filters:
-            branches:
-              only:
-                - postnightly
-          executor: windows-with-nvidia-gpu
-      - smoke_windows_test:
-          name: smoke_windows_conda_3_8_cu113_nightly
-          build_environment: "conda 3.8 cu113"
-          requires:
-            - update_s3_htmls
-          filters:
-            branches:
-              only:
-                - postnightly
-          executor: windows-with-nvidia-gpu
-      - smoke_windows_test:
-          name: smoke_windows_conda_3_9_cu113_nightly
-          build_environment: "conda 3.9 cu113"
-          requires:
-            - update_s3_htmls
-          filters:
-            branches:
-              only:
-                - postnightly
-          executor: windows-with-nvidia-gpu
-      - smoke_windows_test:
-          name: smoke_windows_libtorch_3_7_cpu_debug_nightly
-          build_environment: "libtorch 3.7 cpu debug"
-          requires:
-            - update_s3_htmls
-          filters:
-            branches:
-              only:
-                - postnightly
-      - smoke_windows_test:
-          name: smoke_windows_libtorch_3_7_cu102_debug_nightly
-          build_environment: "libtorch 3.7 cu102 debug"
-          requires:
-            - update_s3_htmls
-          filters:
-            branches:
-              only:
-                - postnightly
-          executor: windows-with-nvidia-gpu
-      - smoke_windows_test:
-          name: smoke_windows_libtorch_3_7_cu111_debug_nightly
-          build_environment: "libtorch 3.7 cu111 debug"
-          requires:
-            - update_s3_htmls
-          filters:
-            branches:
-              only:
-                - postnightly
-          executor: windows-with-nvidia-gpu
-      - smoke_windows_test:
-          name: smoke_windows_libtorch_3_7_cu113_debug_nightly
-          build_environment: "libtorch 3.7 cu113 debug"
-          requires:
-            - update_s3_htmls
-          filters:
-            branches:
-              only:
-                - postnightly
-          executor: windows-with-nvidia-gpu
-      - smoke_windows_test:
-          name: smoke_windows_libtorch_3_7_cpu_release_nightly
-          build_environment: "libtorch 3.7 cpu release"
-          requires:
-            - update_s3_htmls
-          filters:
-            branches:
-              only:
-                - postnightly
-      - smoke_windows_test:
-          name: smoke_windows_libtorch_3_7_cu102_release_nightly
-          build_environment: "libtorch 3.7 cu102 release"
-          requires:
-            - update_s3_htmls
-          filters:
-            branches:
-              only:
-                - postnightly
-          executor: windows-with-nvidia-gpu
-      - smoke_windows_test:
-          name: smoke_windows_libtorch_3_7_cu111_release_nightly
-          build_environment: "libtorch 3.7 cu111 release"
-          requires:
-            - update_s3_htmls
-          filters:
-            branches:
-              only:
-                - postnightly
-          executor: windows-with-nvidia-gpu
-      - smoke_windows_test:
-          name: smoke_windows_libtorch_3_7_cu113_release_nightly
-          build_environment: "libtorch 3.7 cu113 release"
-          requires:
-            - update_s3_htmls
-          filters:
-            branches:
-              only:
-                - postnightly
-          executor: windows-with-nvidia-gpu
-    when: << pipeline.parameters.run_build >>
-  master_build:
-    jobs:
-      - docker_build_job:
-          name: "docker-pytorch-linux-xenial-cuda10.2-cudnn7-py3-gcc7"
-          image_name: "pytorch-linux-xenial-cuda10.2-cudnn7-py3-gcc7"
-      - docker_build_job:
-          name: "docker-pytorch-linux-xenial-py3-clang5-android-ndk-r19c"
-          image_name: "pytorch-linux-xenial-py3-clang5-android-ndk-r19c"
-      - docker_build_job:
-          name: "docker-pytorch-linux-xenial-py3.6-gcc5.4"
-          image_name: "pytorch-linux-xenial-py3.6-gcc5.4"
-      - docker_build_job:
-          name: "docker-pytorch-linux-xenial-py3.6-gcc7"
-          image_name: "pytorch-linux-xenial-py3.6-gcc7"
-      - pytorch_linux_build:
-          name: pytorch_paralleltbb_linux_xenial_py3_6_gcc5_4_build
-          requires:
-            - "docker-pytorch-linux-xenial-py3.6-gcc5.4"
-          build_environment: "pytorch-paralleltbb-linux-xenial-py3.6-gcc5.4-build"
-          docker_image: "308535385114.dkr.ecr.us-east-1.amazonaws.com/pytorch/pytorch-linux-xenial-py3.6-gcc5.4"
-      - pytorch_linux_test:
-          name: pytorch_paralleltbb_linux_xenial_py3_6_gcc5_4_test
-          requires:
-            - pytorch_paralleltbb_linux_xenial_py3_6_gcc5_4_build
-          build_environment: "pytorch-paralleltbb-linux-xenial-py3.6-gcc5.4-test"
-          docker_image: "308535385114.dkr.ecr.us-east-1.amazonaws.com/pytorch/pytorch-linux-xenial-py3.6-gcc5.4"
-          resource_class: large
-      - pytorch_linux_build:
-          name: pytorch_parallelnative_linux_xenial_py3_6_gcc5_4_build
-          requires:
-            - "docker-pytorch-linux-xenial-py3.6-gcc5.4"
-          build_environment: "pytorch-parallelnative-linux-xenial-py3.6-gcc5.4-build"
-          docker_image: "308535385114.dkr.ecr.us-east-1.amazonaws.com/pytorch/pytorch-linux-xenial-py3.6-gcc5.4"
-      - pytorch_linux_test:
-          name: pytorch_parallelnative_linux_xenial_py3_6_gcc5_4_test
-          requires:
-            - pytorch_parallelnative_linux_xenial_py3_6_gcc5_4_build
-          build_environment: "pytorch-parallelnative-linux-xenial-py3.6-gcc5.4-test"
-          docker_image: "308535385114.dkr.ecr.us-east-1.amazonaws.com/pytorch/pytorch-linux-xenial-py3.6-gcc5.4"
-          resource_class: large
-      - pytorch_linux_build:
-          name: pytorch_pure_torch_linux_xenial_py3_6_gcc5_4_build
-          requires:
-            - "docker-pytorch-linux-xenial-py3.6-gcc5.4"
-          build_environment: "pytorch-pure_torch-linux-xenial-py3.6-gcc5.4-build"
-          docker_image: "308535385114.dkr.ecr.us-east-1.amazonaws.com/pytorch/pytorch-linux-xenial-py3.6-gcc5.4"
-      - pytorch_linux_build:
-          name: pytorch_linux_xenial_py3_6_gcc7_build
-          requires:
-            - "docker-pytorch-linux-xenial-py3.6-gcc7"
-          build_environment: "pytorch-linux-xenial-py3.6-gcc7-build"
-          docker_image: "308535385114.dkr.ecr.us-east-1.amazonaws.com/pytorch/pytorch-linux-xenial-py3.6-gcc7"
-      - pytorch_linux_test:
-          name: pytorch_linux_xenial_py3_6_gcc7_test
-          requires:
-            - pytorch_linux_xenial_py3_6_gcc7_build
-          build_environment: "pytorch-linux-xenial-py3.6-gcc7-test"
-          docker_image: "308535385114.dkr.ecr.us-east-1.amazonaws.com/pytorch/pytorch-linux-xenial-py3.6-gcc7"
-          resource_class: large
-      - pytorch_linux_build:
-          name: pytorch_linux_xenial_cuda10_2_cudnn7_py3_gcc7_build
-          requires:
-            - "docker-pytorch-linux-xenial-cuda10.2-cudnn7-py3-gcc7"
-          build_environment: "pytorch-linux-xenial-cuda10.2-cudnn7-py3-gcc7-build"
-          docker_image: "308535385114.dkr.ecr.us-east-1.amazonaws.com/pytorch/pytorch-linux-xenial-cuda10.2-cudnn7-py3-gcc7"
-      - pytorch_linux_test:
-          name: pytorch_linux_xenial_cuda10_2_cudnn7_py3_gcc7_test1
-          requires:
-            - pytorch_linux_xenial_cuda10_2_cudnn7_py3_gcc7_build
-          build_environment: "pytorch-linux-xenial-cuda10.2-cudnn7-py3-gcc7-test1"
-          docker_image: "308535385114.dkr.ecr.us-east-1.amazonaws.com/pytorch/pytorch-linux-xenial-cuda10.2-cudnn7-py3-gcc7"
-          use_cuda_docker_runtime: "1"
-          resource_class: gpu.medium
-      - pytorch_linux_test:
-          name: pytorch_linux_xenial_cuda10_2_cudnn7_py3_gcc7_test2
-          requires:
-            - pytorch_linux_xenial_cuda10_2_cudnn7_py3_gcc7_build
-          build_environment: "pytorch-linux-xenial-cuda10.2-cudnn7-py3-gcc7-test2"
-          docker_image: "308535385114.dkr.ecr.us-east-1.amazonaws.com/pytorch/pytorch-linux-xenial-cuda10.2-cudnn7-py3-gcc7"
-          use_cuda_docker_runtime: "1"
-          resource_class: gpu.medium
-      - pytorch_linux_test:
-          name: pytorch_linux_xenial_cuda10_2_cudnn7_py3_multigpu_test
-          requires:
-            - pytorch_linux_xenial_cuda10_2_cudnn7_py3_gcc7_build
-          build_environment: "pytorch-linux-xenial-cuda10.2-cudnn7-py3-multigpu-test"
-          docker_image: "308535385114.dkr.ecr.us-east-1.amazonaws.com/pytorch/pytorch-linux-xenial-cuda10.2-cudnn7-py3-gcc7"
-          use_cuda_docker_runtime: "1"
-          resource_class: gpu.large
-      - pytorch_linux_test:
-          name: pytorch_linux_xenial_cuda10_2_cudnn7_py3_nogpu_NO_AVX2_test
-          requires:
-            - pytorch_linux_xenial_cuda10_2_cudnn7_py3_gcc7_build
-          build_environment: "pytorch-linux-xenial-cuda10.2-cudnn7-py3-nogpu-NO_AVX2-test"
-          docker_image: "308535385114.dkr.ecr.us-east-1.amazonaws.com/pytorch/pytorch-linux-xenial-cuda10.2-cudnn7-py3-gcc7"
-          resource_class: large
-      - pytorch_linux_test:
-          name: pytorch_linux_xenial_cuda10_2_cudnn7_py3_nogpu_NO_AVX_test
-          requires:
-            - pytorch_linux_xenial_cuda10_2_cudnn7_py3_gcc7_build
-          build_environment: "pytorch-linux-xenial-cuda10.2-cudnn7-py3-nogpu-NO_AVX-test"
-          docker_image: "308535385114.dkr.ecr.us-east-1.amazonaws.com/pytorch/pytorch-linux-xenial-cuda10.2-cudnn7-py3-gcc7"
-          resource_class: large
-      - pytorch_linux_test:
-          name: pytorch_linux_xenial_cuda10_2_cudnn7_py3_slow_test
-          requires:
-            - pytorch_linux_xenial_cuda10_2_cudnn7_py3_gcc7_build
-          build_environment: "pytorch-linux-xenial-cuda10.2-cudnn7-py3-slow-test"
-          docker_image: "308535385114.dkr.ecr.us-east-1.amazonaws.com/pytorch/pytorch-linux-xenial-cuda10.2-cudnn7-py3-gcc7"
-          use_cuda_docker_runtime: "1"
-          resource_class: gpu.medium
-      - pytorch_linux_build:
-          build_environment: "pytorch-linux-xenial-py3-clang5-android-ndk-r19c-x86_32-build"
-          docker_image: "308535385114.dkr.ecr.us-east-1.amazonaws.com/pytorch/pytorch-linux-xenial-py3-clang5-android-ndk-r19c"
-          name: pytorch_linux_xenial_py3_clang5_android_ndk_r19c_x86_32_build
-          requires:
-            - docker-pytorch-linux-xenial-py3-clang5-android-ndk-r19c
-      - pytorch_linux_build:
-          build_environment: "pytorch-linux-xenial-py3-clang5-android-ndk-r19c-x86_64-build"
-          docker_image: "308535385114.dkr.ecr.us-east-1.amazonaws.com/pytorch/pytorch-linux-xenial-py3-clang5-android-ndk-r19c"
-          name: pytorch_linux_xenial_py3_clang5_android_ndk_r19c_x86_64_build
-          requires:
-            - docker-pytorch-linux-xenial-py3-clang5-android-ndk-r19c
-      - pytorch_linux_build:
-          build_environment: "pytorch-linux-xenial-py3-clang5-android-ndk-r19c-arm-v7a-build"
-          docker_image: "308535385114.dkr.ecr.us-east-1.amazonaws.com/pytorch/pytorch-linux-xenial-py3-clang5-android-ndk-r19c"
-          name: pytorch_linux_xenial_py3_clang5_android_ndk_r19c_arm_v7a_build
-          requires:
-            - docker-pytorch-linux-xenial-py3-clang5-android-ndk-r19c
-      - pytorch_linux_build:
-          build_environment: "pytorch-linux-xenial-py3-clang5-android-ndk-r19c-arm-v8a-build"
-          docker_image: "308535385114.dkr.ecr.us-east-1.amazonaws.com/pytorch/pytorch-linux-xenial-py3-clang5-android-ndk-r19c"
-          name: pytorch_linux_xenial_py3_clang5_android_ndk_r19c_arm_v8a_build
-          requires:
-            - docker-pytorch-linux-xenial-py3-clang5-android-ndk-r19c
-      - pytorch_android_gradle_build:
-          name: pytorch-linux-xenial-py3-clang5-android-ndk-r19c-gradle-build
-          requires:
-            - pytorch_linux_xenial_py3_clang5_android_ndk_r19c_x86_32_build
-            - pytorch_linux_xenial_py3_clang5_android_ndk_r19c_x86_64_build
-            - pytorch_linux_xenial_py3_clang5_android_ndk_r19c_arm_v7a_build
-            - pytorch_linux_xenial_py3_clang5_android_ndk_r19c_arm_v8a_build
-      - pytorch_linux_build:
-          build_environment: pytorch-linux-xenial-py3-clang5-mobile-code-analysis
-          build_only: "1"
-          docker_image: 308535385114.dkr.ecr.us-east-1.amazonaws.com/pytorch/pytorch-linux-xenial-py3-clang5-android-ndk-r19c
-          name: pytorch_linux_xenial_py3_clang5_mobile_code_analysis
-          requires:
-            - docker-pytorch-linux-xenial-py3-clang5-android-ndk-r19c
-      - binary_linux_build:
-          build_environment: manywheel 3.7m cu102 devtoolset7
-          docker_image: pytorch/manylinux-cuda102
-          name: binary_linux_manywheel_3_7m_cu102_devtoolset7_build
-      - binary_linux_build:
-          build_environment: libtorch 3.7m cpu devtoolset7
-          docker_image: pytorch/manylinux-cuda102
-          libtorch_variant: shared-with-deps
-          name: binary_linux_libtorch_3_7m_cpu_devtoolset7_shared-with-deps_build
-      - binary_linux_build:
-          build_environment: libtorch 3.7m cpu gcc5.4_cxx11-abi
-          docker_image: pytorch/pytorch-binary-docker-image-ubuntu16.04:latest
-          libtorch_variant: shared-with-deps
-          name: binary_linux_libtorch_3_7m_cpu_gcc5_4_cxx11-abi_shared-with-deps_build
-      - binary_mac_build:
-          build_environment: wheel 3.7 cpu
-          name: binary_macos_wheel_3_7_cpu_build
-      - binary_mac_build:
-          build_environment: libtorch 3.7 cpu
-          name: binary_macos_libtorch_3_7_cpu_build
-      - binary_windows_build:
-          build_environment: libtorch 3.7 cpu debug
-          name: binary_windows_libtorch_3_7_cpu_debug_build
-      - binary_windows_build:
-          build_environment: libtorch 3.7 cpu release
-          name: binary_windows_libtorch_3_7_cpu_release_build
-      - binary_windows_build:
-          build_environment: wheel 3.7 cu102
-          name: binary_windows_wheel_3_7_cu102_build
-      - binary_windows_test:
-          build_environment: libtorch 3.7 cpu debug
-          name: binary_windows_libtorch_3_7_cpu_debug_test
-          requires:
-            - binary_windows_libtorch_3_7_cpu_debug_build
-      - binary_windows_test:
-          build_environment: wheel 3.7 cu102
-          executor: windows-with-nvidia-gpu
-          name: binary_windows_wheel_3_7_cu102_test
-          requires:
-            - binary_windows_wheel_3_7_cu102_build
-      - binary_linux_test:
-          build_environment: manywheel 3.7m cu102 devtoolset7
-          docker_image: pytorch/manylinux-cuda102
-          name: binary_linux_manywheel_3_7m_cu102_devtoolset7_test
-          requires:
-            - binary_linux_manywheel_3_7m_cu102_devtoolset7_build
-          resource_class: gpu.medium
-          use_cuda_docker_runtime: "1"
-      - binary_linux_test:
-          build_environment: libtorch 3.7m cpu devtoolset7
-          docker_image: pytorch/manylinux-cuda102
-          libtorch_variant: shared-with-deps
-          name: binary_linux_libtorch_3_7m_cpu_devtoolset7_shared-with-deps_test
-          requires:
-            - binary_linux_libtorch_3_7m_cpu_devtoolset7_shared-with-deps_build
-      - binary_linux_test:
-          build_environment: libtorch 3.7m cpu gcc5.4_cxx11-abi
-          docker_image: pytorch/pytorch-binary-docker-image-ubuntu16.04:latest
-          libtorch_variant: shared-with-deps
-          name: binary_linux_libtorch_3_7m_cpu_gcc5_4_cxx11-abi_shared-with-deps_test
-          requires:
-            - binary_linux_libtorch_3_7m_cpu_gcc5_4_cxx11-abi_shared-with-deps_build
-      - pytorch_windows_build:
-          build_environment: pytorch-win-vs2019-cuda10-cudnn7-py3
-          cuda_version: "10.1"
-          name: pytorch_windows_vs2019_py38_cuda10.1_build
-          python_version: "3.8"
-          use_cuda: "1"
-          vc_product: BuildTools
-          vc_version: ""
-          vc_year: "2019"
-          vs_version: "16.8.6"
-      - pytorch_windows_test:
-          build_environment: pytorch-win-vs2019-cuda10-cudnn7-py3
-          cuda_version: "10.1"
-          name: pytorch_windows_vs2019_py38_cuda10.1_on_cpu_test1
-          python_version: "3.8"
-          requires:
-            - pytorch_windows_vs2019_py38_cuda10.1_build
-          test_name: pytorch-windows-test1
-          use_cuda: "0"
-          vc_product: BuildTools
-          vc_version: ""
-          vc_year: "2019"
-          vs_version: "16.8.6"
-    when: << pipeline.parameters.run_master_build >>
-  slow_gradcheck_build:
-    jobs:
-      - pytorch_linux_build:
-          name: pytorch_linux_xenial_cuda10_2_cudnn7_py3_gcc7_old_gradcheck_build
-          requires:
-            - "docker-pytorch-linux-xenial-cuda10.2-cudnn7-py3-gcc7"
-          build_environment: "pytorch-linux-xenial-cuda10.2-cudnn7-py3-gcc7-old-gradcheck-build"
-          docker_image: "308535385114.dkr.ecr.us-east-1.amazonaws.com/pytorch/pytorch-linux-xenial-cuda10.2-cudnn7-py3-gcc7"
-      - pytorch_linux_test:
-          name: pytorch_linux_xenial_cuda10_2_cudnn7_py3_gcc7_old_gradcheck_test1
-          requires:
-            - pytorch_linux_xenial_cuda10_2_cudnn7_py3_gcc7_old_gradcheck_build
-          build_environment: "pytorch-linux-xenial-cuda10.2-cudnn7-py3-gcc7-old-gradcheck-test1"
-          docker_image: "308535385114.dkr.ecr.us-east-1.amazonaws.com/pytorch/pytorch-linux-xenial-cuda10.2-cudnn7-py3-gcc7"
-          use_cuda_docker_runtime: "1"
-          resource_class: gpu.medium
-      - pytorch_linux_test:
-          name: pytorch_linux_xenial_cuda10_2_cudnn7_py3_gcc7_old_gradcheck_test2
-          requires:
-            - pytorch_linux_xenial_cuda10_2_cudnn7_py3_gcc7_old_gradcheck_build
-          build_environment: "pytorch-linux-xenial-cuda10.2-cudnn7-py3-gcc7-old-gradcheck-test2"
-          docker_image: "308535385114.dkr.ecr.us-east-1.amazonaws.com/pytorch/pytorch-linux-xenial-cuda10.2-cudnn7-py3-gcc7"
-          use_cuda_docker_runtime: "1"
-          resource_class: gpu.medium
-      - docker_build_job:
-          name: "docker-pytorch-linux-xenial-cuda10.2-cudnn7-py3-gcc7"
-          image_name: "pytorch-linux-xenial-cuda10.2-cudnn7-py3-gcc7"
-    when: << pipeline.parameters.run_slow_gradcheck_build >>
-  # the following clones pytorch_linux_xenial_cuda10_2_cudnn7_py3_gcc7's tests but enables
-  # slow tests and sets an environment variable so gradcheck runs with fast_mode=False
-  slow-gradcheck-scheduled-ci:
-    triggers:
-      - schedule:
-          # runs every 8 hours on the 45th minute
-          cron: "45 0,8,16 * * *"
-          filters:
-            branches:
-              only:
-                - master
-    jobs:
-      - docker_build_job:
-          name: "docker-pytorch-linux-xenial-cuda10.2-cudnn7-py3-gcc7"
-          image_name: "pytorch-linux-xenial-cuda10.2-cudnn7-py3-gcc7"
-      - pytorch_linux_build:
-          name: periodic_pytorch_xenial_cuda10_2_cudnn7_gcc7_build
-          requires:
-            - "docker-pytorch-linux-xenial-cuda10.2-cudnn7-py3-gcc7"
-          build_environment: "pytorch-linux-xenial-cuda10.2-cudnn7-py3-gcc7-build"
-          docker_image: "308535385114.dkr.ecr.us-east-1.amazonaws.com/pytorch/pytorch-linux-xenial-cuda10.2-cudnn7-py3-gcc7"
-      - pytorch_linux_test:
-          name: periodic_pytorch_xenial_cuda10_2_cudnn7_gcc7_old_gradcheck_test1
-          requires:
-            - periodic_pytorch_xenial_cuda10_2_cudnn7_gcc7_build
-          build_environment: "pytorch-linux-xenial-cuda10.2-cudnn7-py3-gcc7-old-gradcheck-test1"
-          docker_image: "308535385114.dkr.ecr.us-east-1.amazonaws.com/pytorch/pytorch-linux-xenial-cuda10.2-cudnn7-py3-gcc7"
-          use_cuda_docker_runtime: "1"
-          resource_class: gpu.medium
-      - pytorch_linux_test:
-          name: periodic_pytorch_xenial_cuda10_2_cudnn7_gcc7_old_gradcheck_test2
-          requires:
-            - periodic_pytorch_xenial_cuda10_2_cudnn7_gcc7_build
-          build_environment: "pytorch-linux-xenial-cuda10.2-cudnn7-py3-gcc7-old-gradcheck-test2"
-          docker_image: "308535385114.dkr.ecr.us-east-1.amazonaws.com/pytorch/pytorch-linux-xenial-cuda10.2-cudnn7-py3-gcc7"
-          use_cuda_docker_runtime: "1"
-          resource_class: gpu.medium
-  ecr_gc:
-    triggers:
-      - schedule:
-          cron: "45 * * * *"
-          filters:
-            branches:
-              only:
-                - master
-    jobs:
-      - docker_for_ecr_gc_build_job
-      - ecr_gc_job:
-            name: ecr_gc_job_for_pytorch
-            project: pytorch
-            tags_to_keep: "271,262,256,278,282,291,300,323,327,347,389,401,402,403,405,a8006f9a-272d-4478-b137-d121c6f05c83,6e7b11da-a919-49e5-b2ba-da66e3d4bb0a,f990c76a-a798-42bb-852f-5be5006f8026,e43973a9-9d5a-4138-9181-a08a0fc55e2f,8fcf46ef-4a34-480b-a8ee-b0a30a4d3e59,9a3986fa-7ce7-4a36-a001-3c9bef9892e2,1bc00f11-e0f3-4e5c-859f-15937dd938cd,209062ef-ab58-422a-b295-36c4eed6e906,be76e8fd-44e2-484d-b090-07e0cc3a56f0,fff7795428560442086f7b2bb6004b65245dc11a,ab1632df-fa59-40e6-8c23-98e004f61148"
-            requires:
-              - docker_for_ecr_gc_build_job
-      - ecr_gc_job:
-            name: ecr_gc_job_for_caffe2
-            project: caffe2
-            tags_to_keep: "376,373,369,348,345,336,325,324,315,306,301,287,283,276,273,266,253,248,238,230,213"
-            requires:
-              - docker_for_ecr_gc_build_job
-      - ecr_gc_job:
-            name: ecr_gc_job_for_translate
-            project: translate
-            tags_to_keep: "8"
-            requires:
-              - docker_for_ecr_gc_build_job
-      - ecr_gc_job:
-            name: ecr_gc_job_for_tensorcomp
-            project: tensorcomp
-            tags_to_keep: "34"
-            requires:
-              - docker_for_ecr_gc_build_job
-  # Promotion workflow
-  promote:
-    jobs:
-      # Requires manual approval by someone in org-member
-      # CircleCI security context
-      - promote_approval:
-          context: org-member
-          filters:
-            branches:
-              ignore: /.*/
-            tags:
-              only: /v[0-9]+(\.[0-9]+)*/
-          type: approval
-      - promote_s3:
-          context: org-member
-          filters:
-            branches:
-              ignore: /.*/
-            tags:
-              only: /v[0-9]+(\.[0-9]+)*/
-          name: promote_s3_libtorch
-          package_name: libtorch
-          requires:
-            - promote_approval
-      - promote_s3:
-          context: org-member
-          filters:
-            branches:
-              ignore: /.*/
-            tags:
-              only: /v[0-9]+(\.[0-9]+)*/
-          name: promote_s3_torch
-          package_name: torch
-          requires:
-            - promote_approval
-      - promote_conda:
-          context: org-member
-          filters:
-            branches:
-              ignore: /.*/
-            tags:
-              only: /v[0-9]+(\.[0-9]+)*/
-          name: promote_conda_pytorch
-          package_name: pytorch
-          requires:
-            - promote_approval
->>>>>>> 6481955b
+workflows: {}